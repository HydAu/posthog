import { urls } from 'scenes/urls'
import { AvailableFeature, ChartDisplayType, LicensePlan, SSOProviders } from '../types'

/** Display types which don't allow grouping by unit of time. Sync with backend NON_TIME_SERIES_DISPLAY_TYPES. */
export const NON_TIME_SERIES_DISPLAY_TYPES = [
    ChartDisplayType.ActionsTable,
    ChartDisplayType.ActionsPie,
    ChartDisplayType.ActionsBarValue,
    ChartDisplayType.WorldMap,
    ChartDisplayType.BoldNumber,
]
/** Display types for which `breakdown` is hidden and ignored. Sync with backend NON_BREAKDOWN_DISPLAY_TYPES. */
export const NON_BREAKDOWN_DISPLAY_TYPES = [ChartDisplayType.BoldNumber]
/** Display types which only work with a single series. */
export const SINGLE_SERIES_DISPLAY_TYPES = [ChartDisplayType.WorldMap, ChartDisplayType.BoldNumber]

export enum OrganizationMembershipLevel {
    Member = 1,
    Admin = 8,
    Owner = 15,
}

export enum TeamMembershipLevel {
    Member = 1,
    Admin = 8,
}

/** See posthog/api/organization.py for details. */
export enum PluginsAccessLevel {
    None = 0,
    Config = 3,
    Install = 6,
    Root = 9,
}

/** Collaboration restriction level (which is a dashboard setting). Sync with DashboardPrivilegeLevel. */
export enum DashboardRestrictionLevel {
    EveryoneInProjectCanEdit = 21,
    OnlyCollaboratorsCanEdit = 37,
}

/** Collaboration privilege level (which is a user property). Sync with DashboardRestrictionLevel. */
export enum DashboardPrivilegeLevel {
    CanView = 21,
    CanEdit = 37,
    /** This is not a value that can be set in the DB – it's inferred. */
    _ProjectAdmin = 888,
    /** This is not a value that can be set in the DB – it's inferred. */
    _Owner = 999,
}

export const privilegeLevelToName: Record<DashboardPrivilegeLevel, string> = {
    [DashboardPrivilegeLevel.CanView]: 'can view',
    [DashboardPrivilegeLevel.CanEdit]: 'can edit',
    [DashboardPrivilegeLevel._Owner]: 'owner',
    [DashboardPrivilegeLevel._ProjectAdmin]: 'can edit',
}

// Persons
export const PERSON_DISTINCT_ID_MAX_SIZE = 3
export const PERSON_DEFAULT_DISPLAY_NAME_PROPERTIES = [
    'email',
    'Email',
    'name',
    'Name',
    'username',
    'Username',
    'UserName',
]

// Event constants
export const ACTION_TYPE = 'action_type'
export const EVENT_TYPE = 'event_type'
export const STALE_EVENT_SECONDS = 30 * 24 * 60 * 60 // 30 days

// TODO: Deprecated; should be removed once backend is updated
export enum ShownAsValue {
    VOLUME = 'Volume',
    STICKINESS = 'Stickiness',
    LIFECYCLE = 'Lifecycle',
}

// Retention constants
export const RETENTION_RECURRING = 'retention_recurring'
export const RETENTION_FIRST_TIME = 'retention_first_time'

// Properties constants
export const PROPERTY_MATH_TYPE = 'property'
export const EVENT_MATH_TYPE = 'event'

export const WEBHOOK_SERVICES: Record<string, string> = {
    Slack: 'slack.com',
    Discord: 'discord.com',
    Teams: 'office.com',
}

export const FEATURE_FLAGS = {
    // Cloud-only
    CLOUD_ANNOUNCEMENT: 'cloud-announcement',
    NPS_PROMPT: '4562-nps', // owner: @marcushyett-ph
    // Experiments / beta features
    BREAKDOWN_BY_MULTIPLE_PROPERTIES: '938-breakdown-by-multiple-properties', // owner: @pauldambra
    FUNNELS_CUE_OPT_OUT: 'funnels-cue-opt-out-7301', // owner: @neilkakkar
    RETENTION_BREAKDOWN: 'retention-breakdown', // owner: @hazzadous
    INSIGHT_LEGENDS: 'insight-legends', // owner: @alexkim205
    WEB_PERFORMANCE: 'hackathon-apm', //owner: @pauldambra
    NEW_INSIGHT_COHORTS: '7569-insight-cohorts', // owner: @EDsCODE
    INVITE_TEAMMATES_BANNER: 'invite-teammates-prompt', // owner: @marcushyett-ph
    SESSION_CONSOLE: 'session-recording-console', // owner: @timgl
    SMOOTHING_INTERVAL: 'smoothing-interval', // owner: @timgl
    BILLING_LIMIT: 'billing-limit', // owner: @timgl
    KAFKA_INSPECTOR: 'kafka-inspector', // owner: @yakkomajuri
    INSIGHT_EDITOR_PANELS: '8929-insight-editor-panels', // owner: @mariusandra
    FRONTEND_APPS: '9618-frontend-apps', // owner: @mariusandra
    SIMPLIFY_ACTIONS: 'simplify-actions', // owner: @alexkim205,
    TOOLBAR_LAUNCH_SIDE_ACTION: 'toolbar-launch-side-action', // owner: @pauldambra,
    // Re-enable person modal CSV downloads when frontend can support new entity properties
    PERSON_MODAL_EXPORTS: 'person-modal-exports', // hot potato see https://github.com/PostHog/posthog/pull/10824
    BILLING_LOCK_EVERYTHING: 'billing-lock-everything', // owner @timgl
    CANCEL_RUNNING_QUERIES: 'cancel-running-queries', // owner @timgl
    IN_APP_PROMPTS_EXPERIMENT: 'IN_APP_PROMPTS_EXPERIMENT', // owner: @kappa90
    SESSION_RECORDINGS_PLAYER_V3: 'session-recording-player-v3', // owner: @alexkim205
<<<<<<< HEAD
    SESSION_RECORDINGS_PLAYER_V3_FILTERING: 'session-recording-player-v3-filtering', // owner: @alexkim205
    TEXT_CARDS: 'text-cards', // owner @pauldambra
=======
>>>>>>> ed5277cc
    SESSION_RECORDINGS_PLAYLIST: 'session-recording-playlist', // owner @rcmarron
    ALLOW_CSV_EXPORT_COLUMN_CHOICE: 'allow-csv-export-column-choice', //owner: @pauldambra
    PERSONS_MODAL_V2: 'persons-modal-v2', // owner: @benjackwhite
    HISTORICAL_EXPORTS_V2: 'historical-exports-v2', // owner @macobo
    ACTOR_ON_EVENTS_QUERYING: 'person-on-events-enabled', //owner: @EDsCODE
    FEATURE_FLAGS_UX: 'feature-flags-ux', //owner: @liyiy
}

/** Which self-hosted plan's features are available with Cloud's "Standard" plan (aka card attached). */
export const POSTHOG_CLOUD_STANDARD_PLAN = LicensePlan.Scale
export const FEATURE_MINIMUM_PLAN: Record<AvailableFeature, LicensePlan> = {
    [AvailableFeature.ZAPIER]: LicensePlan.Scale,
    [AvailableFeature.ORGANIZATIONS_PROJECTS]: LicensePlan.Scale,
    [AvailableFeature.GOOGLE_LOGIN]: LicensePlan.Scale,
    [AvailableFeature.DASHBOARD_COLLABORATION]: LicensePlan.Scale,
    [AvailableFeature.INGESTION_TAXONOMY]: LicensePlan.Scale,
    [AvailableFeature.PATHS_ADVANCED]: LicensePlan.Scale,
    [AvailableFeature.CORRELATION_ANALYSIS]: LicensePlan.Scale,
    [AvailableFeature.GROUP_ANALYTICS]: LicensePlan.Scale,
    [AvailableFeature.MULTIVARIATE_FLAGS]: LicensePlan.Scale,
    [AvailableFeature.EXPERIMENTATION]: LicensePlan.Scale,
    [AvailableFeature.TAGGING]: LicensePlan.Scale,
    [AvailableFeature.BEHAVIORAL_COHORT_FILTERING]: LicensePlan.Scale,
    [AvailableFeature.WHITE_LABELLING]: LicensePlan.Scale,
    [AvailableFeature.DASHBOARD_PERMISSIONING]: LicensePlan.Enterprise,
    [AvailableFeature.PROJECT_BASED_PERMISSIONING]: LicensePlan.Enterprise,
    [AvailableFeature.SAML]: LicensePlan.Enterprise,
    [AvailableFeature.SSO_ENFORCEMENT]: LicensePlan.Enterprise,
    [AvailableFeature.SUBSCRIPTIONS]: LicensePlan.Scale,
}

export const ENTITY_MATCH_TYPE = 'entities'
export const PROPERTY_MATCH_TYPE = 'properties'

export enum FunnelLayout {
    horizontal = 'horizontal',
    vertical = 'vertical',
}

export const BIN_COUNT_AUTO = 'auto'

// Cohort types
export enum CohortTypeEnum {
    Static = 'static',
    Dynamic = 'dynamic',
}

/**
 * Mock Node.js `process`, which is required by VFile that is used by ReactMarkdown.
 * See https://github.com/remarkjs/react-markdown/issues/339.
 */
export const MOCK_NODE_PROCESS = { cwd: () => '', env: {} } as unknown as NodeJS.Process

export const SSO_PROVIDER_NAMES: Record<SSOProviders, string> = {
    'google-oauth2': 'Google',
    github: 'GitHub',
    gitlab: 'GitLab',
    saml: 'single sign-on (SAML)',
}

// TODO: Support checking minimum plan required for specific feature and highlight the relevant plan in the
// pricing page (or billing page). Requires updating the pricing page to support this highlighting first.
export const UPGRADE_LINK = (cloud?: boolean): { url: string; target?: '_blank' } =>
    cloud ? { url: urls.organizationBilling() } : { url: 'https://posthog.com/pricing', target: '_blank' }

export const DOMAIN_REGEX = /^([a-z0-9]+(-[a-z0-9]+)*\.)+[a-z]{2,}$/
export const SECURE_URL_REGEX = /^(?:http(s)?:\/\/)[\w.-]+(?:\.[\w\.-]+)+[\w\-\._~:\/?#[\]@!\$&'\(\)\*\+,;=.]+$/gi<|MERGE_RESOLUTION|>--- conflicted
+++ resolved
@@ -120,11 +120,7 @@
     CANCEL_RUNNING_QUERIES: 'cancel-running-queries', // owner @timgl
     IN_APP_PROMPTS_EXPERIMENT: 'IN_APP_PROMPTS_EXPERIMENT', // owner: @kappa90
     SESSION_RECORDINGS_PLAYER_V3: 'session-recording-player-v3', // owner: @alexkim205
-<<<<<<< HEAD
-    SESSION_RECORDINGS_PLAYER_V3_FILTERING: 'session-recording-player-v3-filtering', // owner: @alexkim205
     TEXT_CARDS: 'text-cards', // owner @pauldambra
-=======
->>>>>>> ed5277cc
     SESSION_RECORDINGS_PLAYLIST: 'session-recording-playlist', // owner @rcmarron
     ALLOW_CSV_EXPORT_COLUMN_CHOICE: 'allow-csv-export-column-choice', //owner: @pauldambra
     PERSONS_MODAL_V2: 'persons-modal-v2', // owner: @benjackwhite
