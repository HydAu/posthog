--- conflicted
+++ resolved
@@ -230,11 +230,8 @@
     EDIT_DWH_SOURCE_CONFIG: 'edit_dwh_source_config', // owner: @Gilbert09 #team-data-warehouse
     AI_SURVEY_RESPONSE_SUMMARY: 'ai-survey-response-summary', // owner: @pauldambra
     CUSTOM_CHANNEL_TYPE_RULES: 'custom-channel-type-rules', // owner: @robbie-c #team-web-analytics
-<<<<<<< HEAD
+    EXPERIMENTS_MIGRATION_DISABLE_UI: 'experiments-migration-disable-ui', // owner: @jurajmajerik #team-experiments
     INSIGHT_COLORS: 'insight-colors', // owner @thmsobrmlr #team-product-analytics
-=======
-    EXPERIMENTS_MIGRATION_DISABLE_UI: 'experiments-migration-disable-ui', // owner: @jurajmajerik #team-experiments
->>>>>>> 5d49d239
 } as const
 export type FeatureFlagKey = (typeof FEATURE_FLAGS)[keyof typeof FEATURE_FLAGS]
 
