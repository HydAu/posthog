--- conflicted
+++ resolved
@@ -1,17 +1,9 @@
 import { useActions, useValues } from 'kea'
-<<<<<<< HEAD
-import { Form, Input } from 'antd'
-=======
->>>>>>> 62b43f94
 import { actionsTabLogic } from '~/toolbar/actions/actionsTabLogic'
 import { StepField } from '~/toolbar/actions/StepField'
 import { SelectorEditingModal } from '~/toolbar/elements/SelectorEditingModal'
 import { LemonButton } from 'lib/lemon-ui/LemonButton'
-<<<<<<< HEAD
-import { IconClose, IconDelete, IconEdit, IconMagnifier, IconPlus } from 'lib/lemon-ui/icons'
-=======
 import { IconClose, IconDelete, IconEdit, IconMagnifier, IconMinusOutlined, IconPlus } from 'lib/lemon-ui/icons'
->>>>>>> 62b43f94
 import { posthog } from '~/toolbar/posthog'
 import { getShadowRootPopoverContainer } from '~/toolbar/utils'
 import { Field, Form, Group } from 'kea-forms'
@@ -52,61 +44,8 @@
                 }}
             />
 
-<<<<<<< HEAD
             <div className={'flex flex-row items-center justify-between'}>
                 <h1 className="uppercase font-bold text-sm mb-0">
-                    {selectedActionId === 'new' ? 'New ' : 'Edit '}
-                    action
-                </h1>
-                <LemonButton icon={<IconClose />} type="tertiary" size="small" onClick={() => selectAction(null)}>
-                    Cancel
-                </LemonButton>
-            </div>
-
-            <Form
-                name="action_step"
-                form={form}
-                initialValues={initialValuesForForm}
-                onFinish={saveAction}
-                fields={editingFields || undefined}
-                onChange={(e) => {
-                    e.stopPropagation()
-                }}
-                onFieldsChange={(_, allFields) => {
-                    setEditingFields(allFields)
-                }}
-            >
-                <p>What did your user do?</p>
-                <Form.Item
-                    name="name"
-                    className="action-title-field"
-                    rules={[{ required: true, message: 'Please enter a name for this action!' }]}
-                >
-                    <Input onChange={(e) => e.stopPropagation()} placeholder="E.g: Clicked Sign Up" />
-                </Form.Item>
-                <Form.List name="steps">
-                    {(fields, { add, remove }) => (
-                        <div>
-                            {fields.map((field, index) => {
-                                const step = getFieldValue && getFieldValue('steps')[index]
-                                return (
-                                    <div key={field.key} className="action-section highlight">
-                                        <div className={'flex flex-row items-center justify-between'}>
-                                            <h1 className="uppercase font-bold text-sm mb-0">
-                                                {index > 0 ? 'OR ' : null}Element #{index + 1}
-                                            </h1>
-                                            <LemonButton
-                                                status="stealth"
-                                                size="small"
-                                                onClick={() => remove(field.name)}
-                                                sideIcon={<IconDelete />}
-                                            >
-                                                Remove
-                                            </LemonButton>
-                                        </div>
-=======
-            <div className={'flex flex-row justify-between'}>
-                <h1 className="section-title pt-1">
                     {selectedActionId === 'new' ? 'New ' : 'Edit '}
                     action
                 </h1>
@@ -153,7 +92,6 @@
                                         Remove
                                     </LemonButton>
                                 </div>
->>>>>>> 62b43f94
 
                                 <div className="action-inspect">
                                     <LemonButton
@@ -221,40 +159,6 @@
                                     </>
                                 ) : null}
 
-<<<<<<< HEAD
-                                        {index === fields.length - 1 ? (
-                                            <div className={'text-right mt-4'}>
-                                                <LemonButton size="small" onClick={() => add()} sideIcon={<IconPlus />}>
-                                                    Add Another Element
-                                                </LemonButton>
-                                            </div>
-                                        ) : null}
-                                    </div>
-                                )
-                            })}
-                            {fields.length === 0 ? (
-                                <LemonButton size="small" type="primary" onClick={() => add()} sideIcon={<IconPlus />}>
-                                    Add An Element
-                                </LemonButton>
-                            ) : null}
-                        </div>
-                    )}
-                </Form.List>
-                <Form.Item style={{ marginTop: 10, marginBottom: 0 }}>
-                    <div className={'flex flex-row justify-between'}>
-                        <LemonButton size="small" type="primary" htmlType="submit">
-                            {selectedActionId === 'new' ? 'Create ' : 'Save '}
-                            action
-                        </LemonButton>
-
-                        {selectedActionId !== 'new' ? (
-                            <LemonButton size={'small'} status="danger" onClick={deleteAction} icon={<IconDelete />}>
-                                Delete
-                            </LemonButton>
-                        ) : null}
-                    </div>
-                </Form.Item>
-=======
                                 {index === (actionForm.steps?.length || 0) - 1 ? (
                                     <div className={'text-right mt-4'}>
                                         <LemonButton
@@ -295,7 +199,6 @@
                         <LemonButton type="secondary" status={'danger'} onClick={deleteAction} icon={<IconDelete />} />
                     ) : null}
                 </div>
->>>>>>> 62b43f94
             </Form>
         </div>
     )
