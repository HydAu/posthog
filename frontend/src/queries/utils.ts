import {
    EventsNode,
    ActionsNode,
    DataTableNode,
    LegacyQuery,
    TrendsQuery,
    FunnelsQuery,
    RetentionQuery,
    PathsQuery,
    StickinessQuery,
    LifecycleQuery,
    UnimplementedQuery,
    Node,
    NodeKind,
    InsightQueryNode,
    PersonsNode,
    InsightVizNode,
    EventsQuery,
    TimeToSeeDataSessionsQuery,
    TimeToSeeDataQuery,
} from '~/queries/schema'

<<<<<<< HEAD
export function isDataNode(node?: Node): node is EventsNode | ActionsNode | PersonsNode | TimeToSeeDataSessionsQuery {
    return (
        isEventsNode(node) ||
        isEventsQuery(node) ||
        isActionsNode(node) ||
        isPersonsNode(node) ||
        isTimeToSeeDataSessionsQuery(node)
    )
=======
export function isDataNode(node?: Node): node is EventsQuery | PersonsNode {
    return isEventsQuery(node) || isPersonsNode(node)
>>>>>>> 61d3458d
}

export function isEventsNode(node?: Node): node is EventsNode {
    return node?.kind === NodeKind.EventsNode
}

export function isEventsQuery(node?: Node): node is EventsQuery {
    return node?.kind === NodeKind.EventsQuery
}

export function isActionsNode(node?: Node): node is ActionsNode {
    return node?.kind === NodeKind.ActionsNode
}

export function isPersonsNode(node?: Node): node is PersonsNode {
    return node?.kind === NodeKind.PersonsNode
}

export function isDataTableNode(node?: Node): node is DataTableNode {
    return node?.kind === NodeKind.DataTableNode
}

export function isInsightVizNode(node?: Node): node is InsightVizNode {
    return node?.kind === NodeKind.InsightVizNode
}

export function isLegacyQuery(node?: Node): node is LegacyQuery {
    return node?.kind === NodeKind.LegacyQuery
}

/*
 * Insight Queries
 */

export function isTrendsQuery(node?: Node): node is TrendsQuery {
    return node?.kind === NodeKind.TrendsQuery
}

export function isFunnelsQuery(node?: Node): node is FunnelsQuery {
    return node?.kind === NodeKind.FunnelsQuery
}

export function isRetentionQuery(node?: Node): node is RetentionQuery {
    return node?.kind === NodeKind.RetentionQuery
}

export function isPathsQuery(node?: Node): node is PathsQuery {
    return node?.kind === NodeKind.PathsQuery
}

export function isStickinessQuery(node?: Node): node is StickinessQuery {
    return node?.kind === NodeKind.StickinessQuery
}

export function isLifecycleQuery(node?: Node): node is LifecycleQuery {
    return node?.kind === NodeKind.LifecycleQuery
}

<<<<<<< HEAD
export function isTimeToSeeDataSessionsQuery(node?: Node): node is TimeToSeeDataSessionsQuery {
    return node?.kind === NodeKind.TimeToSeeDataSessionsQuery
}

export function isTimeToSeeDataQuery(node?: Node): node is TimeToSeeDataQuery {
    return node?.kind === NodeKind.TimeToSeeDataQuery
=======
export function isUnimplementedQuery(node?: Node): node is UnimplementedQuery {
    return node?.kind === NodeKind.UnimplementedQuery
>>>>>>> 61d3458d
}

export function isInsightQueryNode(node?: Node): node is InsightQueryNode {
    return (
        isTrendsQuery(node) ||
        isFunnelsQuery(node) ||
        isRetentionQuery(node) ||
        isPathsQuery(node) ||
        isStickinessQuery(node) ||
        isLifecycleQuery(node) ||
        isUnimplementedQuery(node)
    )
}<|MERGE_RESOLUTION|>--- conflicted
+++ resolved
@@ -20,19 +20,8 @@
     TimeToSeeDataQuery,
 } from '~/queries/schema'
 
-<<<<<<< HEAD
-export function isDataNode(node?: Node): node is EventsNode | ActionsNode | PersonsNode | TimeToSeeDataSessionsQuery {
-    return (
-        isEventsNode(node) ||
-        isEventsQuery(node) ||
-        isActionsNode(node) ||
-        isPersonsNode(node) ||
-        isTimeToSeeDataSessionsQuery(node)
-    )
-=======
-export function isDataNode(node?: Node): node is EventsQuery | PersonsNode {
-    return isEventsQuery(node) || isPersonsNode(node)
->>>>>>> 61d3458d
+export function isDataNode(node?: Node): node is EventsQuery | PersonsNode | TimeToSeeDataSessionsQuery {
+    return isEventsQuery(node) || isPersonsNode(node) || isTimeToSeeDataSessionsQuery(node)
 }
 
 export function isEventsNode(node?: Node): node is EventsNode {
@@ -91,17 +80,16 @@
     return node?.kind === NodeKind.LifecycleQuery
 }
 
-<<<<<<< HEAD
 export function isTimeToSeeDataSessionsQuery(node?: Node): node is TimeToSeeDataSessionsQuery {
     return node?.kind === NodeKind.TimeToSeeDataSessionsQuery
 }
 
 export function isTimeToSeeDataQuery(node?: Node): node is TimeToSeeDataQuery {
     return node?.kind === NodeKind.TimeToSeeDataQuery
-=======
+}
+
 export function isUnimplementedQuery(node?: Node): node is UnimplementedQuery {
     return node?.kind === NodeKind.UnimplementedQuery
->>>>>>> 61d3458d
 }
 
 export function isInsightQueryNode(node?: Node): node is InsightQueryNode {
