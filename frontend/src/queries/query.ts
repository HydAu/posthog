--- conflicted
+++ resolved
@@ -1,10 +1,5 @@
-<<<<<<< HEAD
-import { DataNode, EventsNode, PersonsNode } from './schema'
-import { isEventsNode, isInsightQueryNode, isLegacyQuery, isPersonsNode } from './utils'
-=======
 import { DataNode, EventsNode, EventsQuery, PersonsNode } from './schema'
-import { isEventsNode, isEventsQuery, isLegacyQuery, isPersonsNode } from './utils'
->>>>>>> 26c52460
+import { isEventsNode, isInsightQueryNode, isEventsQuery, isLegacyQuery, isPersonsNode } from './utils'
 import api, { ApiMethodOptions } from 'lib/api'
 import { getCurrentTeamId } from 'lib/utils/logics'
 import { AnyPartialFilterType } from '~/types'
@@ -18,15 +13,12 @@
     isTrendsFilter,
 } from 'scenes/insights/sharedUtils'
 import { toParams } from 'lib/utils'
-<<<<<<< HEAD
 import { queryNodeToFilter } from './nodes/InsightQuery/queryNodeToFilter'
-=======
 import { now } from 'lib/dayjs'
 
 const EVENTS_DAYS_FIRST_FETCH = 5
 
 export const DEFAULT_QUERY_LIMIT = 100
->>>>>>> 26c52460
 
 // Return data for a given query
 export async function query<N extends DataNode = DataNode>(
