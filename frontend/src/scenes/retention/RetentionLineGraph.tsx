import React, { useState } from 'react'
import { retentionTableLogic } from './retentionTableLogic'
import { LineGraph } from '../insights/LineGraph'
import { useActions, useValues } from 'kea'
import { InsightEmptyState } from '../insights/EmptyStates'
import { Modal, Button } from 'antd'
import { PersonsTable } from 'scenes/persons/PersonsTable'
import { PersonType } from '~/types'
<<<<<<< HEAD
import { RetentionTrendPeoplePayload } from 'scenes/retention/types'
import { router } from 'kea-router'
=======
import { RetentionTrendPayload, RetentionTrendPeoplePayload } from 'scenes/retention/types'
>>>>>>> fd6980d9
import { insightLogic } from 'scenes/insights/insightLogic'

interface RetentionLineGraphProps {
    dashboardItemId?: number | null
    color?: string
    inSharedMode?: boolean | null
    filters?: Record<string, unknown>
}

export function RetentionLineGraph({
    dashboardItemId = null,
    color = 'white',
    inSharedMode = false,
}: RetentionLineGraphProps): JSX.Element | null {
    const { insightProps } = useValues(insightLogic)
    const logic = retentionTableLogic(insightProps)
    const { filters, trendSeries, people: _people, peopleLoading, loadingMore } = useValues(logic)
    const people = _people as RetentionTrendPeoplePayload

    const { loadPeople, loadMorePeople } = useActions(logic)
    const [modalVisible, setModalVisible] = useState(false)
    const [day, setDay] = useState(0)
    function closeModal(): void {
        setModalVisible(false)
    }
    const peopleData = people?.result as PersonType[]
    const peopleNext = people?.next
    if (trendSeries.length === 0) {
        return null
    }

    return trendSeries ? (
        <>
            <LineGraph
                data-attr="trend-line-graph"
                type="line"
                color={color}
                datasets={trendSeries}
                labels={(trendSeries[0] && trendSeries[0].labels) || []}
                isInProgress={!filters.date_to}
                dashboardItemId={dashboardItemId}
                inSharedMode={inSharedMode}
                percentage={true}
                onClick={
                    dashboardItemId
                        ? null
                        : (point) => {
                              const { index } = point
                              loadPeople(index) // start from 0
                              setDay(index)
                              setModalVisible(true)
                          }
                }
            />
            <Modal
                title={filters.period + ' ' + day + ' people'}
                visible={modalVisible}
                onOk={closeModal}
                onCancel={closeModal}
                footer={<Button onClick={closeModal}>Close</Button>}
                width={700}
            >
                {peopleData ? (
                    <p>
                        Found {peopleData.length === 99 ? '99+' : peopleData.length}{' '}
                        {peopleData.length === 1 ? 'user' : 'users'}
                    </p>
                ) : (
                    <p>Loading persons…</p>
                )}
                <PersonsTable loading={peopleLoading} people={peopleData} compact />
                <div
                    style={{
                        margin: '1rem',
                        textAlign: 'center',
                    }}
                >
                    {peopleNext && (
                        <Button type="primary" onClick={loadMorePeople} loading={loadingMore}>
                            Load more people
                        </Button>
                    )}
                </div>
            </Modal>
        </>
    ) : (
        <InsightEmptyState color={color} isDashboard={!!dashboardItemId} />
    )
}<|MERGE_RESOLUTION|>--- conflicted
+++ resolved
@@ -6,12 +6,7 @@
 import { Modal, Button } from 'antd'
 import { PersonsTable } from 'scenes/persons/PersonsTable'
 import { PersonType } from '~/types'
-<<<<<<< HEAD
 import { RetentionTrendPeoplePayload } from 'scenes/retention/types'
-import { router } from 'kea-router'
-=======
-import { RetentionTrendPayload, RetentionTrendPeoplePayload } from 'scenes/retention/types'
->>>>>>> fd6980d9
 import { insightLogic } from 'scenes/insights/insightLogic'
 
 interface RetentionLineGraphProps {
