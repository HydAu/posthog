--- conflicted
+++ resolved
@@ -31,11 +31,7 @@
             <div className="space-y-8">
                 <div className="space-y-6 max-w-120">
                     <LemonField name="name" label="Name">
-<<<<<<< HEAD
-                        <LemonInput placeholder="Pricing page conversion" />
-=======
                         <LemonInput placeholder="Pricing page conversion" data-attr="experiment-name" />
->>>>>>> 44f6cabb
                     </LemonField>
                     <LemonField
                         name="feature_flag_key"
