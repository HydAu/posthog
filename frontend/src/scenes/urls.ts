--- conflicted
+++ resolved
@@ -171,15 +171,8 @@
     messagingCampaignNew: (): string => '/messaging/campaigns/new',
     messagingCampaign: (id: string): string => `/messaging/campaigns/${id}`,
     messagingLibrary: (): string => '/messaging/library',
-<<<<<<< HEAD
-    messagingLibraryTemplate: (id: string): string => `/messaging/library/templates/${id}`,
-    messagingLibraryTemplateNew: (): string => '/messaging/library/templates/new',
-    messagingLibraryMessage: (id: string): string => `/messaging/library/messages/${id}`,
-=======
     messagingLibraryTemplate: (id: string): string => `/messaging/library/template/${id}`,
     messagingLibraryTemplateNew: (): string => '/messaging/library/template/new',
     messagingLibraryMessage: (id: string): string => `/messaging/library/message/${id}`,
-    messagingLibraryMessageNew: (): string => '/messaging/library/message/new',
     startups: (ycProgram?: boolean): string => `/startups${ycProgram ? '/yc' : ''}`,
->>>>>>> a13040dd
 }