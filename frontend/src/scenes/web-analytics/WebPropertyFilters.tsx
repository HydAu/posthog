--- conflicted
+++ resolved
@@ -11,20 +11,15 @@
 import { ProductTab, webAnalyticsLogic } from './webAnalyticsLogic'
 
 export const WebPropertyFilters = (): JSX.Element => {
-<<<<<<< HEAD
-    const { rawWebAnalyticsFilters, productTab } = useValues(webAnalyticsLogic)
-=======
-    const { rawWebAnalyticsFilters, preAggregatedEnabled } = useValues(webAnalyticsLogic)
->>>>>>> 91773713
+    const { rawWebAnalyticsFilters, preAggregatedEnabled, productTab } = useValues(webAnalyticsLogic)
     const { setWebAnalyticsFilters } = useActions(webAnalyticsLogic)
 
     const [displayFilters, setDisplayFilters] = useState(false)
 
-<<<<<<< HEAD
     if (productTab === ProductTab.MARKETING) {
         return <></>
     }
-=======
+
     const taxonomicGroupTypes = [
         TaxonomicFilterGroupType.EventProperties,
         TaxonomicFilterGroupType.SessionProperties,
@@ -57,7 +52,6 @@
               ],
           }
         : undefined
->>>>>>> 91773713
 
     return (
         <Popover
