import { IconGear } from '@posthog/icons'
import { LemonTag } from '@posthog/lemon-ui'
import { actions, afterMount, BreakPointFunction, connect, kea, listeners, path, reducers, selectors } from 'kea'
import { loaders } from 'kea-loaders'
import { actionToUrl, router, urlToAction } from 'kea-router'
import { windowValues } from 'kea-window-values'
import api from 'lib/api'
import { authorizedUrlListLogic, AuthorizedUrlListType } from 'lib/components/AuthorizedUrlList/authorizedUrlListLogic'
import { FEATURE_FLAGS, RETENTION_FIRST_TIME } from 'lib/constants'
import { LemonButton } from 'lib/lemon-ui/LemonButton'
import { Link, PostHogComDocsURL } from 'lib/lemon-ui/Link/Link'
import { featureFlagLogic } from 'lib/logic/featureFlagLogic'
import { getDefaultInterval, isNotNil, objectsEqual, UnexpectedNeverError, updateDatesWithInterval } from 'lib/utils'
import { isDefinitionStale } from 'lib/utils/definitions'
import { errorTrackingQuery } from 'products/error_tracking/frontend/queries'
import { dataWarehouseSettingsLogic } from 'scenes/data-warehouse/settings/dataWarehouseSettingsLogic'
import { preflightLogic } from 'scenes/PreflightCheck/preflightLogic'
import { Scene } from 'scenes/sceneTypes'
import { teamLogic } from 'scenes/teamLogic'
import { urls } from 'scenes/urls'
import { userLogic } from 'scenes/userLogic'
import { marketingAnalyticsSettingsLogic } from 'scenes/web-analytics/tabs/marketing-analytics/frontend/logic/marketingAnalyticsSettingsLogic'

import { WEB_VITALS_COLORS, WEB_VITALS_THRESHOLDS } from '~/queries/nodes/WebVitals/definitions'
import { hogqlQuery } from '~/queries/query'
import {
    ActionConversionGoal,
    ActionsNode,
    AnyEntityNode,
    BreakdownFilter,
    CompareFilter,
<<<<<<< HEAD
    ConversionGoalFilter,
=======
    CurrencyCode,
>>>>>>> 34492cdc
    CustomEventConversionGoal,
    DatabaseSchemaDataWarehouseTable,
    DataTableNode,
    DataWarehouseNode,
    EventsNode,
    InsightVizNode,
    NodeKind,
    QuerySchema,
    SourceMap,
    TrendsFilter,
    TrendsQuery,
    WebAnalyticsConversionGoal,
    WebAnalyticsOrderBy,
    WebAnalyticsOrderByDirection,
    WebAnalyticsOrderByFields,
    WebAnalyticsPropertyFilter,
    WebAnalyticsPropertyFilters,
    WebStatsBreakdown,
    WebStatsTableQuery,
    WebVitalsMetric,
} from '~/queries/schema/schema-general'
import { isWebAnalyticsPropertyFilters } from '~/queries/schema-guards'
import {
    AvailableFeature,
    BaseMathType,
    Breadcrumb,
    ChartDisplayType,
    EntityTypes,
    EventDefinitionType,
    FilterLogicalOperator,
    InsightLogicProps,
    InsightType,
    IntervalType,
    PropertyFilterBaseValue,
    PropertyFilterType,
    PropertyMathType,
    PropertyOperator,
    RecordingUniversalFilters,
    RetentionPeriod,
    TeamPublicType,
    TeamType,
    UniversalFiltersGroupValue,
} from '~/types'

import { getDashboardItemId, getNewInsightUrlFactory } from './insightsUtils'
import {
    ExternalTable,
    marketingAnalyticsLogic,
} from './tabs/marketing-analytics/frontend/logic/marketingAnalyticsLogic'
import type { webAnalyticsLogicType } from './webAnalyticsLogicType'

export interface WebTileLayout {
    /** The class has to be spelled out without interpolation, as otherwise Tailwind can't pick it up. */
    colSpanClassName?: `md:col-span-${number}` | 'md:col-span-full'
    /** The class has to be spelled out without interpolation, as otherwise Tailwind can't pick it up. */
    rowSpanClassName?: `md:row-span-${number}`
    /** The class has to be spelled out without interpolation, as otherwise Tailwind can't pick it up. */
    orderWhenLargeClassName?: `xxl:order-${number}`
    className?: string
}

export enum TileId {
    OVERVIEW = 'OVERVIEW',
    GRAPHS = 'GRAPHS',
    PATHS = 'PATHS',
    SOURCES = 'SOURCES',
    DEVICES = 'DEVICES',
    GEOGRAPHY = 'GEOGRAPHY',
    ACTIVE_HOURS = 'ACTIVE_HOURS',
    RETENTION = 'RETENTION',
    REPLAY = 'REPLAY',
    ERROR_TRACKING = 'ERROR_TRACKING',
    GOALS = 'GOALS',
    WEB_VITALS = 'WEB_VITALS',
    WEB_VITALS_PATH_BREAKDOWN = 'WEB_VITALS_PATH_BREAKDOWN',
    FRUSTRATING_PAGES = 'FRUSTRATING_PAGES',

    // Page Report Tiles to avoid conflicts with web analytics
    PAGE_REPORTS_COMBINED_METRICS_CHART_SECTION = 'PR_COMBINED_METRICS_CHART_SECTION',
    PAGE_REPORTS_PATHS_SECTION = 'PR_PATHS_SECTION',
    PAGE_REPORTS_DEVICE_INFORMATION_SECTION = 'PR_DEVICE_INFORMATION_SECTION',
    PAGE_REPORTS_TRAFFIC_SECTION = 'PR_TRAFFIC_SECTION',
    PAGE_REPORTS_GEOGRAPHY_SECTION = 'PR_GEOGRAPHY_SECTION',
    PAGE_REPORTS_TOP_EVENTS_SECTION = 'PR_TOP_EVENTS_SECTION',
    PAGE_REPORTS_COMBINED_METRICS_CHART = 'PR_COMBINED_METRICS_CHART',
    PAGE_REPORTS_ENTRY_PATHS = 'PR_ENTRY_PATHS',
    PAGE_REPORTS_EXIT_PATHS = 'PR_EXIT_PATHS',
    PAGE_REPORTS_OUTBOUND_CLICKS = 'PR_OUTBOUND_CLICKS',
    PAGE_REPORTS_CHANNELS = 'PR_CHANNELS',
    PAGE_REPORTS_REFERRERS = 'PR_REFERRERS',
    PAGE_REPORTS_DEVICE_TYPES = 'PR_DEVICE_TYPES',
    PAGE_REPORTS_BROWSERS = 'PR_BROWSERS',
    PAGE_REPORTS_OPERATING_SYSTEMS = 'PR_OPERATING_SYSTEMS',
    PAGE_REPORTS_COUNTRIES = 'PR_COUNTRIES',
    PAGE_REPORTS_REGIONS = 'PR_REGIONS',
    PAGE_REPORTS_CITIES = 'PR_CITIES',
    PAGE_REPORTS_TIMEZONES = 'PR_TIMEZONES',
    PAGE_REPORTS_LANGUAGES = 'PR_LANGUAGES',
    PAGE_REPORTS_TOP_EVENTS = 'PR_TOP_EVENTS',
    MARKETING = 'MARKETING',
    MARKETING_CAMPAIGN_BREAKDOWN = 'MARKETING_CAMPAIGN_BREAKDOWN',
}

export enum ProductTab {
    ANALYTICS = 'analytics',
    WEB_VITALS = 'web-vitals',
    PAGE_REPORTS = 'page-reports',
    SESSION_ATTRIBUTION_EXPLORER = 'session-attribution-explorer',
    MARKETING = 'marketing',
}

export type DeviceType = 'Desktop' | 'Mobile'

export type WebVitalsPercentile = PropertyMathType.P75 | PropertyMathType.P90 | PropertyMathType.P99

const loadPriorityMap: Record<TileId, number> = {
    [TileId.OVERVIEW]: 1,
    [TileId.GRAPHS]: 2,
    [TileId.PATHS]: 3,
    [TileId.SOURCES]: 4,
    [TileId.DEVICES]: 5,
    [TileId.GEOGRAPHY]: 6,
    [TileId.ACTIVE_HOURS]: 7,
    [TileId.RETENTION]: 8,
    [TileId.REPLAY]: 9,
    [TileId.ERROR_TRACKING]: 10,
    [TileId.GOALS]: 11,
    [TileId.WEB_VITALS]: 12,
    [TileId.WEB_VITALS_PATH_BREAKDOWN]: 13,
    [TileId.FRUSTRATING_PAGES]: 14,

    // Page Report Sections
    [TileId.PAGE_REPORTS_COMBINED_METRICS_CHART_SECTION]: 1,
    [TileId.PAGE_REPORTS_PATHS_SECTION]: 2,
    [TileId.PAGE_REPORTS_DEVICE_INFORMATION_SECTION]: 3,
    [TileId.PAGE_REPORTS_TRAFFIC_SECTION]: 4,
    [TileId.PAGE_REPORTS_GEOGRAPHY_SECTION]: 5,
    [TileId.PAGE_REPORTS_TOP_EVENTS_SECTION]: 6,

    // Page Report Tiles
    [TileId.PAGE_REPORTS_COMBINED_METRICS_CHART]: 1,
    [TileId.PAGE_REPORTS_ENTRY_PATHS]: 2,
    [TileId.PAGE_REPORTS_EXIT_PATHS]: 3,
    [TileId.PAGE_REPORTS_OUTBOUND_CLICKS]: 4,
    [TileId.PAGE_REPORTS_CHANNELS]: 5,
    [TileId.PAGE_REPORTS_REFERRERS]: 6,
    [TileId.PAGE_REPORTS_DEVICE_TYPES]: 7,
    [TileId.PAGE_REPORTS_BROWSERS]: 8,
    [TileId.PAGE_REPORTS_OPERATING_SYSTEMS]: 9,
    [TileId.PAGE_REPORTS_COUNTRIES]: 10,
    [TileId.PAGE_REPORTS_REGIONS]: 11,
    [TileId.PAGE_REPORTS_CITIES]: 12,
    [TileId.PAGE_REPORTS_TIMEZONES]: 13,
    [TileId.PAGE_REPORTS_LANGUAGES]: 14,
    [TileId.PAGE_REPORTS_TOP_EVENTS]: 15,
    [TileId.MARKETING]: 16,

    // Marketing Tiles
    [TileId.MARKETING_CAMPAIGN_BREAKDOWN]: 1,
}

// To enable a tile here, you must update the QueryRunner to support it
// or make sure it can load in a decent time (which event-only tiles usually do).
// We filter them here to enable a faster experience for the user as the
// tiles that don't support pre-aggregated tables take a longer time to load
// and will effectively block other queries to load because of the concurrencyController
export const TILES_ALLOWED_ON_PRE_AGGREGATED = [
    TileId.OVERVIEW,
    TileId.PATHS,
    TileId.SOURCES,
    TileId.DEVICES,

    // Not 100% supported yet but they are fast enough that we can show them
    TileId.GRAPHS,
    TileId.GEOGRAPHY,
]

export interface BaseTile {
    tileId: TileId
    layout: WebTileLayout
    docs?: Docs
}

export interface Docs {
    url?: PostHogComDocsURL
    title: string
    description: string | JSX.Element
}

export interface QueryTile extends BaseTile {
    kind: 'query'
    title?: string
    query: QuerySchema
    showIntervalSelect?: boolean
    control?: JSX.Element
    insightProps: InsightLogicProps
    canOpenModal?: boolean
    canOpenInsight?: boolean
}

export interface TabsTileTab {
    id: string
    title: string | JSX.Element
    linkText: string | JSX.Element
    query: QuerySchema
    showIntervalSelect?: boolean
    control?: JSX.Element
    insightProps: InsightLogicProps
    canOpenModal?: boolean
    canOpenInsight?: boolean
    docs?: Docs
}

export interface TabsTile extends BaseTile {
    kind: 'tabs'
    activeTabId: string
    setTabId: (id: string) => void
    tabs: TabsTileTab[]
}

export interface ReplayTile extends BaseTile {
    kind: 'replay'
}

export interface ErrorTrackingTile extends BaseTile {
    kind: 'error_tracking'
    query: QuerySchema
}

export interface SectionTile extends BaseTile {
    kind: 'section'
    title?: string
    tiles: WebAnalyticsTile[]
}

export type WebAnalyticsTile = QueryTile | TabsTile | ReplayTile | ErrorTrackingTile | SectionTile

export enum GraphsTab {
    UNIQUE_USERS = 'UNIQUE_USERS',
    PAGE_VIEWS = 'PAGE_VIEWS',
    NUM_SESSION = 'NUM_SESSION',
    UNIQUE_CONVERSIONS = 'UNIQUE_CONVERSIONS',
    TOTAL_CONVERSIONS = 'TOTAL_CONVERSIONS',
    CONVERSION_RATE = 'CONVERSION_RATE',
    REVENUE_EVENTS = 'REVENUE_EVENTS',
    CONVERSION_REVENUE = 'CONVERSION_REVENUE',
}

export enum SourceTab {
    CHANNEL = 'CHANNEL',
    REFERRING_DOMAIN = 'REFERRING_DOMAIN',
    UTM_SOURCE = 'UTM_SOURCE',
    UTM_MEDIUM = 'UTM_MEDIUM',
    UTM_CAMPAIGN = 'UTM_CAMPAIGN',
    UTM_CONTENT = 'UTM_CONTENT',
    UTM_TERM = 'UTM_TERM',
    UTM_SOURCE_MEDIUM_CAMPAIGN = 'UTM_SOURCE_MEDIUM_CAMPAIGN',
}

export enum DeviceTab {
    BROWSER = 'BROWSER',
    OS = 'OS',
    DEVICE_TYPE = 'DEVICE_TYPE',
    VIEWPORT = 'VIEWPORT',
}

export enum PathTab {
    PATH = 'PATH',
    INITIAL_PATH = 'INITIAL_PATH',
    END_PATH = 'END_PATH',
    EXIT_CLICK = 'EXIT_CLICK',
    SCREEN_NAME = 'SCREEN_NAME',
}

export enum GeographyTab {
    MAP = 'MAP',
    COUNTRIES = 'COUNTRIES',
    REGIONS = 'REGIONS',
    CITIES = 'CITIES',
    TIMEZONES = 'TIMEZONES',
    HEATMAP = 'HEATMAP',
    LANGUAGES = 'LANGUAGES',
}

export enum ActiveHoursTab {
    UNIQUE = 'UNIQUE',
    TOTAL_EVENTS = 'TOTAL_EVENTS',
}

export enum ConversionGoalWarning {
    CustomEventWithNoSessionId = 'CustomEventWithNoSessionId',
}

export interface WebAnalyticsStatusCheck {
    isSendingWebVitals: boolean
    isSendingPageViews: boolean
    isSendingPageLeaves: boolean
    isSendingPageLeavesScroll: boolean
    hasAuthorizedUrls: boolean
}

export type TileVisualizationOption = 'table' | 'graph'

export const webStatsBreakdownToPropertyName = (
    breakdownBy: WebStatsBreakdown
):
    | { key: string; type: PropertyFilterType.Person | PropertyFilterType.Event | PropertyFilterType.Session }
    | undefined => {
    switch (breakdownBy) {
        case WebStatsBreakdown.Page:
            return { key: '$pathname', type: PropertyFilterType.Event }
        case WebStatsBreakdown.InitialPage:
            return { key: '$entry_pathname', type: PropertyFilterType.Session }
        case WebStatsBreakdown.ExitPage:
            return { key: '$end_pathname', type: PropertyFilterType.Session }
        case WebStatsBreakdown.ExitClick:
            return { key: '$last_external_click_url', type: PropertyFilterType.Session }
        case WebStatsBreakdown.ScreenName:
            return { key: '$screen_name', type: PropertyFilterType.Event }
        case WebStatsBreakdown.InitialChannelType:
            return { key: '$channel_type', type: PropertyFilterType.Session }
        case WebStatsBreakdown.InitialReferringDomain:
            return { key: '$entry_referring_domain', type: PropertyFilterType.Session }
        case WebStatsBreakdown.InitialUTMSource:
            return { key: '$entry_utm_source', type: PropertyFilterType.Session }
        case WebStatsBreakdown.InitialUTMCampaign:
            return { key: '$entry_utm_campaign', type: PropertyFilterType.Session }
        case WebStatsBreakdown.InitialUTMMedium:
            return { key: '$entry_utm_medium', type: PropertyFilterType.Session }
        case WebStatsBreakdown.InitialUTMContent:
            return { key: '$entry_utm_content', type: PropertyFilterType.Session }
        case WebStatsBreakdown.InitialUTMTerm:
            return { key: '$entry_utm_term', type: PropertyFilterType.Session }
        case WebStatsBreakdown.Browser:
            return { key: '$browser', type: PropertyFilterType.Event }
        case WebStatsBreakdown.OS:
            return { key: '$os', type: PropertyFilterType.Event }
        case WebStatsBreakdown.Viewport:
            return { key: '$viewport', type: PropertyFilterType.Event }
        case WebStatsBreakdown.DeviceType:
            return { key: '$device_type', type: PropertyFilterType.Event }
        case WebStatsBreakdown.Country:
            return { key: '$geoip_country_code', type: PropertyFilterType.Event }
        case WebStatsBreakdown.Region:
            return { key: '$geoip_subdivision_1_code', type: PropertyFilterType.Event }
        case WebStatsBreakdown.City:
            return { key: '$geoip_city_name', type: PropertyFilterType.Event }
        case WebStatsBreakdown.Timezone:
            return { key: '$timezone', type: PropertyFilterType.Event }
        case WebStatsBreakdown.Language:
            return { key: '$browser_language', type: PropertyFilterType.Event }
        case WebStatsBreakdown.FrustrationMetrics:
            return { key: '$pathname', type: PropertyFilterType.Event }
        case WebStatsBreakdown.InitialUTMSourceMediumCampaign:
            return undefined
        default:
            throw new UnexpectedNeverError(breakdownBy)
    }
}

export const getWebAnalyticsBreakdownFilter = (breakdown: WebStatsBreakdown): BreakdownFilter | undefined => {
    const property = webStatsBreakdownToPropertyName(breakdown)

    if (!property) {
        return undefined
    }

    return {
        breakdown_type: property.type,
        breakdown: property.key,
    }
}

const GEOIP_TEMPLATE_IDS = ['template-geoip', 'plugin-posthog-plugin-geoip']

export const WEB_ANALYTICS_DATA_COLLECTION_NODE_ID = 'web-analytics'

const INITIAL_WEB_ANALYTICS_FILTER = [] as WebAnalyticsPropertyFilters
const INITIAL_DATE_FROM = '-7d' as string | null
const INITIAL_DATE_TO = null as string | null
const INITIAL_INTERVAL = getDefaultInterval(INITIAL_DATE_FROM, INITIAL_DATE_TO)

const teamId = window.POSTHOG_APP_CONTEXT?.current_team?.id
const persistConfig = { persist: true, prefix: `${teamId}__` }
export const webAnalyticsLogic = kea<webAnalyticsLogicType>([
    path(['scenes', 'webAnalytics', 'webAnalyticsSceneLogic']),
    connect(() => ({
        values: [
            featureFlagLogic,
            ['featureFlags'],
            teamLogic,
            ['currentTeam', 'baseCurrency'],
            userLogic,
            ['hasAvailableFeature'],
            preflightLogic,
            ['isDev'],
            authorizedUrlListLogic({ type: AuthorizedUrlListType.WEB_ANALYTICS, actionId: null, experimentId: null }),
            ['authorizedUrls'],
            marketingAnalyticsSettingsLogic,
            ['sources_map', 'conversion_goals'],
            dataWarehouseSettingsLogic,
            ['dataWarehouseTables', 'selfManagedTables'],
            marketingAnalyticsLogic,
            ['validExternalTables'],
        ],
    })),
    actions({
        setWebAnalyticsFilters: (webAnalyticsFilters: WebAnalyticsPropertyFilters) => ({ webAnalyticsFilters }),
        togglePropertyFilter: (
            type: PropertyFilterType.Event | PropertyFilterType.Person | PropertyFilterType.Session,
            key: string,
            value: string | number | null,
            tabChange?: {
                graphsTab?: string
                sourceTab?: string
                deviceTab?: string
                pathTab?: string
                geographyTab?: string
                activeHoursTab?: string
            }
        ) => ({ type, key, value, tabChange }),
        setGraphsTab: (tab: string) => ({ tab }),
        setSourceTab: (tab: string) => ({ tab }),
        setDeviceTab: (tab: string) => ({ tab }),
        setPathTab: (tab: string) => ({ tab }),
        setGeographyTab: (tab: string) => ({ tab }),
        setActiveHoursTab: (tab: string) => ({ tab }),
        setDomainFilter: (domain: string | null) => ({ domain }),
        setDeviceTypeFilter: (deviceType: DeviceType | null) => ({ deviceType }),
        clearTablesOrderBy: () => true,
        setTablesOrderBy: (orderBy: WebAnalyticsOrderByFields, direction: WebAnalyticsOrderByDirection) => ({
            orderBy,
            direction,
        }),
        setDates: (dateFrom: string | null, dateTo: string | null) => ({ dateFrom, dateTo }),
        setInterval: (interval: IntervalType) => ({ interval }),
        setDatesAndInterval: (dateFrom: string | null, dateTo: string | null, interval: IntervalType) => ({
            dateFrom,
            dateTo,
            interval,
        }),
        setIsPathCleaningEnabled: (isPathCleaningEnabled: boolean) => ({ isPathCleaningEnabled }),
        setShouldFilterTestAccounts: (shouldFilterTestAccounts: boolean) => ({ shouldFilterTestAccounts }),
        setShouldStripQueryParams: (shouldStripQueryParams: boolean) => ({ shouldStripQueryParams }),
        setConversionGoal: (conversionGoal: WebAnalyticsConversionGoal | null) => ({ conversionGoal }),
        openAsNewInsight: (tileId: TileId, tabId?: string) => ({ tileId, tabId }),
        setConversionGoalWarning: (warning: ConversionGoalWarning | null) => ({ warning }),
        setCompareFilter: (compareFilter: CompareFilter) => ({ compareFilter }),
        setProductTab: (tab: ProductTab) => ({ tab }),
        setWebVitalsPercentile: (percentile: WebVitalsPercentile) => ({ percentile }),
        setWebVitalsTab: (tab: WebVitalsMetric) => ({ tab }),
        setTileVisualization: (tileId: TileId, visualization: TileVisualizationOption) => ({ tileId, visualization }),
    }),
    reducers({
        rawWebAnalyticsFilters: [
            INITIAL_WEB_ANALYTICS_FILTER,
            persistConfig,
            {
                setWebAnalyticsFilters: (_, { webAnalyticsFilters }) => webAnalyticsFilters,
                togglePropertyFilter: (oldPropertyFilters, { key, value, type }): WebAnalyticsPropertyFilters => {
                    if (value === null) {
                        // if there's already an isNotSet filter, remove it
                        const isNotSetFilterExists = oldPropertyFilters.some(
                            (f) => f.type === type || f.key === key || f.operator === PropertyOperator.IsNotSet
                        )
                        if (isNotSetFilterExists) {
                            return oldPropertyFilters.filter(
                                (f) => f.type !== type || f.key !== key || f.operator !== PropertyOperator.IsNotSet
                            )
                        }
                        return [
                            ...oldPropertyFilters,
                            {
                                type,
                                key,
                                operator: PropertyOperator.IsNotSet,
                            },
                        ]
                    }

                    const similarFilterExists = oldPropertyFilters.some(
                        (f) => f.type === type && f.key === key && f.operator === PropertyOperator.Exact
                    )

                    if (similarFilterExists) {
                        // if there's already a matching property, turn it off or merge them
                        return oldPropertyFilters
                            .map((f: WebAnalyticsPropertyFilter) => {
                                if (
                                    f.key !== key ||
                                    f.type !== type ||
                                    ![PropertyOperator.Exact, PropertyOperator.IsNotSet].includes(f.operator)
                                ) {
                                    return f
                                }
                                const oldValue = (Array.isArray(f.value) ? f.value : [f.value]).filter(isNotNil)
                                let newValue: PropertyFilterBaseValue[]
                                if (oldValue.includes(value)) {
                                    // If there are multiple values for this filter, reduce that to just the one being clicked
                                    if (oldValue.length > 1) {
                                        newValue = [value]
                                    } else {
                                        return null
                                    }
                                } else {
                                    newValue = [...oldValue, value]
                                }
                                return {
                                    type: PropertyFilterType.Event,
                                    key,
                                    operator: PropertyOperator.Exact,
                                    value: newValue,
                                } as const
                            })
                            .filter(isNotNil)
                    }

                    // no matching property, so add one
                    const newFilter: WebAnalyticsPropertyFilter = {
                        type,
                        key,
                        value,
                        operator: PropertyOperator.Exact,
                    }

                    return [...oldPropertyFilters, newFilter]
                },
                setDomainFilter: (state) => {
                    // the domain and host filters don't interact well, so remove the host filter when the domain filter is set
                    return state.filter((filter) => filter.key !== '$host')
                },
            },
        ],
        domainFilter: [
            null as string | null,
            persistConfig,
            {
                setDomainFilter: (_: string | null, payload: { domain: string | null }) => {
                    const { domain } = payload
                    return domain
                },
                togglePropertyFilter: (state, { key }) => {
                    // the domain and host filters don't interact well, so remove the domain filter when the host filter is set
                    return key === '$host' ? null : state
                },
                setWebAnalyticsFilters: (state, { webAnalyticsFilters }) => {
                    // the domain and host filters don't interact well, so remove the domain filter when the host filter is set
                    if (webAnalyticsFilters.some((f) => f.key === '$host')) {
                        return null
                    }
                    return state
                },
            },
        ],
        deviceTypeFilter: [
            null as DeviceType | null,
            persistConfig,
            {
                setDeviceTypeFilter: (_: DeviceType | null, payload: unknown) => {
                    const { deviceType } = payload as { deviceType: DeviceType | null }
                    return deviceType
                },
            },
        ],
        _graphsTab: [
            null as string | null,
            persistConfig,
            {
                setGraphsTab: (_, { tab }) => tab,
                togglePropertyFilter: (oldTab, { tabChange }) => tabChange?.graphsTab || oldTab,
                setConversionGoal: (oldTab, { conversionGoal }) => {
                    if (conversionGoal) {
                        return GraphsTab.UNIQUE_CONVERSIONS
                    }
                    return oldTab
                },
            },
        ],
        _sourceTab: [
            null as string | null,
            persistConfig,
            {
                setSourceTab: (_, { tab }) => tab,
                togglePropertyFilter: (oldTab, { tabChange }) => tabChange?.sourceTab || oldTab,
            },
        ],
        _deviceTab: [
            null as string | null,
            persistConfig,
            {
                setDeviceTab: (_, { tab }) => tab,
                togglePropertyFilter: (oldTab, { tabChange }) => tabChange?.deviceTab || oldTab,
            },
        ],
        _pathTab: [
            null as string | null,
            persistConfig,
            {
                setPathTab: (_, { tab }) => tab,
                togglePropertyFilter: (oldTab, { tabChange }) => tabChange?.pathTab || oldTab,
            },
        ],
        _geographyTab: [
            null as string | null,
            persistConfig,
            {
                setGeographyTab: (_, { tab }) => tab,
                togglePropertyFilter: (oldTab, { tabChange }) => tabChange?.geographyTab || oldTab,
            },
        ],
        _activeHoursTab: [
            null as string | null,
            persistConfig,
            {
                setActiveHoursTab: (_, { tab }) => tab,
            },
        ],
        _isPathCleaningEnabled: [
            true as boolean,
            persistConfig,
            {
                setIsPathCleaningEnabled: (_, { isPathCleaningEnabled }) => isPathCleaningEnabled,
            },
        ],
        tablesOrderBy: [
            null as WebAnalyticsOrderBy | null,
            persistConfig,
            {
                setTablesOrderBy: (_, { orderBy, direction }) => [orderBy, direction],
                clearTablesOrderBy: () => null,

                // Reset the order by when the conversion goal changes because most of the columns are different
                setConversionGoal: () => null,
            },
        ],
        dateFilter: [
            {
                dateFrom: INITIAL_DATE_FROM,
                dateTo: INITIAL_DATE_TO,
                interval: INITIAL_INTERVAL,
            },
            persistConfig,
            {
                setDates: (_, { dateTo, dateFrom }) => ({
                    dateTo,
                    dateFrom,
                    interval: getDefaultInterval(dateFrom, dateTo),
                }),
                setInterval: ({ dateFrom: oldDateFrom, dateTo: oldDateTo }, { interval }) => {
                    const { dateFrom, dateTo } = updateDatesWithInterval(interval, oldDateFrom, oldDateTo)
                    return {
                        dateTo,
                        dateFrom,
                        interval,
                    }
                },
                setDatesAndInterval: (_, { dateTo, dateFrom, interval }) => {
                    if (!dateFrom && !dateTo) {
                        dateFrom = INITIAL_DATE_FROM
                        dateTo = INITIAL_DATE_TO
                    }
                    return {
                        dateTo,
                        dateFrom,
                        interval: interval || getDefaultInterval(dateFrom, dateTo),
                    }
                },
            },
        ],
        shouldFilterTestAccounts: [
            false as boolean,
            persistConfig,
            {
                setShouldFilterTestAccounts: (_, { shouldFilterTestAccounts }) => shouldFilterTestAccounts,
            },
        ],
        shouldStripQueryParams: [
            false as boolean,
            persistConfig,
            {
                setShouldStripQueryParams: (_, { shouldStripQueryParams }) => shouldStripQueryParams,
            },
        ],
        conversionGoal: [
            null as WebAnalyticsConversionGoal | null,
            persistConfig,
            {
                setConversionGoal: (_, { conversionGoal }) => conversionGoal,
            },
        ],
        conversionGoalWarning: [
            null as ConversionGoalWarning | null,
            {
                setConversionGoalWarning: (_, { warning }) => warning,
            },
        ],
        compareFilter: [
            { compare: true } as CompareFilter,
            persistConfig,
            {
                setCompareFilter: (_, { compareFilter }) => compareFilter,
            },
        ],
        productTab: [
            ProductTab.ANALYTICS as ProductTab,
            {
                setProductTab: (_, { tab }) => tab,
            },
        ],
        webVitalsPercentile: [
            PropertyMathType.P90 as WebVitalsPercentile,
            persistConfig,
            {
                setWebVitalsPercentile: (_, { percentile }) => percentile,
            },
        ],
        webVitalsTab: [
            'INP' as WebVitalsMetric,
            {
                setWebVitalsTab: (_, { tab }) => tab,
            },
        ],
        tileVisualizations: [
            {} as Record<TileId, TileVisualizationOption>,
            {
                setTileVisualization: (state, { tileId, visualization }) => ({
                    ...state,
                    [tileId]: visualization,
                }),
            },
        ],
    }),
    selectors(({ actions, values }) => ({
        // Helper functions for dynamic marketing analytics
        createMarketingDataWarehouseNodes: [
            (s) => [s.validExternalTables, s.baseCurrency],
            (validExternalTables: ExternalTable[], baseCurrency: string): DataWarehouseNode[] => {
                if (!validExternalTables || validExternalTables.length === 0) {
                    return []
                }

                const nodeList: DataWarehouseNode[] = validExternalTables
                    .map((table) => {
                        if (!table.source_map || !table.source_map.date || !table.source_map.total_cost) {
                            return null
                        }

                        const returning: DataWarehouseNode = {
                            kind: NodeKind.DataWarehouseNode,
                            id: table.id,
                            name: table.schema_name,
                            custom_name: `${table.schema_name} Cost`,
                            id_field: 'id',
                            distinct_id_field: 'id',
                            timestamp_field: table.source_map.date,
                            table_name: table.name,
                            math: PropertyMathType.Sum,
                            math_property: table.source_map.total_cost,
                            math_property_revenue_currency: {
                                static: (table.source_map.currency || baseCurrency) as CurrencyCode,
                            },
                        }
                        return returning
                    })
                    .filter(Boolean) as DataWarehouseNode[]

                return nodeList
            },
        ],

        createDynamicCampaignQuery: [
<<<<<<< HEAD
            (s) => [s.validExternalTables, s.conversion_goals],
            (validExternalTables: ExternalTable[], conversionGoals: ConversionGoalFilter[]): string | null => {
=======
            (s) => [s.validExternalTables, s.baseCurrency],
            (validExternalTables: ExternalTable[], baseCurrency: string): string | null => {
>>>>>>> 34492cdc
                if (!validExternalTables || validExternalTables.length === 0) {
                    return null
                }

                const unionQueries = validExternalTables
                    .map((table) => {
                        const tableName = table.name
                        const schemaName = table.schema_name
                        if (
                            !table.source_map ||
                            !table.source_map.date ||
                            !table.source_map.total_cost ||
                            !table.source_map.campaign_name
                        ) {
                            return null
                        }

<<<<<<< HEAD
                        // Get source name from schema mapping or fallback
                        const sourceNameField =
                            table.source_map.utm_source_name || table.source_map.source_name || `'${schemaName}'`
                        const campaignNameField = table.source_map.utm_campaign_name || table.source_map.campaign_name
                        // TODO: we should replicate this logic for the area charts once we build the query runner
                        return `
                        SELECT 
                            ${campaignNameField} as campaignname,
                            toFloat(coalesce(${table.source_map.total_cost}, 0)) as cost,
=======
                        const costSelect = table.source_map.currency
                            ? `toFloat(convertCurrency('${table.source_map.currency}', '${baseCurrency}', toFloat(coalesce(${table.source_map.total_cost}, 0))))`
                            : `toFloat(coalesce(${table.source_map.total_cost}, 0))`

                        // TODO: we should replicate this logic for the area charts once we build the query runner
                        return `
                        SELECT 
                            ${table.source_map.campaign_name} as campaignname,
                            ${costSelect} as cost,
>>>>>>> 34492cdc
                            toFloat(coalesce(${table.source_map.clicks || '0'}, 0)) as clicks,
                            toFloat(coalesce(${table.source_map.impressions || '0'}, 0)) as impressions,
                            ${sourceNameField} as source_name
                        FROM ${tableName}
                        WHERE ${table.source_map.date} >= '2025-01-01'
                    `.trim()
                    })
                    .filter(Boolean)
                // Generate CTEs for all conversion goals
                const conversionGoalCTEs = conversionGoals
                    .map((conversionGoal, index) => {
                        const propertyName = conversionGoal.type === EntityTypes.EVENTS ? 'properties.' : ''
                        // Sanitize the CTE name to be a valid SQL identifier
                        const cteName = getConversionGoalCTEName(index, conversionGoal)
                        return `${cteName} AS (
                        SELECT 
                            ${propertyName}${conversionGoal.schema.utm_campaign_name} as campaign_name,
                            ${propertyName}${conversionGoal.schema.utm_source_name} as source_name,
                            count(*) as conversion_${index}
                        FROM ${
                            conversionGoal.type === EntityTypes.EVENTS
                                ? 'events'
                                : conversionGoal.type === EntityTypes.DATA_WAREHOUSE
                                ? conversionGoal.name
                                : 'TBD'
                        } 
                        WHERE ${
                            conversionGoal.type === EntityTypes.EVENTS && conversionGoal.id
                                ? `event = '${conversionGoal.id}'`
                                : '1=1'
                        }
                            AND campaign_name IS NOT NULL
                            AND campaign_name != ''
                            AND source_name IS NOT NULL
                            AND source_name != ''
                        GROUP BY campaign_name, source_name
                    )`
                    })
                    .join(',\n                    ')

                if (unionQueries.length === 0) {
                    return `SELECT 'No valid sources_map configured' as message`
                }

                // Generate JOIN clauses for all conversion goals
                const conversionJoins =
                    conversionGoals.length > 0
                        ? conversionGoals
                              .map((conversionGoal, index) => {
                                  const cteName = getConversionGoalCTEName(index, conversionGoal)
                                  return `LEFT JOIN ${cteName} cg_${index} ON cc.campaignname = cg_${index}.campaign_name AND cc.source_name = cg_${index}.source_name`
                              })
                              .join('\n                    ')
                        : ''

                // Generate SELECT columns for all conversion goals
                const conversionColumns =
                    conversionGoals.length > 0
                        ? conversionGoals
                              .map((conversionGoal, index) => [
                                  `cg_${index}.conversion_${index} as "${conversionGoal.conversion_goal_name}"`,
                                  `round(cc.total_cost / nullif(coalesce(cg_${index}.conversion_${index}, 1), 0), 2) as "Cost per ${conversionGoal.conversion_goal_name}"`,
                              ])
                              .flat()
                              .join(',\n                        ')
                        : ''

                // Build WITH clause correctly based on whether we have conversion goals
                const withClause = conversionGoalCTEs
                    ? `WITH campaign_costs AS (
                        SELECT 
                            campaignname,
                            source_name,
                            sum(cost) as total_cost,
                            sum(clicks) as total_clicks,
                            sum(impressions) as total_impressions
                        FROM (
                            ${unionQueries.join('\n                            UNION ALL\n')}
                        )
                        GROUP BY campaignname, source_name
                    ),
                    ${conversionGoalCTEs}`
                    : `WITH campaign_costs AS (
                        SELECT 
                            campaignname,
                            source_name,
                            sum(cost) as total_cost,
                            sum(clicks) as total_clicks,
                            sum(impressions) as total_impressions
                        FROM (
                            ${unionQueries.join('\n                            UNION ALL\n')}
                        )
                        GROUP BY campaignname, source_name
                    )`

                const query = `
                    ${withClause}
                    SELECT 
                        cc.campaignname as "Campaign",
                        cc.source_name as "Source",
                        round(cc.total_cost, 2) as "Total Cost",
                        cc.total_clicks as "Total Clicks", 
                        cc.total_impressions as "Total Impressions",
                        round(cc.total_cost / nullif(cc.total_clicks, 0), 2) as "Cost per Click",
                        round(cc.total_clicks / nullif(cc.total_impressions, 0) * 100, 2) as "CTR"${
                            conversionColumns ? `,\n                        ${conversionColumns}` : ''
                        }
                    FROM campaign_costs cc
                    ${conversionJoins}
                    ORDER BY cc.total_cost DESC
                    LIMIT 20
                `.trim()
                return query
            },
        ],
        preAggregatedEnabled: [
            (s) => [s.featureFlags, s.currentTeam],
            (featureFlags: Record<string, boolean>, currentTeam: TeamPublicType | TeamType | null) => {
                return (
                    featureFlags[FEATURE_FLAGS.SETTINGS_WEB_ANALYTICS_PRE_AGGREGATED_TABLES] &&
                    currentTeam?.modifiers?.useWebAnalyticsPreAggregatedTables
                )
            },
        ],
        breadcrumbs: [
            (s) => [s.productTab],
            (productTab: ProductTab): Breadcrumb[] => {
                const breadcrumbs: Breadcrumb[] = [
                    {
                        key: Scene.WebAnalytics,
                        name: `Web analytics`,
                        path: urls.webAnalytics(),
                    },
                ]

                if (productTab === ProductTab.WEB_VITALS) {
                    breadcrumbs.push({
                        key: Scene.WebAnalyticsWebVitals,
                        name: `Web vitals`,
                        path: urls.webAnalyticsWebVitals(),
                    })
                }

                if (productTab === ProductTab.PAGE_REPORTS) {
                    breadcrumbs.push({
                        key: Scene.WebAnalyticsPageReports,
                        name: `Page reports`,
                        path: urls.webAnalyticsPageReports(),
                    })
                }

                if (productTab === ProductTab.MARKETING) {
                    breadcrumbs.push({
                        key: Scene.WebAnalyticsMarketing,
                        name: `Marketing`,
                        path: urls.webAnalyticsMarketing(),
                    })
                }

                return breadcrumbs
            },
        ],
        graphsTab: [(s) => [s._graphsTab], (graphsTab: string | null) => graphsTab || GraphsTab.UNIQUE_USERS],
        sourceTab: [(s) => [s._sourceTab], (sourceTab: string | null) => sourceTab || SourceTab.CHANNEL],
        deviceTab: [(s) => [s._deviceTab], (deviceTab: string | null) => deviceTab || DeviceTab.DEVICE_TYPE],
        pathTab: [(s) => [s._pathTab], (pathTab: string | null) => pathTab || PathTab.PATH],
        geographyTab: [(s) => [s._geographyTab], (geographyTab: string | null) => geographyTab || GeographyTab.MAP],
        activeHoursTab: [
            (s) => [s._activeHoursTab],
            (activeHoursTab: string | null) => activeHoursTab || ActiveHoursTab.UNIQUE,
        ],
        isPathCleaningEnabled: [
            (s) => [s._isPathCleaningEnabled, s.hasAvailableFeature],
            (isPathCleaningEnabled: boolean, hasAvailableFeature) => {
                return hasAvailableFeature(AvailableFeature.PATHS_ADVANCED) && isPathCleaningEnabled
            },
        ],
        hasHostFilter: [(s) => [s.rawWebAnalyticsFilters], (filters) => filters.some((f) => f.key === '$host')],
        webAnalyticsFilters: [
            (s) => [
                s.rawWebAnalyticsFilters,
                s.isPathCleaningEnabled,
                s.domainFilter,
                s.deviceTypeFilter,
                () => values.featureFlags,
            ],
            (
                rawWebAnalyticsFilters: WebAnalyticsPropertyFilters,
                isPathCleaningEnabled: boolean,
                domainFilter: string | null,
                deviceTypeFilter: DeviceType | null,
                featureFlags: Record<string, boolean>
            ) => {
                let filters = rawWebAnalyticsFilters

                // Add domain filter if set
                if (domainFilter && domainFilter !== 'all') {
                    // Remove the leading protocol if it exists
                    const value = domainFilter.replace(/^https?:\/\//, '')

                    filters = [
                        ...filters,
                        {
                            key: '$host',
                            value: value,
                            operator: PropertyOperator.Exact,
                            type: PropertyFilterType.Event,
                        },
                    ]
                }

                // Add device type filter if set
                if (deviceTypeFilter) {
                    filters = [
                        ...filters,
                        {
                            key: '$device_type',
                            // Extra handling for device type to include mobile+tablet as a single filter
                            value: deviceTypeFilter === 'Desktop' ? 'Desktop' : ['Mobile', 'Tablet'],
                            operator: PropertyOperator.Exact,
                            type: PropertyFilterType.Event,
                        },
                    ]
                }

                // Translate exact path filters to cleaned path filters
                if (featureFlags[FEATURE_FLAGS.WEB_ANALYTICS_IMPROVED_PATH_CLEANING] && isPathCleaningEnabled) {
                    filters = filters.map((filter) => ({
                        ...filter,
                        operator:
                            filter.operator === PropertyOperator.Exact
                                ? PropertyOperator.IsCleanedPathExact
                                : filter.operator,
                    }))
                }

                return filters
            },
        ],
        tabs: [
            (s) => [
                s.graphsTab,
                s.sourceTab,
                s.deviceTab,
                s.pathTab,
                s.geographyTab,
                s.activeHoursTab,
                () => values.shouldShowGeoIPQueries,
            ],
            (graphsTab, sourceTab, deviceTab, pathTab, geographyTab, activeHoursTab, shouldShowGeoIPQueries) => ({
                graphsTab,
                sourceTab,
                deviceTab,
                pathTab,
                geographyTab,
                activeHoursTab,
                shouldShowGeoIPQueries,
            }),
        ],
        controls: [
            (s) => [s.isPathCleaningEnabled, s.shouldFilterTestAccounts, s.shouldStripQueryParams],
            (isPathCleaningEnabled, filterTestAccounts, shouldStripQueryParams) => ({
                isPathCleaningEnabled,
                filterTestAccounts,
                shouldStripQueryParams,
            }),
        ],
        filters: [
            (s) => [
                s.webAnalyticsFilters,
                s.replayFilters,
                s.dateFilter,
                s.compareFilter,
                s.webVitalsTab,
                s.webVitalsPercentile,
                s.tablesOrderBy,
                () => values.conversionGoal,
            ],
            (
                webAnalyticsFilters,
                replayFilters,
                dateFilter,
                compareFilter,
                webVitalsTab,
                webVitalsPercentile,
                tablesOrderBy,
                conversionGoal
            ) => ({
                webAnalyticsFilters,
                replayFilters,
                dateFilter,
                compareFilter,
                webVitalsTab,
                webVitalsPercentile,
                tablesOrderBy,
                conversionGoal,
            }),
        ],
        tiles: [
            (s) => [
                s.productTab,
                s.tabs,
                s.controls,
                s.filters,
                () => values.featureFlags,
                () => values.isGreaterThanMd,
                () => values.currentTeam,
                () => values.tileVisualizations,
                () => values.preAggregatedEnabled,
            ],
            (
                productTab,
                { graphsTab, sourceTab, deviceTab, pathTab, geographyTab, shouldShowGeoIPQueries, activeHoursTab },
                { isPathCleaningEnabled, filterTestAccounts, shouldStripQueryParams },
                {
                    webAnalyticsFilters,
                    replayFilters,
                    dateFilter: { dateFrom, dateTo, interval },
                    conversionGoal,
                    compareFilter,
                    webVitalsPercentile,
                    webVitalsTab,
                    tablesOrderBy,
                },
                featureFlags,
                isGreaterThanMd,
                currentTeam,
                tileVisualizations,
                preAggregatedEnabled
            ): WebAnalyticsTile[] => {
                const dateRange = { date_from: dateFrom, date_to: dateTo }
                const sampling = { enabled: false, forceSamplingRate: { numerator: 1, denominator: 10 } }

                const uniqueUserSeries: EventsNode = {
                    event: featureFlags[FEATURE_FLAGS.WEB_ANALYTICS_FOR_MOBILE] ? '$screen' : '$pageview',
                    kind: NodeKind.EventsNode,
                    math: BaseMathType.UniqueUsers,
                    name: 'Pageview',
                    custom_name: 'Unique visitors',
                }

                const pageViewsSeries = {
                    ...uniqueUserSeries,
                    math: BaseMathType.TotalCount,
                    custom_name: featureFlags[FEATURE_FLAGS.WEB_ANALYTICS_FOR_MOBILE] ? 'Screen Views' : 'Page views',
                }

                const sessionsSeries = {
                    ...uniqueUserSeries,
                    math: BaseMathType.UniqueSessions,
                    custom_name: 'Sessions',
                }

                const uniqueConversionsSeries: ActionsNode | EventsNode | undefined = !conversionGoal
                    ? undefined
                    : 'actionId' in conversionGoal
                    ? {
                          kind: NodeKind.ActionsNode,
                          id: conversionGoal.actionId,
                          math: BaseMathType.UniqueUsers,
                          name: 'Unique conversions',
                          custom_name: 'Unique conversions',
                      }
                    : {
                          kind: NodeKind.EventsNode,
                          event: conversionGoal.customEventName,
                          math: BaseMathType.UniqueUsers,
                          name: 'Unique conversions',
                          custom_name: 'Unique conversions',
                      }
                const totalConversionSeries = uniqueConversionsSeries
                    ? {
                          ...uniqueConversionsSeries,
                          math: BaseMathType.TotalCount,
                          name: 'Total conversions',
                          custom_name: 'Total conversions',
                      }
                    : undefined

                // the queries don't currently include revenue when the conversion goal is an action
                const includeRevenue = !(conversionGoal && 'actionId' in conversionGoal)

                const revenueEventsSeries: EventsNode[] =
                    includeRevenue && currentTeam?.revenue_analytics_config
                        ? ([
                              ...currentTeam.revenue_analytics_config.events.map((e) => ({
                                  name: e.eventName,
                                  event: e.eventName,
                                  custom_name: e.eventName,
                                  math: PropertyMathType.Sum,
                                  kind: NodeKind.EventsNode,
                                  math_property: e.revenueProperty,
                                  math_property_revenue_currency: e.revenueCurrencyProperty,
                              })),
                          ] as EventsNode[])
                        : []

                const conversionRevenueSeries =
                    conversionGoal && 'customEventName' in conversionGoal && includeRevenue
                        ? revenueEventsSeries.filter((e) => 'event' in e && e.event === conversionGoal.customEventName)
                        : []

                const createInsightProps = (tile: TileId, tab?: string): InsightLogicProps => {
                    return {
                        dashboardItemId: getDashboardItemId(tile, tab, false),
                        loadPriority: loadPriorityMap[tile],
                        dataNodeCollectionId: WEB_ANALYTICS_DATA_COLLECTION_NODE_ID,
                    }
                }

                const createGraphsTrendsTab = (
                    id: GraphsTab,
                    title: string | JSX.Element,
                    linkText: string | JSX.Element,
                    series: AnyEntityNode[],
                    trendsFilter?: Partial<TrendsFilter>,
                    trendsQueryProperties?: Partial<TrendsQuery>
                ): TabsTileTab => ({
                    id,
                    title,
                    linkText,
                    query: {
                        kind: NodeKind.InsightVizNode,
                        source: {
                            kind: NodeKind.TrendsQuery,
                            dateRange,
                            interval,
                            series: series,
                            trendsFilter: {
                                display: ChartDisplayType.ActionsLineGraph,
                                ...trendsFilter,
                            },
                            compareFilter,
                            filterTestAccounts,
                            conversionGoal,
                            properties: webAnalyticsFilters,
                            ...trendsQueryProperties,
                        },
                        hidePersonsModal: true,
                        embedded: true,
                        hideTooltipOnScroll: true,
                    },
                    showIntervalSelect: true,
                    insightProps: createInsightProps(TileId.GRAPHS, id),
                    canOpenInsight: true,
                })

                const createTableTab = (
                    tileId: TileId,
                    tabId: string,
                    title: string,
                    linkText: string,
                    breakdownBy: WebStatsBreakdown,
                    source?: Partial<WebStatsTableQuery>,
                    tab?: Partial<TabsTileTab>
                ): TabsTileTab => {
                    const columns = [
                        'breakdown_value',
                        'visitors',
                        'views',
                        source?.includeBounceRate ? 'bounce_rate' : null,
                        'cross_sell',
                    ].filter(isNotNil)

                    // Check if this tile has a visualization preference
                    const visualization = tileVisualizations[tileId]

                    const baseTabProps = {
                        id: tabId,
                        title,
                        linkText,
                        insightProps: createInsightProps(tileId, tabId),
                        canOpenModal: true,
                        ...(tab || {}),
                    }

                    // In case of a graph, we need to use the breakdownFilter and a InsightsVizNode,
                    // which will actually be handled by a WebStatsTrendTile instead of a WebStatsTableTile
                    if (visualization === 'graph') {
                        return {
                            ...baseTabProps,
                            query: {
                                kind: NodeKind.InsightVizNode,
                                source: {
                                    kind: NodeKind.TrendsQuery,
                                    dateRange,
                                    interval,
                                    series: [uniqueUserSeries],
                                    trendsFilter: {
                                        display: ChartDisplayType.ActionsLineGraph,
                                    },
                                    breakdownFilter: getWebAnalyticsBreakdownFilter(breakdownBy),
                                    filterTestAccounts,
                                    conversionGoal,
                                    properties: webAnalyticsFilters,
                                },
                                hidePersonsModal: true,
                                embedded: true,
                                hideTooltipOnScroll: true,
                            },
                            canOpenInsight: true,
                            canOpenModal: false,
                        }
                    }

                    return {
                        ...baseTabProps,
                        query: {
                            full: true,
                            kind: NodeKind.DataTableNode,
                            source: {
                                kind: NodeKind.WebStatsTableQuery,
                                properties: webAnalyticsFilters,
                                breakdownBy: breakdownBy,
                                dateRange,
                                sampling,
                                compareFilter,
                                limit: 10,
                                filterTestAccounts,
                                conversionGoal,
                                orderBy: tablesOrderBy ?? undefined,
                                ...(source || {}),
                            },
                            embedded: false,
                            showActions: true,
                            columns,
                        },
                    }
                }

                if (productTab === ProductTab.WEB_VITALS) {
                    const createSeries = (name: WebVitalsMetric, math: PropertyMathType): AnyEntityNode => ({
                        kind: NodeKind.EventsNode,
                        event: '$web_vitals',
                        name: '$web_vitals',
                        custom_name: name,
                        math: math,
                        math_property: `$web_vitals_${name}_value`,
                    })

                    return [
                        {
                            kind: 'query',
                            tileId: TileId.WEB_VITALS,
                            layout: {
                                colSpanClassName: 'md:col-span-full',
                                orderWhenLargeClassName: 'xxl:order-0',
                            },
                            query: {
                                kind: NodeKind.WebVitalsQuery,
                                properties: webAnalyticsFilters,
                                source: {
                                    kind: NodeKind.TrendsQuery,
                                    dateRange,
                                    interval,
                                    series: (['INP', 'LCP', 'CLS', 'FCP'] as WebVitalsMetric[]).flatMap((metric) =>
                                        [PropertyMathType.P75, PropertyMathType.P90, PropertyMathType.P99].map((math) =>
                                            createSeries(metric, math)
                                        )
                                    ),
                                    trendsFilter: { display: ChartDisplayType.ActionsLineGraph },
                                    compareFilter,
                                    filterTestAccounts,
                                    properties: webAnalyticsFilters,
                                },
                            },
                            insightProps: {
                                dashboardItemId: getDashboardItemId(TileId.WEB_VITALS, 'web-vitals-overview', false),
                                loadPriority: loadPriorityMap[TileId.WEB_VITALS],
                                dataNodeCollectionId: WEB_ANALYTICS_DATA_COLLECTION_NODE_ID,
                            },
                            showIntervalSelect: true,
                        },
                        {
                            kind: 'query',
                            tileId: TileId.WEB_VITALS_PATH_BREAKDOWN,
                            layout: {
                                colSpanClassName: 'md:col-span-full',
                                orderWhenLargeClassName: 'xxl:order-0',
                            },
                            query: {
                                kind: NodeKind.WebVitalsPathBreakdownQuery,
                                dateRange,
                                filterTestAccounts,
                                properties: webAnalyticsFilters,
                                percentile: webVitalsPercentile,
                                metric: webVitalsTab,
                                doPathCleaning: isPathCleaningEnabled,
                                thresholds: [
                                    WEB_VITALS_THRESHOLDS[webVitalsTab].good,
                                    WEB_VITALS_THRESHOLDS[webVitalsTab].poor,
                                ],
                            },
                            insightProps: {
                                dashboardItemId: getDashboardItemId(
                                    TileId.WEB_VITALS_PATH_BREAKDOWN,
                                    'web-vitals-path-breakdown',
                                    false
                                ),
                                loadPriority: loadPriorityMap[TileId.WEB_VITALS_PATH_BREAKDOWN],
                                dataNodeCollectionId: WEB_ANALYTICS_DATA_COLLECTION_NODE_ID,
                            },
                        },
                    ]
                }

                if (productTab === ProductTab.MARKETING) {
                    // Generate dynamic series from sources_map
                    const createDynamicMarketingSeries = (): DataWarehouseNode[] => {
                        const dynamicNodes = values.createMarketingDataWarehouseNodes

                        if (!dynamicNodes || dynamicNodes.length === 0) {
                            return []
                        }

                        return dynamicNodes
                    }

                    const dynamicSeries = createDynamicMarketingSeries()
                    return [
                        {
                            kind: 'query',
                            tileId: TileId.MARKETING,
                            layout: {
                                colSpanClassName: 'md:col-span-2',
                                orderWhenLargeClassName: 'xxl:order-1',
                            },
                            title: 'Marketing Costs',
                            query: {
                                kind: NodeKind.InsightVizNode,
                                embedded: true,
                                hidePersonsModal: true,
                                hideTooltipOnScroll: true,
                                source: {
                                    kind: NodeKind.TrendsQuery,
                                    series:
                                        dynamicSeries.length > 0
                                            ? dynamicSeries
                                            : [
                                                  // Fallback when no sources are configured
                                                  {
                                                      kind: NodeKind.EventsNode,
                                                      event: 'no_sources_configured',
                                                      custom_name: 'No marketing sources configured',
                                                      math: BaseMathType.TotalCount,
                                                  },
                                              ],
                                    interval: 'week',
                                    dateRange: dateRange,
                                    trendsFilter: {
                                        display: ChartDisplayType.ActionsAreaGraph,
                                        aggregationAxisFormat: 'numeric',
                                        aggregationAxisPrefix: '$',
                                    },
                                },
                            },
                            insightProps: createInsightProps(TileId.MARKETING),
                            canOpenInsight: true,
                            canOpenModal: false,
                            docs: {
                                title: 'Marketing Costs',
                                description:
                                    dynamicSeries.length > 0
                                        ? 'Track costs from your configured marketing data sources.'
                                        : 'Configure marketing data sources in the settings to track costs from your ad platforms.',
                            },
                        },
                        values.campaignCostsBreakdown
                            ? {
                                  kind: 'query',
                                  tileId: TileId.MARKETING_CAMPAIGN_BREAKDOWN,
                                  layout: {
                                      colSpanClassName: 'md:col-span-2',
                                      orderWhenLargeClassName: 'xxl:order-2',
                                  },
                                  title: 'Campaign Costs Breakdown',
                                  query: values.campaignCostsBreakdown,
                                  insightProps: createInsightProps(TileId.MARKETING_CAMPAIGN_BREAKDOWN),
                                  canOpenModal: true,
                                  canOpenInsight: false,
                                  docs: {
                                      title: 'Campaign Costs Breakdown',
                                      description:
                                          'Breakdown of marketing costs by individual campaign names across all ad platforms.',
                                  },
                              }
                            : null,
                    ]
                        .filter(isNotNil)
                        .map((tile) => tile as WebAnalyticsTile)
                }

                const allTiles: (WebAnalyticsTile | null)[] = [
                    {
                        kind: 'query',
                        tileId: TileId.OVERVIEW,
                        layout: {
                            colSpanClassName: 'md:col-span-full',
                            orderWhenLargeClassName: 'xxl:order-0',
                        },
                        query: {
                            kind: NodeKind.WebOverviewQuery,
                            properties: webAnalyticsFilters,
                            dateRange,
                            sampling,
                            compareFilter,
                            filterTestAccounts,
                            conversionGoal,
                            includeRevenue,
                        },
                        insightProps: createInsightProps(TileId.OVERVIEW),
                    },
                    {
                        kind: 'tabs',
                        tileId: TileId.GRAPHS,
                        layout: {
                            colSpanClassName: `md:col-span-2`,
                            orderWhenLargeClassName: 'xxl:order-1',
                        },
                        activeTabId: graphsTab,
                        setTabId: actions.setGraphsTab,
                        tabs: (
                            [
                                createGraphsTrendsTab(GraphsTab.UNIQUE_USERS, 'Unique visitors', 'Visitors', [
                                    uniqueUserSeries,
                                ]),
                                !conversionGoal
                                    ? createGraphsTrendsTab(GraphsTab.PAGE_VIEWS, 'Page views', 'Views', [
                                          pageViewsSeries,
                                      ])
                                    : null,
                                !conversionGoal
                                    ? createGraphsTrendsTab(GraphsTab.NUM_SESSION, 'Unique sessions', 'Sessions', [
                                          sessionsSeries,
                                      ])
                                    : null,
                                !conversionGoal && revenueEventsSeries?.length
                                    ? createGraphsTrendsTab(
                                          GraphsTab.REVENUE_EVENTS,
                                          <span>
                                              Revenue&nbsp;<LemonTag type="warning">BETA</LemonTag>
                                          </span>,
                                          'Revenue',
                                          revenueEventsSeries,
                                          {
                                              display:
                                                  revenueEventsSeries.length > 1
                                                      ? ChartDisplayType.ActionsAreaGraph
                                                      : ChartDisplayType.ActionsLineGraph,
                                          },
                                          {
                                              compareFilter: revenueEventsSeries.length > 1 ? undefined : compareFilter,
                                          }
                                      )
                                    : null,
                                conversionGoal && uniqueConversionsSeries
                                    ? createGraphsTrendsTab(
                                          GraphsTab.UNIQUE_CONVERSIONS,
                                          'Unique conversions',
                                          'Unique conversions',
                                          [uniqueConversionsSeries]
                                      )
                                    : null,
                                conversionGoal && totalConversionSeries
                                    ? createGraphsTrendsTab(
                                          GraphsTab.TOTAL_CONVERSIONS,
                                          'Total conversions',
                                          'Total conversions',
                                          [totalConversionSeries]
                                      )
                                    : null,
                                conversionGoal && uniqueUserSeries && uniqueConversionsSeries
                                    ? createGraphsTrendsTab(
                                          GraphsTab.CONVERSION_RATE,
                                          'Conversion rate',
                                          'Conversion rate',
                                          [uniqueConversionsSeries, uniqueUserSeries],
                                          {
                                              formula: 'A / B',
                                              aggregationAxisFormat: 'percentage_scaled',
                                          }
                                      )
                                    : null,
                                conversionGoal && conversionRevenueSeries.length
                                    ? createGraphsTrendsTab(
                                          GraphsTab.CONVERSION_REVENUE,
                                          <span>
                                              Conversion Revenue&nbsp;<LemonTag type="warning">BETA</LemonTag>
                                          </span>,
                                          'Conversion Revenue',
                                          conversionRevenueSeries
                                      )
                                    : null,
                            ] as (TabsTileTab | null)[]
                        ).filter(isNotNil),
                    },
                    {
                        kind: 'tabs',
                        tileId: TileId.PATHS,
                        layout: {
                            colSpanClassName: `md:col-span-2`,
                            orderWhenLargeClassName: 'xxl:order-4',
                        },
                        activeTabId: pathTab,
                        setTabId: actions.setPathTab,
                        tabs: featureFlags[FEATURE_FLAGS.WEB_ANALYTICS_FOR_MOBILE]
                            ? [
                                  createTableTab(
                                      TileId.PATHS,
                                      PathTab.SCREEN_NAME,
                                      'Screens',
                                      'Screen',
                                      WebStatsBreakdown.ScreenName,
                                      {},
                                      {}
                                  ),
                              ]
                            : (
                                  [
                                      createTableTab(
                                          TileId.PATHS,
                                          PathTab.PATH,
                                          'Paths',
                                          'Path',
                                          WebStatsBreakdown.Page,
                                          {
                                              includeScrollDepth: false, // TODO needs some perf work before it can be enabled
                                              includeBounceRate: true,
                                              doPathCleaning: isPathCleaningEnabled,
                                          },
                                          {
                                              docs: {
                                                  url: 'https://posthog.com/docs/web-analytics/dashboard#paths',
                                                  title: 'Paths',
                                                  description: (
                                                      <div>
                                                          <p>
                                                              In this view you can validate all of the paths that were
                                                              accessed in your application, regardless of when they were
                                                              accessed through the lifetime of a user session.
                                                          </p>
                                                          {conversionGoal ? (
                                                              <p>
                                                                  The conversion rate is the percentage of users who
                                                                  completed the conversion goal in this specific path.
                                                              </p>
                                                          ) : (
                                                              <p>
                                                                  The{' '}
                                                                  <Link to="https://posthog.com/docs/web-analytics/dashboard#bounce-rate">
                                                                      bounce rate
                                                                  </Link>{' '}
                                                                  indicates the percentage of users who left your page
                                                                  immediately after visiting without capturing any
                                                                  event.
                                                              </p>
                                                          )}
                                                      </div>
                                                  ),
                                              },
                                          }
                                      ),
                                      createTableTab(
                                          TileId.PATHS,
                                          PathTab.INITIAL_PATH,
                                          'Entry paths',
                                          'Entry path',
                                          WebStatsBreakdown.InitialPage,
                                          {
                                              includeBounceRate: true,
                                              includeScrollDepth: false,
                                              doPathCleaning: isPathCleaningEnabled,
                                          },
                                          {
                                              docs: {
                                                  url: 'https://posthog.com/docs/web-analytics/dashboard#paths',
                                                  title: 'Entry Path',
                                                  description: (
                                                      <div>
                                                          <p>
                                                              Entry paths are the paths a user session started, i.e. the
                                                              first path they saw when they opened your website.
                                                          </p>
                                                          {conversionGoal && (
                                                              <p>
                                                                  The conversion rate is the percentage of users who
                                                                  completed the conversion goal after the first path in
                                                                  their session being this path.
                                                              </p>
                                                          )}
                                                      </div>
                                                  ),
                                              },
                                          }
                                      ),
                                      createTableTab(
                                          TileId.PATHS,
                                          PathTab.END_PATH,
                                          'End paths',
                                          'End path',
                                          WebStatsBreakdown.ExitPage,
                                          {
                                              includeBounceRate: false,
                                              includeScrollDepth: false,
                                              doPathCleaning: isPathCleaningEnabled,
                                          },
                                          {
                                              docs: {
                                                  url: 'https://posthog.com/docs/web-analytics/dashboard#paths',
                                                  title: 'End Path',
                                                  description: (
                                                      <div>
                                                          End paths are the last path a user visited before their
                                                          session ended, i.e. the last path they saw before leaving your
                                                          website/closing the browser/turning their computer off.
                                                      </div>
                                                  ),
                                              },
                                          }
                                      ),
                                      {
                                          id: PathTab.EXIT_CLICK,
                                          title: 'Outbound link clicks',
                                          linkText: 'Outbound clicks',
                                          query: {
                                              full: true,
                                              kind: NodeKind.DataTableNode,
                                              source: {
                                                  kind: NodeKind.WebExternalClicksTableQuery,
                                                  properties: webAnalyticsFilters,
                                                  dateRange,
                                                  compareFilter,
                                                  sampling,
                                                  limit: 10,
                                                  filterTestAccounts,
                                                  conversionGoal,
                                                  orderBy: tablesOrderBy ?? undefined,
                                                  stripQueryParams: shouldStripQueryParams,
                                              },
                                              embedded: false,
                                              showActions: true,
                                              columns: ['url', 'visitors', 'clicks', 'cross_sell'],
                                          },
                                          insightProps: createInsightProps(TileId.PATHS, PathTab.END_PATH),
                                          canOpenModal: true,
                                          docs: {
                                              title: 'Outbound Clicks',
                                              description: (
                                                  <div>
                                                      You'll be able to verify when someone leaves your website by
                                                      clicking an outbound link (to a separate domain)
                                                  </div>
                                              ),
                                          },
                                      },
                                  ] as (TabsTileTab | undefined)[]
                              ).filter(isNotNil),
                    },
                    {
                        kind: 'tabs',
                        tileId: TileId.SOURCES,
                        layout: {
                            colSpanClassName: `md:col-span-1`,
                            orderWhenLargeClassName: 'xxl:order-2',
                        },
                        activeTabId: sourceTab,
                        setTabId: actions.setSourceTab,
                        tabs: [
                            createTableTab(
                                TileId.SOURCES,
                                SourceTab.CHANNEL,
                                'Channels',
                                'Channel',
                                WebStatsBreakdown.InitialChannelType,
                                {},
                                {
                                    control: (
                                        <div className="flex flex-row deprecated-space-x-2 font-medium">
                                            <span>Customize channel types</span>
                                            <LemonButton
                                                icon={<IconGear />}
                                                type="tertiary"
                                                status="alt"
                                                size="small"
                                                noPadding={true}
                                                tooltip="Customize channel types"
                                                to={urls.settings('environment-web-analytics', 'channel-type')}
                                            />
                                        </div>
                                    ),
                                    docs: {
                                        url: 'https://posthog.com/docs/data/channel-type',
                                        title: 'Channels',
                                        description: (
                                            <div>
                                                <p>
                                                    Channels are the different sources that bring traffic to your
                                                    website, e.g. Paid Search, Organic Social, Direct, etc.
                                                </p>
                                                <p>
                                                    You can also{' '}
                                                    <Link
                                                        to={urls.settings('environment-web-analytics', 'channel-type')}
                                                    >
                                                        create custom channel types
                                                    </Link>
                                                    , allowing you to further categorize your channels.
                                                </p>
                                                <p>
                                                    Something unexpected? Try the{' '}
                                                    <Link to={urls.sessionAttributionExplorer()}>
                                                        Session attribution explorer
                                                    </Link>
                                                </p>
                                            </div>
                                        ),
                                    },
                                }
                            ),
                            createTableTab(
                                TileId.SOURCES,
                                SourceTab.REFERRING_DOMAIN,
                                'Referrers',
                                'Referring domain',
                                WebStatsBreakdown.InitialReferringDomain,
                                {},
                                {
                                    docs: {
                                        url: 'https://posthog.com/docs/web-analytics/dashboard#referrers-channels-utms',
                                        title: 'Referrers',
                                        description: 'Understand where your users are coming from',
                                    },
                                }
                            ),
                            createTableTab(
                                TileId.SOURCES,
                                SourceTab.UTM_SOURCE,
                                'UTM sources',
                                'UTM source',
                                WebStatsBreakdown.InitialUTMSource,
                                {},
                                {
                                    docs: {
                                        url: 'https://posthog.com/docs/web-analytics/dashboard#utms',
                                        title: 'UTM source',
                                        description: (
                                            <>
                                                Understand where your users are coming from - filtered down by their{' '}
                                                <code>utm_source</code> parameter
                                            </>
                                        ),
                                    },
                                }
                            ),
                            createTableTab(
                                TileId.SOURCES,
                                SourceTab.UTM_MEDIUM,
                                'UTM medium',
                                'UTM medium',
                                WebStatsBreakdown.InitialUTMMedium,
                                {},
                                {
                                    docs: {
                                        url: 'https://posthog.com/docs/web-analytics/dashboard#utms',
                                        title: 'UTM medium',
                                        description: (
                                            <>
                                                Understand where your users are coming from - filtered down by their{' '}
                                                <code>utm_medium</code> parameter
                                            </>
                                        ),
                                    },
                                }
                            ),
                            createTableTab(
                                TileId.SOURCES,
                                SourceTab.UTM_CAMPAIGN,
                                'UTM campaigns',
                                'UTM campaign',
                                WebStatsBreakdown.InitialUTMCampaign,
                                {},
                                {
                                    docs: {
                                        url: 'https://posthog.com/docs/web-analytics/dashboard#utms',
                                        title: 'UTM campaign',
                                        description: (
                                            <>
                                                Understand where your users are coming from - filtered down by their{' '}
                                                <code>utm_campaign</code> parameter
                                            </>
                                        ),
                                    },
                                }
                            ),
                            createTableTab(
                                TileId.SOURCES,
                                SourceTab.UTM_CONTENT,
                                'UTM content',
                                'UTM content',
                                WebStatsBreakdown.InitialUTMContent,
                                {},
                                {
                                    docs: {
                                        url: 'https://posthog.com/docs/web-analytics/dashboard#utms',
                                        title: 'UTM content',
                                        description: (
                                            <>
                                                Understand where your users are coming from - filtered down by their{' '}
                                                <code>utm_content</code> parameter
                                            </>
                                        ),
                                    },
                                }
                            ),
                            createTableTab(
                                TileId.SOURCES,
                                SourceTab.UTM_TERM,
                                'UTM terms',
                                'UTM term',
                                WebStatsBreakdown.InitialUTMTerm,
                                {},
                                {
                                    docs: {
                                        url: 'https://posthog.com/docs/web-analytics/dashboard#utms',
                                        title: 'UTM term',
                                        description: (
                                            <>
                                                Understand where your users are coming from - filtered down by their{' '}
                                                <code>utm_term</code> parameter
                                            </>
                                        ),
                                    },
                                }
                            ),
                            createTableTab(
                                TileId.SOURCES,
                                SourceTab.UTM_SOURCE_MEDIUM_CAMPAIGN,
                                'Source / Medium / Campaign',
                                'UTM s/m/c',
                                WebStatsBreakdown.InitialUTMSourceMediumCampaign,
                                {},
                                {
                                    docs: {
                                        url: 'https://posthog.com/docs/web-analytics/dashboard#utms',
                                        title: 'UTM parameters',
                                        description: (
                                            <>
                                                Understand where your users are coming from - filtered down by a tuple
                                                of their <code>utm_source</code>, <code>utm_medium</code>, and{' '}
                                                <code>utm_campaign</code> parameters
                                            </>
                                        ),
                                    },
                                }
                            ),
                        ],
                    },
                    {
                        kind: 'tabs',
                        tileId: TileId.DEVICES,
                        layout: {
                            colSpanClassName: `md:col-span-1`,
                            orderWhenLargeClassName: 'xxl:order-3',
                        },
                        activeTabId: deviceTab,
                        setTabId: actions.setDeviceTab,
                        tabs: [
                            createTableTab(
                                TileId.DEVICES,
                                DeviceTab.DEVICE_TYPE,
                                'Device type',
                                'Device type',
                                WebStatsBreakdown.DeviceType
                            ),
                            createTableTab(
                                TileId.DEVICES,
                                DeviceTab.BROWSER,
                                'Browsers',
                                'Browser',
                                WebStatsBreakdown.Browser
                            ),
                            createTableTab(TileId.DEVICES, DeviceTab.OS, 'OS', 'OS', WebStatsBreakdown.OS),
                            createTableTab(
                                TileId.DEVICES,
                                DeviceTab.VIEWPORT,
                                'Viewports',
                                'Viewport',
                                WebStatsBreakdown.Viewport
                            ),
                        ],
                    },

                    {
                        kind: 'tabs',
                        tileId: TileId.GEOGRAPHY,
                        layout: {
                            colSpanClassName: 'md:col-span-full',
                        },
                        activeTabId:
                            geographyTab || (shouldShowGeoIPQueries ? GeographyTab.MAP : GeographyTab.LANGUAGES),
                        setTabId: actions.setGeographyTab,
                        tabs: (
                            [
                                shouldShowGeoIPQueries
                                    ? {
                                          id: GeographyTab.MAP,
                                          title: 'World map',
                                          linkText: 'Map',
                                          query: {
                                              kind: NodeKind.InsightVizNode,
                                              source: {
                                                  kind: NodeKind.TrendsQuery,
                                                  breakdownFilter: {
                                                      // use the event level country code rather than person, to work better with personless users
                                                      breakdown: '$geoip_country_code',
                                                      breakdown_type: 'event',
                                                  },
                                                  dateRange,
                                                  series: [
                                                      {
                                                          event: '$pageview',
                                                          name: 'Pageview',
                                                          kind: NodeKind.EventsNode,
                                                          math: BaseMathType.UniqueUsers,
                                                      },
                                                  ],
                                                  trendsFilter: {
                                                      display: ChartDisplayType.WorldMap,
                                                  },
                                                  conversionGoal,
                                                  filterTestAccounts,
                                                  properties: webAnalyticsFilters,
                                              },
                                              hidePersonsModal: true,
                                              embedded: true,
                                          },
                                          insightProps: createInsightProps(TileId.GEOGRAPHY, GeographyTab.MAP),
                                          canOpenInsight: true,
                                      }
                                    : null,
                                shouldShowGeoIPQueries
                                    ? createTableTab(
                                          TileId.GEOGRAPHY,
                                          GeographyTab.COUNTRIES,
                                          'Countries',
                                          'Countries',
                                          WebStatsBreakdown.Country
                                      )
                                    : null,
                                shouldShowGeoIPQueries
                                    ? createTableTab(
                                          TileId.GEOGRAPHY,
                                          GeographyTab.REGIONS,
                                          'Regions',
                                          'Regions',
                                          WebStatsBreakdown.Region
                                      )
                                    : null,
                                shouldShowGeoIPQueries
                                    ? createTableTab(
                                          TileId.GEOGRAPHY,
                                          GeographyTab.CITIES,
                                          'Cities',
                                          'Cities',
                                          WebStatsBreakdown.City
                                      )
                                    : null,
                                createTableTab(
                                    TileId.GEOGRAPHY,
                                    GeographyTab.LANGUAGES,
                                    'Languages',
                                    'Languages',
                                    WebStatsBreakdown.Language
                                ),
                                createTableTab(
                                    TileId.GEOGRAPHY,
                                    GeographyTab.TIMEZONES,
                                    'Timezones',
                                    'Timezones',
                                    WebStatsBreakdown.Timezone
                                ),
                            ] as (TabsTileTab | null)[]
                        ).filter(isNotNil),
                    },
                    !conversionGoal
                        ? {
                              kind: 'query',
                              tileId: TileId.RETENTION,
                              title: 'Retention',
                              layout: {
                                  colSpanClassName: 'md:col-span-2',
                              },
                              query: {
                                  kind: NodeKind.InsightVizNode,
                                  source: {
                                      kind: NodeKind.RetentionQuery,
                                      properties: webAnalyticsFilters,
                                      dateRange,
                                      filterTestAccounts,
                                      retentionFilter: {
                                          retentionType: RETENTION_FIRST_TIME,
                                          retentionReference: 'total',
                                          totalIntervals: isGreaterThanMd ? 8 : 5,
                                          period: RetentionPeriod.Week,
                                      },
                                  },
                                  vizSpecificOptions: {
                                      [InsightType.RETENTION]: {
                                          hideLineGraph: true,
                                          hideSizeColumn: !isGreaterThanMd,
                                          useSmallLayout: !isGreaterThanMd,
                                      },
                                  },
                                  embedded: true,
                              },
                              insightProps: createInsightProps(TileId.RETENTION),
                              canOpenInsight: false,
                              canOpenModal: true,
                              docs: {
                                  url: 'https://posthog.com/docs/web-analytics/dashboard#retention',
                                  title: 'Retention',
                                  description: (
                                      <>
                                          <div>
                                              <p>
                                                  Retention creates a cohort of unique users who performed any event for
                                                  the first time in the last week. It then tracks the percentage of
                                                  users who return to perform any event in the following weeks.
                                              </p>
                                              <p>
                                                  You want the numbers to be the highest possible, suggesting that
                                                  people that come to your page continue coming to your page - and
                                                  performing an actions. Also, the further down the table the higher the
                                                  numbers should be (or at least as high), which would indicate that
                                                  you're either increasing or keeping your retention at the same level.
                                              </p>
                                          </div>
                                      </>
                                  ),
                              },
                          }
                        : null,
                    featureFlags[FEATURE_FLAGS.ACTIVE_HOURS_HEATMAP]
                        ? {
                              kind: 'tabs',
                              tileId: TileId.ACTIVE_HOURS,
                              layout: {
                                  colSpanClassName: 'md:col-span-full',
                              },
                              activeTabId: activeHoursTab,
                              setTabId: actions.setActiveHoursTab,
                              tabs: [
                                  {
                                      id: ActiveHoursTab.UNIQUE,
                                      title: 'Active Hours',
                                      linkText: 'Unique users',
                                      canOpenModal: true,
                                      query: {
                                          kind: NodeKind.CalendarHeatmapQuery,
                                          series: [
                                              {
                                                  kind: NodeKind.EventsNode,
                                                  event: '$pageview',
                                                  name: '$pageview',
                                                  math: BaseMathType.UniqueUsers,
                                                  properties: webAnalyticsFilters,
                                              },
                                          ],
                                          dateRange,
                                          conversionGoal,
                                      },
                                      docs: {
                                          url: 'https://posthog.com/docs/web-analytics/dashboard#active-hours',
                                          title: 'Active hours - Unique users',
                                          description: (
                                              <>
                                                  <div>
                                                      <p>
                                                          Active hours displays a heatmap showing the number of unique
                                                          users who performed any pageview event, broken down by hour of
                                                          the day and day of the week.
                                                      </p>
                                                      <p>
                                                          Note: It is expected that selecting a time range longer than 7
                                                          days will include additional occurrences of weekdays and
                                                          hours, potentially increasing the user counts in those
                                                          buckets. The recommendation is to select 7 closed days or
                                                          multiple of 7 closed day ranges.
                                                      </p>
                                                  </div>
                                              </>
                                          ),
                                      },
                                      insightProps: createInsightProps(TileId.ACTIVE_HOURS, ActiveHoursTab.UNIQUE),
                                  },
                                  {
                                      id: ActiveHoursTab.TOTAL_EVENTS,
                                      title: 'Active Hours',
                                      linkText: 'Total pageviews',
                                      canOpenModal: true,
                                      query: {
                                          kind: NodeKind.CalendarHeatmapQuery,
                                          series: [
                                              {
                                                  kind: NodeKind.EventsNode,
                                                  event: '$pageview',
                                                  name: '$pageview',
                                                  math: BaseMathType.TotalCount,
                                                  properties: webAnalyticsFilters,
                                              },
                                          ],
                                          dateRange,
                                          conversionGoal,
                                      },
                                      docs: {
                                          url: 'https://posthog.com/docs/web-analytics/dashboard#active-hours',
                                          title: 'Active hours - Total pageviews',
                                          description: (
                                              <>
                                                  <div>
                                                      <p>
                                                          Active hours displays a heatmap showing the total number of
                                                          pageviews, broken down by hour of the day and day of the week.
                                                      </p>
                                                      <p>
                                                          Note: It is expected that selecting a time range longer than 7
                                                          days will include additional occurrences of weekdays and
                                                          hours, potentially increasing the user counts in those
                                                          buckets. The recommendation is to select 7 closed days or
                                                          multiple of 7 closed day ranges.
                                                      </p>
                                                  </div>
                                              </>
                                          ),
                                      },
                                      insightProps: createInsightProps(
                                          TileId.ACTIVE_HOURS,
                                          ActiveHoursTab.TOTAL_EVENTS
                                      ),
                                  },
                              ],
                          }
                        : null,
                    // Hiding if conversionGoal is set already because values aren't representative
                    !conversionGoal
                        ? {
                              kind: 'query',
                              tileId: TileId.GOALS,
                              title: 'Goals',
                              layout: {
                                  colSpanClassName: 'md:col-span-2',
                              },
                              query: {
                                  full: true,
                                  kind: NodeKind.DataTableNode,
                                  source: {
                                      kind: NodeKind.WebGoalsQuery,
                                      properties: webAnalyticsFilters,
                                      dateRange,
                                      compareFilter,
                                      sampling,
                                      limit: 10,
                                      orderBy: tablesOrderBy ?? undefined,
                                      filterTestAccounts,
                                  },
                                  embedded: true,
                                  showActions: true,
                                  columns: ['breakdown_value', 'visitors', 'views', 'cross_sell'],
                              },
                              insightProps: createInsightProps(TileId.GOALS),
                              canOpenInsight: false,
                              docs: {
                                  url: 'https://posthog.com/docs/web-analytics/dashboard#goals',
                                  title: 'Goals',
                                  description: (
                                      <>
                                          <div>
                                              <p>
                                                  Goals shows your pinned or most recently created actions and the
                                                  number of conversions they've had. You can set a custom event or
                                                  action as a{' '}
                                                  <Link to="https://posthog.com/docs/web-analytics/conversion-goals">
                                                      conversion goal
                                                  </Link>{' '}
                                                  at the top of the dashboard for more specific metrics.
                                              </p>
                                          </div>
                                      </>
                                  ),
                              },
                          }
                        : null,
                    !conversionGoal
                        ? {
                              kind: 'replay',
                              tileId: TileId.REPLAY,
                              layout: {
                                  colSpanClassName: conversionGoal ? 'md:col-span-full' : 'md:col-span-1',
                              },
                              docs: {
                                  url: 'https://posthog.com/docs/session-replay',
                                  title: 'Session Replay',
                                  description:
                                      'Play back sessions to diagnose UI issues, improve support, and get context for nuanced user behavior.',
                              },
                          }
                        : null,
                    !conversionGoal
                        ? {
                              kind: 'error_tracking',
                              tileId: TileId.ERROR_TRACKING,
                              layout: {
                                  colSpanClassName: 'md:col-span-1',
                              },
                              query: errorTrackingQuery({
                                  orderBy: 'users',
                                  dateRange: dateRange,
                                  filterTestAccounts: filterTestAccounts,
                                  filterGroup: replayFilters.filter_group,
                                  columns: ['error', 'users', 'occurrences'],
                                  limit: 4,
                              }),
                              docs: {
                                  url: 'https://posthog.com/docs/error-tracking',
                                  title: 'Error Tracking',
                                  description: (
                                      <>
                                          <div>
                                              <p>
                                                  Error tracking allows you to track, investigate, and resolve
                                                  exceptions your customers face.
                                              </p>
                                              <p>
                                                  Errors are captured as <code>$exception</code> events which means that
                                                  you can create insights, filter recordings and trigger surveys based
                                                  on them exactly the same way you can for any other type of event.
                                              </p>
                                          </div>
                                      </>
                                  ),
                              },
                          }
                        : null,
                    !conversionGoal && featureFlags[FEATURE_FLAGS.WEB_ANALYTICS_FRUSTRATING_PAGES_TILE]
                        ? {
                              kind: 'query',
                              title: 'Frustrating Pages',
                              tileId: TileId.FRUSTRATING_PAGES,
                              layout: {
                                  colSpanClassName: 'md:col-span-2',
                              },
                              query: {
                                  full: true,
                                  kind: NodeKind.DataTableNode,
                                  source: {
                                      kind: NodeKind.WebStatsTableQuery,
                                      breakdownBy: WebStatsBreakdown.FrustrationMetrics,
                                      dateRange,
                                      filterTestAccounts,
                                      properties: webAnalyticsFilters,
                                      compareFilter,
                                      limit: 10,
                                      doPathCleaning: isPathCleaningEnabled,
                                  },
                                  embedded: true,
                                  showActions: true,
                                  hiddenColumns: ['views'],
                              },
                              insightProps: createInsightProps(TileId.FRUSTRATING_PAGES, 'table'),
                              canOpenModal: true,
                              canOpenInsight: false,
                              docs: {
                                  title: 'Frustrating Pages',
                                  description: (
                                      <>
                                          <div>
                                              <p>
                                                  See which pages are causing frustration by monitoring rage clicks,
                                                  dead clicks, and errors.
                                              </p>
                                              <p>
                                                  <ul>
                                                      <li>
                                                          A dead click is a click that doesn't result in any action.
                                                          E.g. an image that looks like a button.
                                                      </li>
                                                      <li>
                                                          Rageclicks are collected when a user clicks on a static
                                                          element more than three times in a one-second window.
                                                      </li>
                                                      <li>
                                                          Errors are JavaScript exceptions that occur when users
                                                          interact with your site.
                                                      </li>
                                                  </ul>
                                              </p>
                                              <p>
                                                  These are captured automatically and can help identify broken
                                                  functionality, failed API calls, or other technical issues that
                                                  frustrate users.
                                              </p>
                                          </div>
                                      </>
                                  ),
                              },
                          }
                        : null,
                ]
                return allTiles
                    .filter(isNotNil)
                    .filter((tile) =>
                        preAggregatedEnabled ? TILES_ALLOWED_ON_PRE_AGGREGATED.includes(tile.tileId) : true
                    )
            },
        ],

        hasCountryFilter: [
            (s) => [s.webAnalyticsFilters],
            (webAnalyticsFilters: WebAnalyticsPropertyFilters) => {
                return webAnalyticsFilters.some((filter) => filter.key === '$geoip_country_code')
            },
        ],
        replayFilters: [
            (s) => [s.webAnalyticsFilters, s.dateFilter, s.shouldFilterTestAccounts, s.conversionGoal],
            (
                webAnalyticsFilters: WebAnalyticsPropertyFilters,
                dateFilter,
                shouldFilterTestAccounts,
                conversionGoal
            ): RecordingUniversalFilters => {
                const filters: UniversalFiltersGroupValue[] = [...webAnalyticsFilters]
                if (conversionGoal) {
                    if ('actionId' in conversionGoal) {
                        filters.push({
                            id: conversionGoal.actionId,
                            name: String(conversionGoal.actionId),
                            type: 'actions',
                        })
                    } else if ('customEventName' in conversionGoal) {
                        filters.push({
                            id: conversionGoal.customEventName,
                            name: conversionGoal.customEventName,
                            type: 'events',
                        })
                    }
                }

                return {
                    filter_test_accounts: shouldFilterTestAccounts,

                    date_from: dateFilter.dateFrom,
                    date_to: dateFilter.dateTo,
                    filter_group: {
                        type: FilterLogicalOperator.And,
                        values: [
                            {
                                type: FilterLogicalOperator.And,
                                values: filters,
                            },
                        ],
                    },
                    duration: [
                        {
                            type: PropertyFilterType.Recording,
                            key: 'active_seconds',
                            operator: PropertyOperator.GreaterThan,
                            value: 1,
                        },
                    ],
                }
            },
        ],
        webVitalsMetricQuery: [
            (s) => [
                s.webVitalsPercentile,
                s.webVitalsTab,
                s.dateFilter,
                s.webAnalyticsFilters,
                s.shouldFilterTestAccounts,
            ],
            (
                webVitalsPercentile,
                webVitalsTab,
                { dateFrom, dateTo, interval },
                webAnalyticsFilters,
                filterTestAccounts
            ): InsightVizNode<TrendsQuery> => ({
                kind: NodeKind.InsightVizNode,
                source: {
                    kind: NodeKind.TrendsQuery,
                    dateRange: {
                        date_from: dateFrom,
                        date_to: dateTo,
                    },
                    interval,
                    series: [
                        {
                            kind: NodeKind.EventsNode,
                            event: '$web_vitals',
                            name: '$web_vitals',
                            custom_name: webVitalsTab,
                            math: webVitalsPercentile,
                            math_property: `$web_vitals_${webVitalsTab}_value`,
                        },
                    ],
                    trendsFilter: {
                        display: ChartDisplayType.ActionsLineGraph,
                        aggregationAxisFormat: webVitalsTab === 'CLS' ? 'numeric' : 'duration_ms',
                        goalLines: [
                            {
                                label: 'Good',
                                value: WEB_VITALS_THRESHOLDS[webVitalsTab].good,
                                displayLabel: false,
                                borderColor: WEB_VITALS_COLORS.good,
                            },
                            {
                                label: 'Poor',
                                value: WEB_VITALS_THRESHOLDS[webVitalsTab].poor,
                                displayLabel: false,
                                borderColor: WEB_VITALS_COLORS.needs_improvements,
                            },
                        ],
                    } as TrendsFilter,
                    filterTestAccounts,
                    properties: webAnalyticsFilters,
                },
                embedded: false,
            }),
        ],
        getNewInsightUrl: [(s) => [s.tiles], (tiles: WebAnalyticsTile[]) => getNewInsightUrlFactory(tiles)],
        authorizedDomains: [
            (s) => [s.authorizedUrls],
            (authorizedUrls) => {
                // There are a couple problems with the raw `authorizedUrls` which we need to fix here:
                // - They are URLs, we want domains
                // - There might be duplicates, so clean them up
                // - There might be duplicates across http/https, so clean them up

                // First create URL objects and group them by hostname+port
                const urlsByDomain = new Map<string, URL[]>()

                for (const urlStr of authorizedUrls) {
                    try {
                        const url = new URL(urlStr)
                        const key = url.host // hostname + port if present
                        if (!urlsByDomain.has(key)) {
                            urlsByDomain.set(key, [])
                        }
                        urlsByDomain.get(key)!.push(url)
                    } catch (e) {
                        // Silently skip URLs that can't be parsed
                    }
                }

                // For each domain, prefer https over http
                return Array.from(urlsByDomain.values()).map((urls) => {
                    const preferredUrl = urls.find((url) => url.protocol === 'https:') ?? urls[0]
                    return preferredUrl.origin
                })
            },
        ],
        campaignCostsBreakdown: [
            (s) => [s.sources_map, s.dataWarehouseTables],
            (
                sources_map: { [key: string]: SourceMap },
                dataWarehouseTables: DatabaseSchemaDataWarehouseTable[]
            ): DataTableNode | null => {
                if (!values.createDynamicCampaignQuery) {
                    return null
                }

                // Don't run if data isn't loaded yet
                if (!sources_map || !dataWarehouseTables) {
                    return null
                }

                return {
                    kind: NodeKind.DataTableNode,
                    source: {
                        kind: NodeKind.HogQLQuery,
                        query: values.createDynamicCampaignQuery,
                    },
                }
            },
        ],
    })),
    loaders(({ values }) => ({
        // load the status check query here and pass the response into the component, so the response
        // is accessible in this logic
        statusCheck: {
            __default: null as WebAnalyticsStatusCheck | null,
            loadStatusCheck: async (): Promise<WebAnalyticsStatusCheck> => {
                const [webVitalsResult, pageviewResult, pageleaveResult, pageleaveScroll] = await Promise.allSettled([
                    api.eventDefinitions.list({
                        event_type: EventDefinitionType.Event,
                        search: '$web_vitals',
                    }),
                    api.eventDefinitions.list({
                        event_type: EventDefinitionType.Event,
                        search: '$pageview',
                    }),
                    api.eventDefinitions.list({
                        event_type: EventDefinitionType.Event,
                        search: '$pageleave',
                    }),
                    api.propertyDefinitions.list({
                        event_names: ['$pageleave'],
                        properties: ['$prev_pageview_max_content_percentage'],
                    }),
                ])

                // no need to worry about pagination here, event names beginning with $ are reserved, and we're not
                // going to add enough reserved event names that match this search term to cause problems
                const webVitalsEntry =
                    webVitalsResult.status === 'fulfilled'
                        ? webVitalsResult.value.results.find((r) => r.name === '$web_vitals')
                        : undefined

                const pageviewEntry =
                    pageviewResult.status === 'fulfilled'
                        ? pageviewResult.value.results.find((r) => r.name === '$pageview')
                        : undefined

                const pageleaveEntry =
                    pageleaveResult.status === 'fulfilled'
                        ? pageleaveResult.value.results.find((r) => r.name === '$pageleave')
                        : undefined

                const pageleaveScrollEntry =
                    pageleaveScroll.status === 'fulfilled'
                        ? pageleaveScroll.value.results.find((r) => r.name === '$prev_pageview_max_content_percentage')
                        : undefined

                const isSendingWebVitals = !!webVitalsEntry && !isDefinitionStale(webVitalsEntry)
                const isSendingPageViews = !!pageviewEntry && !isDefinitionStale(pageviewEntry)
                const isSendingPageLeaves = !!pageleaveEntry && !isDefinitionStale(pageleaveEntry)
                const isSendingPageLeavesScroll = !!pageleaveScrollEntry && !isDefinitionStale(pageleaveScrollEntry)

                return {
                    isSendingWebVitals,
                    isSendingPageViews,
                    isSendingPageLeaves,
                    isSendingPageLeavesScroll,
                    hasAuthorizedUrls: !!values.currentTeam?.app_urls && values.currentTeam.app_urls.length > 0,
                }
            },
        },
        shouldShowGeoIPQueries: {
            _default: null as boolean | null,
            loadShouldShowGeoIPQueries: async (): Promise<boolean> => {
                // Always display on dev mode, we don't always have events and/or hogQL functions
                // but we want the map to be there for debugging purposes
                if (values.isDev) {
                    return true
                }

                const [propertiesResponse, hogFunctionsResponse] = await Promise.allSettled([
                    api.propertyDefinitions.list({
                        event_names: ['$pageview'],
                        properties: ['$geoip_country_code'],
                    }),
                    api.hogFunctions.list({ types: ['transformation'] }),
                ])

                const hasNonStaleCountryCodeDefinition =
                    propertiesResponse.status === 'fulfilled' &&
                    propertiesResponse.value.results.some(
                        (property) => property.name === '$geoip_country_code' && !isDefinitionStale(property)
                    )

                if (!hasNonStaleCountryCodeDefinition) {
                    return false
                }

                if (hogFunctionsResponse.status !== 'fulfilled') {
                    return false
                }

                const enabledGeoIPHogFunction = hogFunctionsResponse.value.results.find((hogFunction) => {
                    const isFromTemplate = GEOIP_TEMPLATE_IDS.includes(hogFunction.template?.id ?? '')
                    const matchesName = hogFunction.name === 'GeoIP' // Failsafe in case someone implements their custom GeoIP function

                    return (isFromTemplate || matchesName) && hogFunction.enabled
                })

                return Boolean(enabledGeoIPHogFunction)
            },
        },
    })),

    // start the loaders after mounting the logic
    afterMount(({ actions }) => {
        actions.loadStatusCheck()
        actions.loadShouldShowGeoIPQueries()
    }),
    windowValues({
        isGreaterThanMd: (window: Window) => window.innerWidth > 768,
    }),

    actionToUrl(({ values }) => {
        const stateToUrl = (): string => {
            const searchParams = { ...router.values.searchParams }
            const urlParams = new URLSearchParams(searchParams)

            const {
                rawWebAnalyticsFilters,
                conversionGoal,
                dateFilter: { dateTo, dateFrom, interval },
                _sourceTab,
                _deviceTab,
                _pathTab,
                _geographyTab,
                _graphsTab,
                isPathCleaningEnabled,
                shouldFilterTestAccounts,
                compareFilter,
                productTab,
                webVitalsPercentile,
                domainFilter,
                deviceTypeFilter,
                tileVisualizations,
            } = values

            // Make sure we're storing the raw filters only, or else we'll have issues with the domain/device type filters
            // spreading from their individual dropdowns to the global filters list
            if (rawWebAnalyticsFilters.length > 0) {
                urlParams.set('filters', JSON.stringify(rawWebAnalyticsFilters))
            }
            if (conversionGoal) {
                if ('actionId' in conversionGoal) {
                    urlParams.set('conversionGoal.actionId', conversionGoal.actionId.toString())
                } else {
                    urlParams.set('conversionGoal.customEventName', conversionGoal.customEventName)
                }
            } else {
                urlParams.delete('conversionGoal.actionId')
                urlParams.delete('conversionGoal.customEventName')
            }
            if (dateFrom !== INITIAL_DATE_FROM || dateTo !== INITIAL_DATE_TO || interval !== INITIAL_INTERVAL) {
                urlParams.set('date_from', dateFrom ?? '')
                urlParams.set('date_to', dateTo ?? '')
                urlParams.set('interval', interval ?? '')
            }
            if (_deviceTab) {
                urlParams.set('device_tab', _deviceTab)
            }
            if (_sourceTab) {
                urlParams.set('source_tab', _sourceTab)
            }
            if (_graphsTab) {
                urlParams.set('graphs_tab', _graphsTab)
            }
            if (_pathTab) {
                urlParams.set('path_tab', _pathTab)
            }
            if (_geographyTab) {
                urlParams.set('geography_tab', _geographyTab)
            }
            if (isPathCleaningEnabled != null) {
                urlParams.set('path_cleaning', isPathCleaningEnabled.toString())
            }
            if (shouldFilterTestAccounts != null) {
                urlParams.set('filter_test_accounts', shouldFilterTestAccounts.toString())
            }
            if (compareFilter) {
                urlParams.set('compare_filter', JSON.stringify(compareFilter))
            } else {
                urlParams.delete('compare_filter')
            }

            const { featureFlags } = featureFlagLogic.values
            const pageReportsEnabled = !!featureFlags[FEATURE_FLAGS.WEB_ANALYTICS_PAGE_REPORTS]

            if (productTab === ProductTab.WEB_VITALS) {
                urlParams.set('percentile', webVitalsPercentile)
            }
            if (domainFilter) {
                urlParams.set('domain', domainFilter)
            }
            if (deviceTypeFilter) {
                urlParams.set('device_type', deviceTypeFilter)
            } else {
                urlParams.delete('device_type')
            }
            if (tileVisualizations) {
                urlParams.set('tile_visualizations', JSON.stringify(tileVisualizations))
            }

            let basePath = '/web'
            if (pageReportsEnabled && productTab === ProductTab.PAGE_REPORTS) {
                basePath = '/web/page-reports'
            } else if (productTab === ProductTab.WEB_VITALS) {
                basePath = '/web/web-vitals'
            } else if (productTab === ProductTab.MARKETING) {
                basePath = '/web/marketing'
            }
            return `${basePath}${urlParams.toString() ? '?' + urlParams.toString() : ''}`
        }

        return {
            setWebAnalyticsFilters: stateToUrl,
            togglePropertyFilter: stateToUrl,
            setConversionGoal: stateToUrl,
            setDates: stateToUrl,
            setInterval: stateToUrl,
            setDeviceTab: stateToUrl,
            setSourceTab: stateToUrl,
            setGraphsTab: stateToUrl,
            setPathTab: stateToUrl,
            setGeographyTab: stateToUrl,
            setActiveHoursTab: stateToUrl,
            setCompareFilter: stateToUrl,
            setProductTab: stateToUrl,
            setWebVitalsPercentile: stateToUrl,
            setIsPathCleaningEnabled: stateToUrl,
            setDomainFilter: stateToUrl,
            setDeviceTypeFilter: stateToUrl,
            setTileVisualization: stateToUrl,
        }
    }),

    urlToAction(({ actions, values }) => {
        const toAction = (
            { productTab = ProductTab.ANALYTICS }: { productTab?: ProductTab },
            {
                filters,
                'conversionGoal.actionId': conversionGoalActionId,
                'conversionGoal.customEventName': conversionGoalCustomEventName,
                date_from,
                date_to,
                interval,
                device_tab,
                source_tab,
                graphs_tab,
                path_tab,
                geography_tab,
                active_hours_tab,
                path_cleaning,
                filter_test_accounts,
                compare_filter,
                percentile,
                domain,
                device_type,
                tile_visualizations,
            }: Record<string, any>
        ): void => {
            const { featureFlags } = featureFlagLogic.values
            const pageReportsEnabled = !!featureFlags[FEATURE_FLAGS.WEB_ANALYTICS_PAGE_REPORTS]

            // If trying to access page reports but the feature flag is not enabled, redirect to analytics
            if (productTab === ProductTab.PAGE_REPORTS && !pageReportsEnabled) {
                productTab = ProductTab.ANALYTICS
            }

            if (
                ![ProductTab.ANALYTICS, ProductTab.WEB_VITALS, ProductTab.PAGE_REPORTS, ProductTab.MARKETING].includes(
                    productTab
                )
            ) {
                return
            }

            const parsedFilters = filters ? (isWebAnalyticsPropertyFilters(filters) ? filters : []) : undefined
            if (parsedFilters && !objectsEqual(parsedFilters, values.webAnalyticsFilters)) {
                actions.setWebAnalyticsFilters(parsedFilters)
            }
            if (
                conversionGoalActionId &&
                conversionGoalActionId !== (values.conversionGoal as ActionConversionGoal)?.actionId
            ) {
                actions.setConversionGoal({ actionId: parseInt(conversionGoalActionId, 10) })
            } else if (
                conversionGoalCustomEventName &&
                conversionGoalCustomEventName !== (values.conversionGoal as CustomEventConversionGoal)?.customEventName
            ) {
                actions.setConversionGoal({ customEventName: conversionGoalCustomEventName })
            }
            if (
                (date_from && date_from !== values.dateFilter.dateFrom) ||
                (date_to && date_to !== values.dateFilter.dateTo) ||
                (interval && interval !== values.dateFilter.interval)
            ) {
                actions.setDatesAndInterval(date_from, date_to, interval)
            }
            if (device_tab && device_tab !== values._deviceTab) {
                actions.setDeviceTab(device_tab)
            }
            if (source_tab && source_tab !== values._sourceTab) {
                actions.setSourceTab(source_tab)
            }
            if (graphs_tab && graphs_tab !== values._graphsTab) {
                actions.setGraphsTab(graphs_tab)
            }
            if (path_tab && path_tab !== values._pathTab) {
                actions.setPathTab(path_tab)
            }
            if (geography_tab && geography_tab !== values._geographyTab) {
                actions.setGeographyTab(geography_tab)
            }
            if (active_hours_tab && active_hours_tab !== values._activeHoursTab) {
                actions.setActiveHoursTab(active_hours_tab)
            }
            if (path_cleaning && path_cleaning !== values.isPathCleaningEnabled) {
                actions.setIsPathCleaningEnabled([true, 'true', 1, '1'].includes(path_cleaning))
            }
            if (filter_test_accounts && filter_test_accounts !== values.shouldFilterTestAccounts) {
                actions.setShouldFilterTestAccounts([true, 'true', 1, '1'].includes(filter_test_accounts))
            }
            if (compare_filter && !objectsEqual(compare_filter, values.compareFilter)) {
                actions.setCompareFilter(compare_filter)
            }
            if (productTab && productTab !== values.productTab) {
                actions.setProductTab(productTab)
            }
            if (percentile && percentile !== values.webVitalsPercentile) {
                actions.setWebVitalsPercentile(percentile as WebVitalsPercentile)
            }
            if (domain && domain !== values.domainFilter) {
                actions.setDomainFilter(domain === 'all' ? null : domain)
            }
            if (device_type && device_type !== values.deviceTypeFilter) {
                actions.setDeviceTypeFilter(device_type)
            }
            if (tile_visualizations && !objectsEqual(tile_visualizations, values.tileVisualizations)) {
                for (const [tileId, visualization] of Object.entries(tile_visualizations)) {
                    actions.setTileVisualization(tileId as TileId, visualization as TileVisualizationOption)
                }
            }
        }

        return { '/web': toAction, '/web/:productTab': toAction, '/web/page-reports': toAction }
    }),

    listeners(({ values, actions }) => {
        const checkGraphsTabIsCompatibleWithConversionGoal = (
            tab: string,
            conversionGoal: WebAnalyticsConversionGoal | null
        ): void => {
            if (conversionGoal) {
                if (tab === GraphsTab.PAGE_VIEWS || tab === GraphsTab.NUM_SESSION) {
                    actions.setGraphsTab(GraphsTab.UNIQUE_USERS)
                }
            } else {
                if (
                    tab === GraphsTab.TOTAL_CONVERSIONS ||
                    tab === GraphsTab.CONVERSION_RATE ||
                    tab === GraphsTab.UNIQUE_CONVERSIONS
                ) {
                    actions.setGraphsTab(GraphsTab.UNIQUE_USERS)
                }
            }
        }

        return {
            setGraphsTab: ({ tab }) => {
                checkGraphsTabIsCompatibleWithConversionGoal(tab, values.conversionGoal)
            },
            setConversionGoal: [
                ({ conversionGoal }) => {
                    checkGraphsTabIsCompatibleWithConversionGoal(values.graphsTab, conversionGoal)
                },
                ({ conversionGoal }, breakpoint) =>
                    checkCustomEventConversionGoalHasSessionIdsHelper(
                        conversionGoal,
                        breakpoint,
                        actions.setConversionGoalWarning
                    ),
            ],
        }
    }),
    afterMount(({ actions, values }) => {
        checkCustomEventConversionGoalHasSessionIdsHelper(
            values.conversionGoal,
            undefined,
            actions.setConversionGoalWarning
        ).catch(() => {
            // ignore, this warning is just a nice-to-have, no point showing an error to the user
        })
    }),
])

const checkCustomEventConversionGoalHasSessionIdsHelper = async (
    conversionGoal: WebAnalyticsConversionGoal | null,
    breakpoint: BreakPointFunction | undefined,
    setConversionGoalWarning: (warning: ConversionGoalWarning | null) => void
): Promise<void> => {
    if (!conversionGoal || !('customEventName' in conversionGoal) || !conversionGoal.customEventName) {
        setConversionGoalWarning(null)
        return
    }
    const { customEventName } = conversionGoal
    // check if we have any conversion events from the last week without sessions ids

    const response = await hogqlQuery(
        `select count() from events where timestamp >= (now() - toIntervalHour(24)) AND ($session_id IS NULL OR $session_id = '') AND event = {event}`,
        { event: customEventName }
    )
    breakpoint?.()
    const row = response.results[0]
    if (row[0]) {
        setConversionGoalWarning(ConversionGoalWarning.CustomEventWithNoSessionId)
    } else {
        setConversionGoalWarning(null)
    }
}

const getConversionGoalCTEName = (index: number, conversionGoal: ConversionGoalFilter): string => {
    return `cg_${index}_${conversionGoal.conversion_goal_name}`.replace(/[^a-zA-Z0-9_]/g, '_')
}<|MERGE_RESOLUTION|>--- conflicted
+++ resolved
@@ -29,11 +29,8 @@
     AnyEntityNode,
     BreakdownFilter,
     CompareFilter,
-<<<<<<< HEAD
     ConversionGoalFilter,
-=======
     CurrencyCode,
->>>>>>> 34492cdc
     CustomEventConversionGoal,
     DatabaseSchemaDataWarehouseTable,
     DataTableNode,
@@ -805,13 +802,12 @@
         ],
 
         createDynamicCampaignQuery: [
-<<<<<<< HEAD
-            (s) => [s.validExternalTables, s.conversion_goals],
-            (validExternalTables: ExternalTable[], conversionGoals: ConversionGoalFilter[]): string | null => {
-=======
-            (s) => [s.validExternalTables, s.baseCurrency],
-            (validExternalTables: ExternalTable[], baseCurrency: string): string | null => {
->>>>>>> 34492cdc
+            (s) => [s.validExternalTables, s.conversion_goals, s.baseCurrency],
+            (
+                validExternalTables: ExternalTable[],
+                conversionGoals: ConversionGoalFilter[],
+                baseCurrency: string
+            ): string | null => {
                 if (!validExternalTables || validExternalTables.length === 0) {
                     return null
                 }
@@ -829,27 +825,20 @@
                             return null
                         }
 
-<<<<<<< HEAD
                         // Get source name from schema mapping or fallback
                         const sourceNameField =
                             table.source_map.utm_source_name || table.source_map.source_name || `'${schemaName}'`
                         const campaignNameField = table.source_map.utm_campaign_name || table.source_map.campaign_name
+
+                        const costSelect = table.source_map.currency
+                            ? `toFloat(convertCurrency('${table.source_map.currency}', '${baseCurrency}', toFloat(coalesce(${table.source_map.total_cost}, 0))))`
+                            : `toFloat(coalesce(${table.source_map.total_cost}, 0))`
+
                         // TODO: we should replicate this logic for the area charts once we build the query runner
                         return `
                         SELECT 
                             ${campaignNameField} as campaignname,
-                            toFloat(coalesce(${table.source_map.total_cost}, 0)) as cost,
-=======
-                        const costSelect = table.source_map.currency
-                            ? `toFloat(convertCurrency('${table.source_map.currency}', '${baseCurrency}', toFloat(coalesce(${table.source_map.total_cost}, 0))))`
-                            : `toFloat(coalesce(${table.source_map.total_cost}, 0))`
-
-                        // TODO: we should replicate this logic for the area charts once we build the query runner
-                        return `
-                        SELECT 
-                            ${table.source_map.campaign_name} as campaignname,
                             ${costSelect} as cost,
->>>>>>> 34492cdc
                             toFloat(coalesce(${table.source_map.clicks || '0'}, 0)) as clicks,
                             toFloat(coalesce(${table.source_map.impressions || '0'}, 0)) as impressions,
                             ${sourceNameField} as source_name
