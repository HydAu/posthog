import { router } from 'kea-router'
import { expectLogic, partial, truth } from 'kea-test-utils'
import api from 'lib/api'
import { MOCK_DEFAULT_TEAM, MOCK_TEAM_ID } from 'lib/api.mock'
import { DashboardPrivilegeLevel, DashboardRestrictionLevel } from 'lib/constants'
import { dashboardLogic } from 'scenes/dashboard/dashboardLogic'
import { maxContextLogic } from 'scenes/max/maxContextLogic'
import { savedInsightsLogic } from 'scenes/saved-insights/savedInsightsLogic'
import { sceneLogic } from 'scenes/sceneLogic'
import { teamLogic } from 'scenes/teamLogic'
import { urls } from 'scenes/urls'

import { useMocks } from '~/mocks/jest'
import { dashboardsModel } from '~/models/dashboardsModel'
import { insightsModel } from '~/models/insightsModel'
import { examples } from '~/queries/examples'
import { queryFromFilters } from '~/queries/nodes/InsightViz/utils'
import { DataTableNode, NodeKind } from '~/queries/schema/schema-general'
import { initKeaTests } from '~/test/init'
import {
    AccessControlLevel,
    AnyPropertyFilter,
    DashboardTile,
    DashboardType,
    FilterType,
    InsightLogicProps,
    InsightShortId,
    InsightType,
    PropertyFilterType,
    PropertyOperator,
    QueryBasedInsightModel,
} from '~/types'

import { insightDataLogic } from './insightDataLogic'
import { createEmptyInsight, insightLogic } from './insightLogic'

const API_FILTERS: Partial<FilterType> = {
    insight: InsightType.TRENDS as InsightType,
    events: [{ id: 3 }],
    properties: [{ value: 'a', operator: PropertyOperator.Exact, key: 'a', type: 'a' } as any as AnyPropertyFilter],
}

const Insight12 = '12' as InsightShortId
const Insight42 = '42' as InsightShortId
const Insight43 = '43' as InsightShortId
const Insight44 = '44' as InsightShortId

const MOCK_DASHBOARD_ID = 34

const partialInsight43 = {
    id: 43,
    short_id: Insight43,
    result: ['result 43'],
    filters: API_FILTERS,
}

const patchResponseFor = (
    payload: Record<string, any>,
    id: string,
    filters: Record<string, any>
): Record<string, any> => {
    return {
        result: id === '42' ? ['result from api'] : null,
        id: id === '42' ? 42 : 43,
        short_id: id === '42' ? Insight42 : Insight43,
        filters: filters || API_FILTERS,
        name: id === '42' ? undefined : 'Foobar 43',
        description: id === '42' ? undefined : 'Lorem ipsum.',
        tags: id === '42' ? undefined : ['good'],
        dashboards: payload['dashboards'],
        dashboard_tiles: id === '43' ? [{ dashboard_id: MOCK_DASHBOARD_ID }] : undefined,
    }
}

function insightModelWith(properties: Record<string, any>): QueryBasedInsightModel {
    return {
        id: 42,
        short_id: Insight42,
        result: ['result 42'],
        query: queryFromFilters(API_FILTERS),
        dashboards: [],
        dashboard_tiles: [],
        saved: true,
        name: 'new name',
        order: null,
        last_refresh: null,
        created_at: '2021-03-09T14: 00: 00.000Z',
        created_by: null,
        deleted: false,
        description: '',
        is_sample: false,
        is_shared: null,
        pinned: null,
        refresh_interval: null,
        updated_at: '2021-03-09T14: 00: 00.000Z',
        updated_by: null,
        visibility: null,
        last_modified_at: '2021-03-31T15:00:00.000Z',
        last_modified_by: null,
        effective_privilege_level: DashboardPrivilegeLevel.CanEdit,
        effective_restriction_level: DashboardRestrictionLevel.EveryoneInProjectCanEdit,
        layouts: {},
        color: null,
        user_access_level: AccessControlLevel.Editor,
        ...properties,
    } as QueryBasedInsightModel
}

const seenQueryIDs: string[] = []

describe('insightLogic', () => {
    let logic: ReturnType<typeof insightLogic.build>

    beforeEach(async () => {
        useMocks({
            get: {
                '/api/projects/:team/tags': [],
                '/api/environments/:team_id/insights/trend/': async (req) => {
                    const clientQueryId = req.url.searchParams.get('client_query_id')
                    if (clientQueryId !== null) {
                        seenQueryIDs.push(clientQueryId)
                    }

                    if (JSON.parse(req.url.searchParams.get('events') || '[]')?.[0]?.throw) {
                        return [500, { status: 0, detail: 'error from the API' }]
                    }
                    if (req.url.searchParams.get('date_from') === '-180d') {
                        // delay for 2 seconds before response without pausing
                        return new Promise<[number, { result: string[] }]>((resolve) =>
                            setTimeout(() => {
                                resolve([200, { result: ['very slow result from api'] }])
                            }, 2000)
                        )
                    }
                    return [200, { result: ['result from api'] }]
                },
                '/api/environments/:team_id/insights/path/': { result: ['result from api'] },
                '/api/environments/:team_id/insights/path': { result: ['result from api'] },
                '/api/environments/:team_id/insights/funnel/': { result: ['result from api'] },
                '/api/environments/:team_id/insights/retention/': { result: ['result from api'] },
                '/api/environments/:team_id/insights/43/': partialInsight43,
                '/api/environments/:team_id/insights/44/': {
                    id: 44,
                    short_id: Insight44,
                    result: ['result 44'],
                    filters: API_FILTERS,
                },
                '/api/environments/:team_id/insights/': (req) => {
                    if (req.url.searchParams.get('saved')) {
                        return [
                            200,
                            {
                                results: [
                                    {
                                        id: 42,
                                        short_id: Insight42,
                                        result: ['result 42'],
                                        filters: API_FILTERS,
                                        name: 'original name',
                                        dashboards: [1, 2, 3],
                                    },
                                    { id: 43, short_id: Insight43, result: ['result 43'], filters: API_FILTERS },
                                ],
                            },
                        ]
                    }
                    const shortId = req.url.searchParams.get('short_id') || ''
                    if (shortId === '500') {
                        return [500, { status: 0, detail: 'error from the API' }]
                    }
                    return [
                        200,
                        {
                            results: [
                                {
                                    result: parseInt(shortId) === 42 ? ['result from api'] : null,
                                    id: parseInt(shortId),
                                    short_id: shortId.toString(),
                                    filters: JSON.parse(req.url.searchParams.get('filters') || 'false') || API_FILTERS,
                                    name: 'original name',
                                    dashboards: [1, 2, 3],
                                },
                            ],
                        },
                    ]
                },
                '/api/environments/:team_id/dashboards/33/': {
                    id: 33,
                    filters: {},
                    tiles: [
                        {
                            layouts: {},
                            color: null,
                            insight: {
                                id: 42,
                                short_id: Insight42,
                                result: 'result!',
                                filters: { insight: InsightType.TRENDS, interval: 'month' },
                                tags: ['bla'],
                            },
                        },
                    ],
                },
                '/api/environments/:team_id/dashboards/34/': {
                    id: 33,
                    filters: {},
                    tiles: [
                        {
                            layouts: {},
                            color: null,
                            insight: {
                                id: 42,
                                short_id: Insight43,
                                result: 'result!',
                                filters: { insight: InsightType.TRENDS, interval: 'month' },
                                tags: ['bla'],
                            },
                        },
                    ],
                },
            },
            post: {
                '/api/environments/:team_id/insights/funnel/': { result: ['result from api'] },
                '/api/environments/:team_id/insights/:id/viewed': [201],
                '/api/environments/:team_id/insights/': (req) => [
                    200,
                    { id: 12, short_id: Insight12, ...((req.body as any) || {}) },
                ],
                '/api/environments/997/insights/cancel/': [201],
            },
            patch: {
                '/api/environments/:team_id/insights/:id': async (req) => {
                    const payload = await req.json()
                    const response = patchResponseFor(
                        payload,
                        req.params['id'] as string,
                        JSON.parse(req.url.searchParams.get('filters') || 'false')
                    )
                    return [200, response]
                },
            },
        })
        initKeaTests(true, { ...MOCK_DEFAULT_TEAM, test_account_filters_default_checked: true })
        teamLogic.mount()
        sceneLogic.mount()
        await expectLogic(teamLogic)
            .toFinishAllListeners()
            .toMatchValues({ currentTeam: partial({ test_account_filters_default_checked: true }) })
        insightsModel.mount()
    })

    it('requires props', () => {
        expect(() => {
            insightLogic()
        }).toThrow('Must init with dashboardItemId, even if undefined')
    })

    describe('when there is no props id', () => {
        it('has the key set to "new"', () => {
            logic = insightLogic({
                dashboardItemId: undefined,
            })
            expect(logic.key).toEqual('new')
        })
    })

    describe('as dashboard item', () => {
        describe('props with filters and cached results', () => {
            beforeEach(() => {
                logic = insightLogic({
                    dashboardItemId: Insight42,
                    cachedInsight: {
                        short_id: Insight42,
                        results: ['cached result'],
                        filters: {
                            insight: InsightType.TRENDS,
                            events: [{ id: 2 }],
                            properties: [
                                {
                                    value: 'lol',
                                    operator: PropertyOperator.Exact,
                                    key: 'lol',
                                    type: PropertyFilterType.Person,
                                },
                            ],
                        },
                    },
                })
                logic.mount()
            })

            it('has the key set to the id', () => {
                expect(logic.key).toEqual('42')
            })
        })

        describe('props with query and cached results', () => {
            beforeEach(() => {
                logic = insightLogic({
                    dashboardItemId: Insight42,
                    cachedInsight: {
                        short_id: Insight42,
                        results: ['cached result'],
                        filters: {},
                        query: { kind: NodeKind.EventsQuery },
                    },
                })
                logic.mount()
            })

            it('has the key set to the id', () => {
                expect(logic.key).toEqual('42')
            })
        })

        describe('props with query, no cached results', () => {
            it('still does not make a query to load the results', async () => {
                logic = insightLogic({
                    dashboardItemId: Insight42,
                    cachedInsight: {
                        short_id: Insight42,
                        results: undefined,
                        filters: {},
                        query: { kind: NodeKind.EventsQuery },
                    },
                })
                logic.mount()

                await expectLogic(logic)
                    .toDispatchActions([])
                    .toMatchValues({
                        insight: partial({
                            short_id: Insight42,
                            query: { kind: NodeKind.EventsQuery },
                        }),
                    })
                    .delay(1)
                    // do not override the insight if querying with different filters
                    .toNotHaveDispatchedActions(['updateInsight', 'updateInsightSuccess'])
            })
        })

        describe('props with filters, no cached results, respects doNotLoad', () => {
            it('does not make a query', async () => {
                const insight: Partial<QueryBasedInsightModel> = {
                    short_id: Insight42,
                    query: queryFromFilters({
                        insight: InsightType.TRENDS,
                        events: [{ id: 3, throw: true }],
                        properties: [
                            { value: 'a', operator: PropertyOperator.Exact, key: 'a', type: PropertyFilterType.Person },
                        ],
                    }),
                }
                logic = insightLogic({
                    dashboardItemId: Insight42,
                    cachedInsight: insight,
                    doNotLoad: true,
                })
                logic.mount()

                await expectLogic(logic)
                    .toMatchValues({
                        insight: {
                            short_id: Insight42,
                            query: {
                                kind: 'InsightVizNode',
                                source: {
                                    kind: 'TrendsQuery',
                                    properties: {
                                        type: 'AND',
                                        values: [
                                            {
                                                type: 'AND',
                                                values: [partial({ value: 'a' })],
                                            },
                                        ],
                                    },
                                    series: [partial({ event: 3 })],
                                },
                            },
                        },
                    })
                    .delay(1)
                    .toNotHaveDispatchedActions(['setFilters', 'updateInsight'])
            })
        })
    })

    describe('takes data from other logics if available', () => {
        const verifyItLoadsFromTheAPI = async (logicUnderTest: ReturnType<typeof insightLogic.build>): Promise<void> =>
            expectLogic(logicUnderTest)
                .toDispatchActions(['loadInsight'])
                .toMatchValues({
                    insight: partial({
                        short_id: '42',
                    }),
                })

        it('loads from the api when coming from dashboard context', async () => {
            // 1. the dashboard is mounted
            const dashLogic = dashboardLogic({ id: 33 })
            dashLogic.mount()
            await expectLogic(dashLogic).toDispatchActions(['loadDashboardSuccess'])

            // 2. mount the insight
            logic = insightLogic({ dashboardItemId: Insight42, dashboardId: 33 })
            logic.mount()

            await verifyItLoadsFromTheAPI(logic)
        })

        it('does not load from the dashboardLogic when not in that dashboard context', async () => {
            // 1. the dashboard is mounted
            const dashLogic = dashboardLogic({ id: 33 })
            dashLogic.mount()
            await expectLogic(dashLogic).toDispatchActions(['loadDashboardSuccess'])

            // 2. mount the insight
            logic = insightLogic({ dashboardItemId: Insight42, dashboardId: 1 })
            logic.mount()

            await verifyItLoadsFromTheAPI(logic)
        })

        it('does not load from the savedInsightLogic when in a dashboard context', async () => {
            // 1. open saved insights
            router.actions.push(urls.savedInsights(), {}, {})
            savedInsightsLogic.mount()

            // 2. the insights are loaded
            await expectLogic(savedInsightsLogic).toDispatchActions(['loadInsights', 'loadInsightsSuccess'])

            // 3. mount the insight
            logic = insightLogic({ dashboardItemId: Insight42, dashboardId: 33 })
            logic.mount()

            await verifyItLoadsFromTheAPI(logic)
        })
    })

    test('keeps saved name, description, tags', async () => {
        const insightProps: InsightLogicProps = {
            dashboardItemId: Insight43,
            cachedInsight: { ...createEmptyInsight(Insight43), id: 123, query: queryFromFilters(API_FILTERS) },
        }

        logic = insightLogic(insightProps)
        logic.mount()

        insightDataLogic(insightProps).mount()

        const expectedPartialInsight = {
            name: '',
            description: '',
            tags: [],
            query: partial({
                source: partial({
                    series: [{ event: 3, kind: NodeKind.EventsNode, math: 'total' }],
                    kind: NodeKind.TrendsQuery,
                    properties: {
                        type: 'AND',
                        values: [{ type: 'AND', values: [{ key: 'a', operator: 'exact', type: 'a', value: 'a' }] }],
                    },
                }),
            }),
        }
        await expectLogic(logic).toMatchValues({
            insight: partial(expectedPartialInsight),
            savedInsight: partial(expectedPartialInsight),
            insightChanged: false,
        })

        await expectLogic(logic, () => {
            logic.actions.setInsightMetadata({ name: 'Foobar 43', description: 'Lorem ipsum.', tags: ['good'] })
        }).toMatchValues({
            insight: partial({ name: 'Foobar 43', description: 'Lorem ipsum.', tags: ['good'] }),
            savedInsight: partial({ name: '', description: '', tags: [] }),
            insightChanged: true,
        })

        await expectLogic(logic, () => {
            logic.actions.saveInsight()
        }).toFinishAllListeners()

        await expectLogic(logic).toMatchValues({
            insight: partial({ name: 'Foobar 43', description: 'Lorem ipsum.', tags: ['good'] }),
            savedInsight: partial({ name: 'Foobar 43', description: 'Lorem ipsum.', tags: ['good'] }),
            insightChanged: false,
        })
    })

    test('saveInsight saves new insight and redirects to view mode', async () => {
        const insightProps: InsightLogicProps = {
            dashboardItemId: 'new',
        }

        logic = insightLogic(insightProps)
        logic.mount()

        insightDataLogic(insightProps).mount()

        await expectLogic(logic, () => {
            logic.actions.saveInsight()
        }).toDispatchActions(['saveInsight', router.actionCreators.push(urls.insightView(Insight12))])
    })

    test('saveInsight and updateInsight update the saved insights list', async () => {
        savedInsightsLogic.mount()

        const insightProps: InsightLogicProps = {
            dashboardItemId: Insight42,
            cachedInsight: {
                short_id: Insight42,
                query: examples.FunnelsQuery,
                result: {},
            },
        }

        logic = insightLogic(insightProps)
        logic.mount()

        insightDataLogic(insightProps).mount()

        logic.actions.saveInsight()
        await expectLogic(logic).toDispatchActions([savedInsightsLogic.actionTypes.addInsight])

        logic.actions.updateInsight({ name: 'my new name' })
        await expectLogic(logic).toDispatchActions([savedInsightsLogic.actionTypes.updateInsight])
    })

    test('saveInsight updates dashboards', async () => {
        const dashLogic = dashboardLogic({ id: MOCK_DASHBOARD_ID })
        dashLogic.mount()
        await expectLogic(dashLogic).toDispatchActions(['loadDashboard'])

        savedInsightsLogic.mount()

        const insightProps: InsightLogicProps = {
            dashboardItemId: Insight43,
        }
        logic = insightLogic(insightProps)
        logic.mount()

        insightDataLogic(insightProps).mount()

        logic.actions.saveInsight()

        await expectLogic(dashLogic).toDispatchActions(['loadDashboard'])
    })

    test('updateInsight updates dashboards', async () => {
        savedInsightsLogic.mount()
        logic = insightLogic({
            dashboardItemId: Insight43,
            cachedInsight: {
                id: 3,
            },
        })
        logic.mount()

        logic.actions.updateInsight({ name: 'updated name' })
        await expectLogic(dashboardsModel).toDispatchActions(['updateDashboardInsight'])
    })

    test('save as new insight', async () => {
        savedInsightsLogic.mount()

        const insightProps: InsightLogicProps = {
            dashboardItemId: Insight42,
            cachedInsight: {
                query: examples.InsightFunnels,
            },
        }

        logic = insightLogic(insightProps)
        logic.mount()

        insightDataLogic(insightProps).mount()

        await expectLogic(logic, () => {
            logic.actions.saveAsConfirmation('New Insight (copy)')
        })
            .toDispatchActions(['setInsight'])
            .toDispatchActions(savedInsightsLogic, ['loadInsights'])
            .toMatchValues({
                savedInsight: partial({ query: partial({ source: partial({ kind: NodeKind.FunnelsQuery }) }) }),
                insight: partial({
                    id: 12,
                    short_id: Insight12,
                    name: 'New Insight (copy)',
                    query: partial({ source: partial({ kind: NodeKind.FunnelsQuery }) }),
                }),
                insightChanged: false,
            })

        await expectLogic(router)
            .toDispatchActions(['push', 'locationChanged'])
            .toMatchValues({
                location: partial({ pathname: '/insights/12/edit' }),
            })
    })

    describe('reacts to external changes', () => {
        beforeEach(async () => {
            logic = insightLogic({
                dashboardItemId: Insight42,
            })
            logic.mount()
            await expectLogic(logic).toDispatchActions(['loadInsight']).toFinishAllListeners()
        })

        it('reacts to rename of its own insight', async () => {
            await expectLogic(logic, () => {
                insightsModel.actions.renameInsightSuccess(
                    insightModelWith({
                        id: 42,
                        short_id: Insight42,
                        result: ['result 42'],
                        filters: API_FILTERS,
                        name: 'new name',
                    })
                )
            })
                .toFinishAllListeners()
                .toMatchValues({
                    insight: truth(({ name }) => {
                        return name === 'new name'
                    }),
                })
        })

        it('does not react to rename of a different insight', async () => {
            await expectLogic(logic, () => {
                insightsModel.actions.renameInsightSuccess(
                    insightModelWith({
                        id: 43,
                        short_id: Insight43,
                        result: ['result 43'],
                        filters: API_FILTERS,
                        name: 'not the insight for this logic',
                    })
                )
            })
                .toFinishAllListeners()
                .toMatchValues({
                    insight: truth(({ name }) => {
                        return name === 'original name'
                    }),
                })
        })

        it('reacts to removal from dashboard', async () => {
            await expectLogic(logic, () => {
                dashboardsModel.actions.tileRemovedFromDashboard({
                    tile: { insight: { id: 42 } } as DashboardTile<QueryBasedInsightModel>,
                    dashboardId: 3,
                })
            })
                .toFinishAllListeners()
                .toMatchValues({
                    insight: expect.objectContaining({ dashboards: [1, 2] }),
                })
        })

        it('does not reacts to removal of a different tile from dashboard', async () => {
            await expectLogic(logic, () => {
                dashboardsModel.actions.tileRemovedFromDashboard({
                    tile: { insight: { id: 12 } } as DashboardTile<QueryBasedInsightModel>,
                    dashboardId: 3,
                })
            })
                .toFinishAllListeners()
                .toMatchValues({
                    insight: expect.objectContaining({ dashboards: [1, 2, 3] }),
                })
        })

        it('reacts to deletion of dashboard', async () => {
            await expectLogic(logic, () => {
                dashboardsModel.actions.deleteDashboardSuccess({ id: 3 } as DashboardType<QueryBasedInsightModel>)
            })
                .toFinishAllListeners()
                .toMatchValues({
                    insight: expect.objectContaining({ dashboards: [1, 2] }),
                })
        })

        it('does not reacts to deletion of dashboard it is not on', async () => {
            await expectLogic(logic, () => {
                dashboardsModel.actions.deleteDashboardSuccess({ id: 1034 } as DashboardType<QueryBasedInsightModel>)
            })
                .toFinishAllListeners()
                .toMatchValues({
                    insight: expect.objectContaining({ dashboards: [1, 2, 3] }),
                })
        })

        it('reacts to duplication of dashboard attaching it to new dashboard', async () => {
            await expectLogic(logic, () => {
                insightsModel.actions.insightsAddedToDashboard({ dashboardId: 1234, insightIds: [0, 1, 42] })
            })
                .toFinishAllListeners()
                .toMatchValues({
                    insight: expect.objectContaining({ dashboards: [1, 2, 3, 1234] }),
                })
        })

        it('does not react to duplication of dashboard that did not include this insight', async () => {
            await expectLogic(logic, () => {
                insightsModel.actions.insightsAddedToDashboard({ dashboardId: 1234, insightIds: [0, 1, 2] })
            })
                .toFinishAllListeners()
                .toMatchValues({
                    insight: expect.objectContaining({ dashboards: [1, 2, 3] }),
                })
        })
    })

    describe('saving query based insights', () => {
        beforeEach(async () => {
            const insightProps: InsightLogicProps = { dashboardItemId: 'new' }
            logic = insightLogic(insightProps)
            logic.mount()

            insightDataLogic(insightProps).mount()
        })

        it('sends query when saving', async () => {
            jest.spyOn(api, 'create')

            await expectLogic(logic, () => {
                logic.actions.setInsight(
                    { query: { kind: NodeKind.DataTableNode } as DataTableNode },
                    { overrideQuery: true }
                )
                logic.actions.saveInsight()
            })

            const mockCreateCalls = (api.create as jest.Mock).mock.calls
            expect(mockCreateCalls).toEqual([
                [
                    `api/environments/${MOCK_TEAM_ID}/insights`,
                    expect.objectContaining({
                        derived_name: 'DataTableNode query',
                        query: {
                            kind: 'DataTableNode',
                        },
                        saved: true,
                    }),
                    expect.objectContaining({
                        data: {
                            derived_name: 'DataTableNode query',
                            query: {
                                kind: 'DataTableNode',
                            },
                            saved: true,
                        },
                    }),
                ],
            ])
        })
    })

    describe('maxContext integration', () => {
        beforeEach(async () => {
            const insightProps: InsightLogicProps = { dashboardItemId: 'new' }
            logic = insightLogic(insightProps)
            logic.mount()

            insightDataLogic(insightProps).mount()
        })

        it('calls setMaxContext when insight changes via subscription', async () => {
            const testInsight = {
                id: 42,
                short_id: Insight42,
                name: 'Test Insight',
                query: { kind: NodeKind.DataTableNode },
            }

            await expectLogic(logic, () => {
                logic.actions.setInsight(testInsight, { overrideQuery: true })
            })
                .toDispatchActions(['setInsight', 'setMaxContext'])
                .toFinishAllListeners()
        })

        it('calls maxContextLogic.addOrUpdateActiveInsight with correct parameters when setMaxContext is triggered', async () => {
            const testInsight = {
                id: 42,
                short_id: Insight42,
                name: 'Test Insight',
                query: { kind: NodeKind.DataTableNode },
            }

            // Set up the insight first
            logic.actions.setInsight(testInsight, { overrideQuery: true })

            // Mock the maxContextLogic actions
            const mockAddOrUpdateActiveInsight = jest.fn()
            jest.spyOn(maxContextLogic, 'findMounted').mockReturnValue({
                actions: {
                    addOrUpdateActiveInsight: mockAddOrUpdateActiveInsight,
                },
            } as any)

            await expectLogic(logic, () => {
                logic.actions.setMaxContext()
            })
                .toDispatchActions(['setMaxContext'])
                .toFinishAllListeners()

            // Verify that addOrUpdateActiveInsight was called with the correct parameters
            expect(mockAddOrUpdateActiveInsight).toHaveBeenCalledWith(
<<<<<<< HEAD
                logic.key,
=======
>>>>>>> 4dd5a566
                expect.objectContaining({
                    id: 42,
                    short_id: Insight42,
                    name: 'Test Insight',
                    query: { kind: NodeKind.DataTableNode },
<<<<<<< HEAD
                })
=======
                }),
                false
>>>>>>> 4dd5a566
            )
        })

        it('does not call maxContextLogic.addOrUpdateActiveInsight when insight has no query', async () => {
            const testInsight = {
                id: 42,
                short_id: Insight42,
                name: 'Test Insight',
                query: null,
            }

            // Set up the insight first
            logic.actions.setInsight(testInsight, { overrideQuery: true })

            // Mock the maxContextLogic actions
            const mockAddOrUpdateActiveInsight = jest.fn()
            jest.spyOn(maxContextLogic, 'findMounted').mockReturnValue({
                actions: {
                    addOrUpdateActiveInsight: mockAddOrUpdateActiveInsight,
                },
            } as any)

            await expectLogic(logic, () => {
                logic.actions.setMaxContext()
            })
                .toDispatchActions(['setMaxContext'])
                .toFinishAllListeners()

            // Verify that addOrUpdateActiveInsight was NOT called because there's no query
            expect(mockAddOrUpdateActiveInsight).not.toHaveBeenCalled()
        })

        afterEach(() => {
            jest.restoreAllMocks()
        })
    })
})<|MERGE_RESOLUTION|>--- conflicted
+++ resolved
@@ -813,21 +813,13 @@
 
             // Verify that addOrUpdateActiveInsight was called with the correct parameters
             expect(mockAddOrUpdateActiveInsight).toHaveBeenCalledWith(
-<<<<<<< HEAD
-                logic.key,
-=======
->>>>>>> 4dd5a566
                 expect.objectContaining({
                     id: 42,
                     short_id: Insight42,
                     name: 'Test Insight',
                     query: { kind: NodeKind.DataTableNode },
-<<<<<<< HEAD
-                })
-=======
                 }),
                 false
->>>>>>> 4dd5a566
             )
         })
 
