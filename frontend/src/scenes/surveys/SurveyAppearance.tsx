import './SurveyAppearance.scss'
import { LemonButton, LemonCheckbox, LemonInput } from '@posthog/lemon-ui'
import {
    SurveyAppearance as SurveyAppearanceType,
    SurveyQuestion,
    RatingSurveyQuestion,
    SurveyQuestionType,
    MultipleSurveyQuestion,
} from '~/types'
import { defaultSurveyAppearance } from './constants'
import {
    cancel,
    check,
    dissatisfiedEmoji,
    getTextColor,
    neutralEmoji,
    posthogLogoSVG,
    satisfiedEmoji,
    veryDissatisfiedEmoji,
    verySatisfiedEmoji,
} from './SurveyAppearanceUtils'
import { surveysLogic } from './surveysLogic'
import { useValues } from 'kea'
import React, { useEffect, useRef, useState } from 'react'
import { FEATURE_FLAGS } from 'lib/constants'
import { featureFlagLogic } from 'lib/logic/featureFlagLogic'
import { sanitize } from 'dompurify'

interface SurveyAppearanceProps {
    type: SurveyQuestionType
    question: string
    appearance: SurveyAppearanceType
    surveyQuestionItem: RatingSurveyQuestion | SurveyQuestion | MultipleSurveyQuestion
    description?: string | null
    link?: string | null
    preview?: boolean
}

interface CustomizationProps {
    appearance: SurveyAppearanceType
    surveyQuestionItem: RatingSurveyQuestion | SurveyQuestion | MultipleSurveyQuestion
    onAppearanceChange: (appearance: SurveyAppearanceType) => void
}

interface ButtonProps {
    link?: string | null
    type?: SurveyQuestionType
    onSubmit: () => void
    appearance: SurveyAppearanceType
    children: React.ReactNode
}

const Button = ({
    link,
    type,
    onSubmit,
    appearance,
    children,
    ...other
}: ButtonProps & React.HTMLProps<HTMLButtonElement>): JSX.Element => {
    const [textColor, setTextColor] = useState('black')
    const ref = useRef(null)

    useEffect(() => {
        if (ref.current) {
            const textColor = getTextColor(ref.current)
            setTextColor(textColor)
        }
    }, [appearance.submitButtonColor])

    return (
        <button
            ref={ref}
            className="form-submit"
            type="button"
            onClick={() => {
                link && type === SurveyQuestionType.Link ? window.open(link) : null
                onSubmit()
            }}
            style={{ color: textColor, backgroundColor: appearance.submitButtonColor }}
            {...other}
        >
            {children || 'Submit'}
        </button>
    )
}

export function SurveyAppearance({
    type,
    question,
    appearance,
    surveyQuestionItem,
    description,
    link,
    preview,
}: SurveyAppearanceProps): JSX.Element {
    return (
        <>
            {type === SurveyQuestionType.Rating && (
                <SurveyRatingAppearance
                    preview={preview}
                    ratingSurveyQuestion={surveyQuestionItem as RatingSurveyQuestion}
                    appearance={appearance}
                    question={question}
                    description={description}
                    onSubmit={() => undefined}
                />
            )}
            {(surveyQuestionItem.type === SurveyQuestionType.SingleChoice ||
                surveyQuestionItem.type === SurveyQuestionType.MultipleChoice) && (
                <SurveyMultipleChoiceAppearance
                    preview={preview}
                    multipleChoiceQuestion={surveyQuestionItem as MultipleSurveyQuestion}
                    appearance={appearance}
                    question={question}
                    description={description}
                    onSubmit={() => undefined}
                />
            )}
            {(surveyQuestionItem.type === SurveyQuestionType.Open ||
                surveyQuestionItem.type === SurveyQuestionType.Link) && (
                <BaseAppearance
                    preview={preview}
                    type={type}
                    question={question}
                    description={description}
                    appearance={appearance}
                    link={link}
                    onSubmit={() => undefined}
                />
            )}
        </>
    )
}

export function Customization({ appearance, surveyQuestionItem, onAppearanceChange }: CustomizationProps): JSX.Element {
    const { whitelabelAvailable } = useValues(surveysLogic)
    const { featureFlags } = useValues(featureFlagLogic)
    return (
<<<<<<< HEAD
        <div className="flex flex-col">
            <div className="mt-2">Background color</div>
            <LemonInput
                value={appearance?.backgroundColor}
                onChange={(backgroundColor) => onAppearanceChange({ ...appearance, backgroundColor })}
            />
            <div className="mt-2">Border color</div>
            <LemonInput
                value={appearance?.borderColor || defaultSurveyAppearance.borderColor}
                onChange={(borderColor) => onAppearanceChange({ ...appearance, borderColor })}
            />
            {featureFlags[FEATURE_FLAGS.SURVEYS_POSITIONS] && (
=======
        <div data-attr="survey-preview">
            <h3 className="mb-4 text-center">Preview</h3>
            {!hideSubmittedSurvey && (
>>>>>>> c1fc51ca
                <>
                    <div className="mt-2">Position</div>
                    <div className="flex gap-1">
                        {['left', 'center', 'right'].map((position) => {
                            return (
                                <LemonButton
                                    key={position}
                                    type="tertiary"
                                    onClick={() => onAppearanceChange({ ...appearance, position })}
                                    active={appearance.position === position}
                                >
                                    {position}
                                </LemonButton>
                            )
                        })}
                    </div>
                </>
            )}
            {surveyQuestionItem.type === SurveyQuestionType.Rating && (
                <>
                    <div className="mt-2">Rating button color</div>
                    <LemonInput
                        value={appearance?.ratingButtonColor}
                        onChange={(ratingButtonColor) => onAppearanceChange({ ...appearance, ratingButtonColor })}
                    />
                    <div className="mt-2">Rating button active color</div>
                    <LemonInput
                        value={appearance?.ratingButtonActiveColor}
                        onChange={(ratingButtonActiveColor) =>
                            onAppearanceChange({ ...appearance, ratingButtonActiveColor })
                        }
                    />
                </>
            )}
            <div className="mt-2">Button color</div>
            <LemonInput
                value={appearance?.submitButtonColor}
                onChange={(submitButtonColor) => onAppearanceChange({ ...appearance, submitButtonColor })}
            />
            <div className="mt-2">Button text</div>
            <LemonInput
                value={appearance?.submitButtonText || defaultSurveyAppearance.submitButtonText}
                onChange={(submitButtonText) => onAppearanceChange({ ...appearance, submitButtonText })}
            />
            {surveyQuestionItem.type === SurveyQuestionType.Open && (
                <>
                    <div className="mt-2">Placeholder</div>
                    <LemonInput
                        value={appearance?.placeholder || defaultSurveyAppearance.placeholder}
                        onChange={(placeholder) => onAppearanceChange({ ...appearance, placeholder })}
                    />
                </>
            )}
<<<<<<< HEAD
            <div className="mt-2">
                <LemonCheckbox
                    label={
                        <div className="flex items-center">
                            <span>Hide PostHog branding</span>
                        </div>
                    }
                    onChange={(checked) => onAppearanceChange({ ...appearance, whiteLabel: checked })}
                    disabledReason={!whitelabelAvailable ? 'Upgrade to any paid plan to hide PostHog branding' : null}
                />
            </div>
=======
>>>>>>> c1fc51ca
        </div>
    )
}

// This should be synced to the UI of the surveys app plugin
export function BaseAppearance({
    type,
    question,
    appearance,
    onSubmit,
    description,
    link,
    preview,
}: {
    type: SurveyQuestionType
    question: string
    appearance: SurveyAppearanceType
    onSubmit: () => void
    description?: string | null
    link?: string | null
    preview?: boolean
}): JSX.Element {
    const [textColor, setTextColor] = useState('black')
    const ref = useRef(null)

    useEffect(() => {
        if (ref.current) {
            const textColor = getTextColor(ref.current)
            setTextColor(textColor)
        }
    }, [appearance.backgroundColor])

    return (
        <form
            ref={ref}
            className="survey-form"
            style={{
                backgroundColor: appearance.backgroundColor,
                border: `1.5px solid ${appearance.borderColor || defaultSurveyAppearance.borderColor}`,
                color: textColor,
            }}
        >
            <div className="survey-box">
                {!preview && (
                    <div
                        style={{
                            border: `1.5px solid ${appearance.borderColor || defaultSurveyAppearance.borderColor}`,
                        }}
                        className="cancel-btn-wrapper"
                    >
                        <button className="form-cancel" type="button">
                            {cancel}
                        </button>
                    </div>
                )}
                <div className="question-textarea-wrapper">
                    <div className="survey-question">{question}</div>
                    {/* Using dangerouslySetInnerHTML is safe here, because it's taking the user's input and showing it to the same user.
                    They can try passing in arbitrary scripts, but it would show up only for them, so it's like trying to XSS yourself, where
                    you already have all the data. Furthermore, sanitization should catch all obvious attempts */}
                    {description && (
                        <div className="description" dangerouslySetInnerHTML={{ __html: sanitize(description) }} />
                    )}
                    {type === SurveyQuestionType.Open && (
                        <textarea
                            {...(preview ? { tabIndex: -1 } : null)}
                            style={{
                                border: `1px solid ${appearance.borderColor || defaultSurveyAppearance.borderColor}`,
                            }}
                            className="survey-textarea"
                            name="survey"
                            rows={4}
                            placeholder={appearance.placeholder}
                        />
                    )}
                </div>

                <div className="bottom-section">
                    <div className="buttons">
                        <Button
                            {...(preview ? { tabIndex: -1 } : null)}
                            appearance={appearance}
                            link={link}
                            onSubmit={onSubmit}
                            type={type}
                        >
                            {appearance.submitButtonText}
                        </Button>
                    </div>

                    {!preview && !appearance.whiteLabel && (
                        <a href="https://posthog.com" target="_blank" rel="noopener" className="footer-branding">
                            Survey by {posthogLogoSVG}
                        </a>
                    )}
                </div>
            </div>
        </form>
    )
}

const RatingButton = ({
    num,
    active,
    appearance,
    setActiveNumber,
    preview,
}: {
    num: number
    active: boolean
    appearance: SurveyAppearanceType
    setActiveNumber: (num: number) => void
    preview?: boolean
}): JSX.Element => {
    const [textColor, setTextColor] = useState('black')
    const ref = useRef(null)

    useEffect(() => {
        if (ref.current) {
            const textColor = getTextColor(ref.current)
            setTextColor(textColor)
        }
    }, [appearance.ratingButtonActiveColor, appearance.ratingButtonColor, active])

    return (
        <button
            {...(preview ? { tabIndex: -1 } : null)}
            ref={ref}
            className="ratings-number"
            type="button"
            onClick={() => setActiveNumber(num)}
            style={{
                color: textColor,
                backgroundColor: active ? appearance.ratingButtonActiveColor : appearance.ratingButtonColor,
                borderColor: appearance.borderColor || defaultSurveyAppearance.borderColor,
            }}
        >
            {num}
        </button>
    )
}

const NumberRating = ({
    appearance,
    ratingSurveyQuestion,
    preview,
}: {
    appearance: SurveyAppearanceType
    ratingSurveyQuestion: RatingSurveyQuestion
    preview?: boolean
}): JSX.Element => {
    const [activeNumber, setActiveNumber] = useState<number | undefined>()
    return (
        <div
            style={{
                border: `1.5px solid ${appearance.borderColor || defaultSurveyAppearance.borderColor}`,
                gridTemplateColumns: `repeat(${ratingSurveyQuestion.scale}, minmax(0, 1fr))`,
            }}
            className={`rating-options-buttons ${ratingSurveyQuestion.scale === 5 ? '' : 'max-numbers'}`}
        >
            {(ratingSurveyQuestion.scale === 5 ? [1, 2, 3, 4, 5] : [1, 2, 3, 4, 5, 6, 7, 8, 9, 10]).map((num, idx) => {
                const active = activeNumber === num
                return (
                    <RatingButton
                        preview={preview}
                        key={idx}
                        active={active}
                        appearance={appearance}
                        num={num}
                        setActiveNumber={setActiveNumber}
                    />
                )
            })}
        </div>
    )
}

const EmojiRating = ({
    ratingSurveyQuestion,
    appearance,
    preview,
}: {
    ratingSurveyQuestion: RatingSurveyQuestion
    appearance: SurveyAppearanceType
    preview?: boolean
}): JSX.Element => {
    const [activeIndex, setActiveIndex] = useState<number | undefined>()
    const threeEmojis = [dissatisfiedEmoji, neutralEmoji, satisfiedEmoji]
    const fiveEmojis = [veryDissatisfiedEmoji, dissatisfiedEmoji, neutralEmoji, satisfiedEmoji, verySatisfiedEmoji]

    return (
        <div className="rating-options-emoji">
            {(ratingSurveyQuestion.scale === 3 ? threeEmojis : fiveEmojis).map((emoji, idx) => {
                const active = idx === activeIndex
                return (
                    <button
                        {...(preview ? { tabIndex: -1 } : null)}
                        className="ratings-emoji"
                        type="button"
                        key={idx}
                        style={{ fill: active ? appearance.ratingButtonActiveColor : appearance.ratingButtonColor }}
                        onClick={() => setActiveIndex(idx)}
                    >
                        {emoji}
                    </button>
                )
            })}
        </div>
    )
}

export function SurveyRatingAppearance({
    ratingSurveyQuestion,
    appearance,
    question,
    onSubmit,
    description,
    preview,
}: {
    ratingSurveyQuestion: RatingSurveyQuestion
    appearance: SurveyAppearanceType
    question: string
    onSubmit: () => void
    description?: string | null
    preview?: boolean
}): JSX.Element {
    const [textColor, setTextColor] = useState('black')
    const ref = useRef(null)

    useEffect(() => {
        if (ref.current) {
            const textColor = getTextColor(ref.current)
            setTextColor(textColor)
        }
    }, [appearance.backgroundColor])

    return (
        <form
            ref={ref}
            className="survey-form"
            style={{
                backgroundColor: appearance.backgroundColor,
                border: `1.5px solid ${appearance.borderColor || defaultSurveyAppearance.borderColor}`,
                color: textColor,
            }}
        >
            <div className="survey-box">
                {!preview && (
                    <div
                        style={{
                            border: `1.5px solid ${appearance.borderColor || defaultSurveyAppearance.borderColor}`,
                        }}
                        className="cancel-btn-wrapper"
                    >
                        <button className="form-cancel" type="button">
                            {cancel}
                        </button>
                    </div>
                )}
                <div className="survey-question">{question}</div>
                {description && <div className="description">{description}</div>}
                <div className="rating-section">
                    <div className="rating-options">
                        {ratingSurveyQuestion.display === 'emoji' && (
                            <EmojiRating
                                preview={preview}
                                appearance={appearance}
                                ratingSurveyQuestion={ratingSurveyQuestion}
                            />
                        )}
                        {ratingSurveyQuestion.display === 'number' && (
                            <NumberRating
                                preview={preview}
                                appearance={appearance}
                                ratingSurveyQuestion={ratingSurveyQuestion}
                            />
                        )}
                    </div>
                    <div className="rating-text">
                        <div>{ratingSurveyQuestion.lowerBoundLabel}</div>
                        <div>{ratingSurveyQuestion.upperBoundLabel}</div>
                    </div>

                    <div className="bottom-section">
                        <div className="buttons">
                            <Button
                                {...(preview ? { tabIndex: -1 } : null)}
                                appearance={appearance}
                                onSubmit={onSubmit}
                            >
                                {appearance.submitButtonText}
                            </Button>
                        </div>

                        {!preview && !appearance.whiteLabel && (
                            <a href="https://posthog.com" target="_blank" rel="noopener" className="footer-branding">
                                Survey by {posthogLogoSVG}
                            </a>
                        )}
                    </div>
                </div>
            </div>
        </form>
    )
}

export function SurveyMultipleChoiceAppearance({
    multipleChoiceQuestion,
    appearance,
    question,
    onSubmit,
    description,
    preview,
    initialChecked,
}: {
    multipleChoiceQuestion: MultipleSurveyQuestion
    appearance: SurveyAppearanceType
    question: string
    onSubmit: () => void
    description?: string | null
    preview?: boolean
    initialChecked?: number[]
}): JSX.Element {
    const [textColor, setTextColor] = useState('black')
    const ref = useRef(null)
    const inputType = multipleChoiceQuestion.type === SurveyQuestionType.SingleChoice ? 'radio' : 'checkbox'

    useEffect(() => {
        if (ref.current) {
            const textColor = getTextColor(ref.current)
            setTextColor(textColor)
        }
    }, [appearance.backgroundColor])

    return (
        <form
            ref={ref}
            className="survey-form"
            style={{
                backgroundColor: appearance.backgroundColor,
                border: `1.5px solid ${appearance.borderColor || defaultSurveyAppearance.borderColor}`,
                color: textColor,
            }}
        >
            <div className="survey-box">
                {!preview && (
                    <div
                        style={{
                            border: `1.5px solid ${appearance.borderColor || defaultSurveyAppearance.borderColor}`,
                        }}
                        className="cancel-btn-wrapper"
                    >
                        <button className="form-cancel" type="button">
                            {cancel}
                        </button>
                    </div>
                )}
                <div className="survey-question">{question}</div>
                {description && <div className="description">{description}</div>}
                <div className="multiple-choice-options">
                    {(multipleChoiceQuestion.choices || []).map((choice, idx) => (
                        <div className="choice-option" key={idx}>
                            <input
                                {...(initialChecked ? { checked: initialChecked.includes(idx) } : null)}
                                type={inputType}
                                name="choice"
                                value={choice}
                            />
                            <label>{choice}</label>
                            <span className="choice-check">{check}</span>
                        </div>
                    ))}
                </div>
                <div className="bottom-section">
                    <div className="buttons">
                        <Button {...(preview ? { tabIndex: -1 } : null)} appearance={appearance} onSubmit={onSubmit}>
                            {appearance.submitButtonText}
                        </Button>
                    </div>

                    {!preview && !appearance.whiteLabel && (
                        <a href="https://posthog.com" target="_blank" rel="noopener" className="footer-branding">
                            Survey by {posthogLogoSVG}
                        </a>
                    )}
                </div>
            </div>
        </form>
    )
}

export function SurveyThankYou({ appearance }: { appearance: SurveyAppearanceType }): JSX.Element {
    const [textColor, setTextColor] = useState('black')
    const ref = useRef(null)

    useEffect(() => {
        if (ref.current) {
            const textColor = getTextColor(ref.current)
            setTextColor(textColor)
        }
    }, [appearance.backgroundColor])

    return (
        <div
            ref={ref}
            className="thank-you-message"
            style={{
                backgroundColor: appearance.backgroundColor,
                border: `1.5px solid ${appearance.borderColor || defaultSurveyAppearance.borderColor}`,
                color: textColor,
            }}
        >
            <div className="thank-you-message-container">
                <div
                    style={{ border: `1.5px solid ${appearance.borderColor || defaultSurveyAppearance.borderColor}` }}
                    className="cancel-btn-wrapper"
                >
                    <button className="form-cancel" type="button" onClick={() => undefined}>
                        {cancel}
                    </button>
                </div>
                <h3 className="thank-you-message-header">{appearance?.thankYouMessageHeader || 'Thank you!'}</h3>
                <div className="thank-you-message-body">{appearance?.thankYouMessageDescription || ''}</div>
                <Button appearance={appearance} onSubmit={() => undefined}>
                    Close
                </Button>
                {!appearance.whiteLabel && (
                    <a href="https://posthog.com" target="_blank" rel="noopener" className="footer-branding">
                        Survey by {posthogLogoSVG}
                    </a>
                )}
            </div>
        </div>
    )
}<|MERGE_RESOLUTION|>--- conflicted
+++ resolved
@@ -95,7 +95,7 @@
     preview,
 }: SurveyAppearanceProps): JSX.Element {
     return (
-        <>
+        <div data-attr="survey-preview">
             {type === SurveyQuestionType.Rating && (
                 <SurveyRatingAppearance
                     preview={preview}
@@ -129,7 +129,7 @@
                     onSubmit={() => undefined}
                 />
             )}
-        </>
+        </div>
     )
 }
 
@@ -137,7 +137,6 @@
     const { whitelabelAvailable } = useValues(surveysLogic)
     const { featureFlags } = useValues(featureFlagLogic)
     return (
-<<<<<<< HEAD
         <div className="flex flex-col">
             <div className="mt-2">Background color</div>
             <LemonInput
@@ -150,11 +149,6 @@
                 onChange={(borderColor) => onAppearanceChange({ ...appearance, borderColor })}
             />
             {featureFlags[FEATURE_FLAGS.SURVEYS_POSITIONS] && (
-=======
-        <div data-attr="survey-preview">
-            <h3 className="mb-4 text-center">Preview</h3>
-            {!hideSubmittedSurvey && (
->>>>>>> c1fc51ca
                 <>
                     <div className="mt-2">Position</div>
                     <div className="flex gap-1">
@@ -208,7 +202,6 @@
                     />
                 </>
             )}
-<<<<<<< HEAD
             <div className="mt-2">
                 <LemonCheckbox
                     label={
@@ -220,8 +213,6 @@
                     disabledReason={!whitelabelAvailable ? 'Upgrade to any paid plan to hide PostHog branding' : null}
                 />
             </div>
-=======
->>>>>>> c1fc51ca
         </div>
     )
 }
