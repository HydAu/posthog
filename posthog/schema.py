# mypy: disable-error-code="assignment"

from __future__ import annotations

from enum import Enum, StrEnum
from typing import Any, Literal, Optional, Union

from pydantic import AwareDatetime, BaseModel, ConfigDict, Field, RootModel


class SchemaRoot(RootModel[Any]):
    root: Any


class ActionConversionGoal(BaseModel):
    model_config = ConfigDict(
        extra="forbid",
    )
    actionId: int


class MathGroupTypeIndex(float, Enum):
    NUMBER_0 = 0
    NUMBER_1 = 1
    NUMBER_2 = 2
    NUMBER_3 = 3
    NUMBER_4 = 4


class ActorsPropertyTaxonomyResponse(BaseModel):
    model_config = ConfigDict(
        extra="forbid",
    )
    sample_count: int
    sample_values: list[Union[str, float, bool, int]]


class AggregationAxisFormat(StrEnum):
    NUMERIC = "numeric"
    DURATION = "duration"
    DURATION_MS = "duration_ms"
    PERCENTAGE = "percentage"
    PERCENTAGE_SCALED = "percentage_scaled"


class AlertCalculationInterval(StrEnum):
    HOURLY = "hourly"
    DAILY = "daily"
    WEEKLY = "weekly"
    MONTHLY = "monthly"


class AlertConditionType(StrEnum):
    ABSOLUTE_VALUE = "absolute_value"
    RELATIVE_INCREASE = "relative_increase"
    RELATIVE_DECREASE = "relative_decrease"


class AlertState(StrEnum):
    FIRING = "Firing"
    NOT_FIRING = "Not firing"
    ERRORED = "Errored"
    SNOOZED = "Snoozed"


class AssistantArrayPropertyFilterOperator(StrEnum):
    EXACT = "exact"
    IS_NOT = "is_not"


class AssistantBaseMultipleBreakdownFilter(BaseModel):
    model_config = ConfigDict(
        extra="forbid",
    )
    property: str = Field(..., description="Property name from the plan to break down by.")


class AssistantBreakdownFilter(BaseModel):
    model_config = ConfigDict(
        extra="forbid",
    )
    breakdown_limit: Optional[int] = Field(default=25, description="How many distinct values to show.")


class AssistantCompareFilter(BaseModel):
    model_config = ConfigDict(
        extra="forbid",
    )
    compare: Optional[bool] = Field(
        default=False, description="Whether to compare the current date range to a previous date range."
    )
    compare_to: Optional[str] = Field(
        default="-7d",
        description=(
            "The date range to compare to. The value is a relative date. Examples of relative dates are: `-1y` for 1"
            " year ago, `-14m` for 14 months ago, `-100w` for 100 weeks ago, `-14d` for 14 days ago, `-30h` for 30"
            " hours ago."
        ),
    )


class AssistantDateTimePropertyFilterOperator(StrEnum):
    IS_DATE_EXACT = "is_date_exact"
    IS_DATE_BEFORE = "is_date_before"
    IS_DATE_AFTER = "is_date_after"


class AssistantEventMultipleBreakdownFilterType(StrEnum):
    PERSON = "person"
    EVENT = "event"
    SESSION = "session"
    HOGQL = "hogql"


class AssistantEventType(StrEnum):
    STATUS = "status"
    MESSAGE = "message"


class AssistantFunnelsBreakdownType(StrEnum):
    PERSON = "person"
    EVENT = "event"
    GROUP = "group"
    SESSION = "session"


class AssistantFunnelsExclusionEventsNode(BaseModel):
    model_config = ConfigDict(
        extra="forbid",
    )
    event: str
    funnelFromStep: int
    funnelToStep: int
    kind: Literal["EventsNode"] = "EventsNode"


class AssistantGenerationStatusType(StrEnum):
    ACK = "ack"
    GENERATION_ERROR = "generation_error"


class AssistantGenericMultipleBreakdownFilter(BaseModel):
    model_config = ConfigDict(
        extra="forbid",
    )
    property: str = Field(..., description="Property name from the plan to break down by.")
    type: AssistantEventMultipleBreakdownFilterType


class Type(StrEnum):
    EVENT = "event"
    PERSON = "person"
    SESSION = "session"
    FEATURE = "feature"


class AssistantGenericPropertyFilter2(BaseModel):
    model_config = ConfigDict(
        extra="forbid",
    )
    key: str = Field(..., description="Use one of the properties the user has provided in the plan.")
    operator: AssistantArrayPropertyFilterOperator = Field(
        ..., description="`exact` - exact match of any of the values. `is_not` - does not match any of the values."
    )
    type: Type
    value: list[str] = Field(
        ...,
        description=(
            "Only use property values from the plan. Always use strings as values. If you have a number, convert it to"
            ' a string first. If you have a boolean, convert it to a string "true" or "false".'
        ),
    )


class AssistantGenericPropertyFilter3(BaseModel):
    model_config = ConfigDict(
        extra="forbid",
    )
    key: str = Field(..., description="Use one of the properties the user has provided in the plan.")
    operator: AssistantDateTimePropertyFilterOperator
    type: Type
    value: str = Field(..., description="Value must be a date in ISO 8601 format.")


class AssistantGroupMultipleBreakdownFilter(BaseModel):
    model_config = ConfigDict(
        extra="forbid",
    )
    group_type_index: Optional[int] = Field(default=None, description="Index of the group type from the group mapping.")
    property: str = Field(..., description="Property name from the plan to break down by.")
    type: Literal["group"] = "group"


class AssistantGroupPropertyFilter2(BaseModel):
    model_config = ConfigDict(
        extra="forbid",
    )
    group_type_index: int = Field(..., description="Index of the group type from the group mapping.")
    key: str = Field(..., description="Use one of the properties the user has provided in the plan.")
    operator: AssistantArrayPropertyFilterOperator = Field(
        ..., description="`exact` - exact match of any of the values. `is_not` - does not match any of the values."
    )
    type: Literal["group"] = "group"
    value: list[str] = Field(
        ...,
        description=(
            "Only use property values from the plan. Always use strings as values. If you have a number, convert it to"
            ' a string first. If you have a boolean, convert it to a string "true" or "false".'
        ),
    )


class AssistantGroupPropertyFilter3(BaseModel):
    model_config = ConfigDict(
        extra="forbid",
    )
    group_type_index: int = Field(..., description="Index of the group type from the group mapping.")
    key: str = Field(..., description="Use one of the properties the user has provided in the plan.")
    operator: AssistantDateTimePropertyFilterOperator
    type: Literal["group"] = "group"
    value: str = Field(..., description="Value must be a date in ISO 8601 format.")


class AssistantInsightDateRange(BaseModel):
    model_config = ConfigDict(
        extra="forbid",
    )
    date_from: Optional[str] = Field(
        default="-7d",
        description=(
            "Start date. The value can be:\n- a relative date. Examples of relative dates are: `-1y` for 1 year ago,"
            " `-14m` for 14 months ago, `-1w` for 1 week ago, `-14d` for 14 days ago, `-30h` for 30 hours ago.\n- an"
            " absolute ISO 8601 date string. a constant `yStart` for the current year start. a constant `mStart` for"
            " the current month start. a constant `dStart` for the current day start. Prefer using relative dates."
        ),
    )
    date_to: Optional[str] = Field(
        default=None,
        description=(
            "Right boundary of the date range. Use `null` for the current date. You can not use relative dates here."
        ),
    )


class AssistantMessage(BaseModel):
    model_config = ConfigDict(
        extra="forbid",
    )
    content: str
    done: Optional[bool] = Field(
        default=None,
        description=(
            'We only need this "done" value to tell when the particular message is finished during its streaming. It'
            " won't be necessary when we optimize streaming to NOT send the entire message every time a character is"
            " added."
        ),
    )
    type: Literal["ai"] = "ai"


class AssistantMessageType(StrEnum):
    HUMAN = "human"
    AI = "ai"
    AI_VIZ = "ai/viz"
    AI_FAILURE = "ai/failure"
    AI_ROUTER = "ai/router"


class AssistantSetPropertyFilterOperator(StrEnum):
    IS_SET = "is_set"
    IS_NOT_SET = "is_not_set"


class AssistantSingleValuePropertyFilterOperator(StrEnum):
    EXACT = "exact"
    IS_NOT = "is_not"
    ICONTAINS = "icontains"
    NOT_ICONTAINS = "not_icontains"
    REGEX = "regex"
    NOT_REGEX = "not_regex"


class AssistantTrendsBreakdownFilter(BaseModel):
    model_config = ConfigDict(
        extra="forbid",
    )
    breakdown_limit: Optional[int] = Field(default=25, description="How many distinct values to show.")
    breakdowns: list[Union[AssistantGroupMultipleBreakdownFilter, AssistantGenericMultipleBreakdownFilter]] = Field(
        ..., description="Use this field to define breakdowns.", max_length=3
    )


class AssistantTrendsDisplayType(RootModel[Union[str, Any]]):
    root: Union[str, Any]


class Display(StrEnum):
    ACTIONS_LINE_GRAPH = "ActionsLineGraph"
    ACTIONS_BAR = "ActionsBar"
    ACTIONS_AREA_GRAPH = "ActionsAreaGraph"
    ACTIONS_LINE_GRAPH_CUMULATIVE = "ActionsLineGraphCumulative"
    BOLD_NUMBER = "BoldNumber"
    ACTIONS_PIE = "ActionsPie"
    ACTIONS_BAR_VALUE = "ActionsBarValue"
    ACTIONS_TABLE = "ActionsTable"
    WORLD_MAP = "WorldMap"


class YAxisScaleType(StrEnum):
    LOG10 = "log10"
    LINEAR = "linear"


class AssistantTrendsFilter(BaseModel):
    model_config = ConfigDict(
        extra="forbid",
    )
    aggregationAxisFormat: Optional[AggregationAxisFormat] = Field(
        default=AggregationAxisFormat.NUMERIC,
        description=(
            "Formats the trends value axis. Do not use the formatting unless you are absolutely sure that formatting"
            " will match the data. `numeric` - no formatting. Prefer this option by default. `duration` - formats the"
            " value in seconds to a human-readable duration, e.g., `132` becomes `2 minutes 12 seconds`. Use this"
            " option only if you are sure that the values are in seconds. `duration_ms` - formats the value in"
            " miliseconds to a human-readable duration, e.g., `1050` becomes `1 second 50 milliseconds`. Use this"
            " option only if you are sure that the values are in miliseconds. `percentage` - adds a percentage sign to"
            " the value, e.g., `50` becomes `50%`. `percentage_scaled` - formats the value as a percentage scaled to"
            " 0-100, e.g., `0.5` becomes `50%`."
        ),
    )
    aggregationAxisPostfix: Optional[str] = Field(
        default=None,
        description=(
            "Custom postfix to add to the aggregation axis, e.g., ` clicks` to format 5 as `5 clicks`. You may need to"
            " add a space before postfix."
        ),
    )
    aggregationAxisPrefix: Optional[str] = Field(
        default=None,
        description=(
            "Custom prefix to add to the aggregation axis, e.g., `$` for USD dollars. You may need to add a space after"
            " prefix."
        ),
    )
    decimalPlaces: Optional[float] = Field(
        default=None,
        description=(
            "Number of decimal places to show. Do not add this unless you are sure that values will have a decimal"
            " point."
        ),
    )
    display: Optional[Display] = Field(
        default=Display.ACTIONS_LINE_GRAPH,
        description=(
            "Changes the visualization type. `ActionsLineGraph` - if the user wants to see dynamics in time like a line"
            " graph. Prefer this option. `ActionsLineGraphCumulative` - if the user wants to see cumulative dynamics"
            " across time. `ActionsBarValue` - if the data is categorical and needs to be visualized as a bar chart."
            " `ActionsBar` - if the data is categorical and can be visualized as a stacked bar chart. `ActionsPie` - if"
            " the data is easy to understand in a pie chart. `BoldNumber` - if the user asks a question where you can"
            " answer with a single number. You can't use this option with breakdowns. `ActionsTable` - if the user"
            " wants to see a table. `ActionsAreaGraph` - if the data is better visualized in an area graph. `WorldMap`"
            " - if the user has only one series and wants to see data from particular countries. It can only be used"
            " with the `$geoip_country_name` breakdown."
        ),
    )
    formula: Optional[str] = Field(default=None, description="If the formula is provided, apply it here.")
    showLegend: Optional[bool] = Field(
        default=False, description="Whether to show the legend describing series and breakdowns."
    )
    showPercentStackView: Optional[bool] = Field(
        default=False, description="Whether to show a percentage of each series. Use only with"
    )
    showValuesOnSeries: Optional[bool] = Field(default=False, description="Whether to show a value on each data point.")
    yAxisScaleType: Optional[YAxisScaleType] = Field(
        default=YAxisScaleType.LINEAR, description="Whether to scale the y-axis."
    )


class AssistantTrendsMath(StrEnum):
    FIRST_TIME_FOR_USER = "first_time_for_user"
    FIRST_TIME_FOR_USER_WITH_FILTERS = "first_time_for_user_with_filters"


class AutocompleteCompletionItemKind(StrEnum):
    METHOD = "Method"
    FUNCTION = "Function"
    CONSTRUCTOR = "Constructor"
    FIELD = "Field"
    VARIABLE = "Variable"
    CLASS_ = "Class"
    STRUCT = "Struct"
    INTERFACE = "Interface"
    MODULE = "Module"
    PROPERTY = "Property"
    EVENT = "Event"
    OPERATOR = "Operator"
    UNIT = "Unit"
    VALUE = "Value"
    CONSTANT = "Constant"
    ENUM = "Enum"
    ENUM_MEMBER = "EnumMember"
    KEYWORD = "Keyword"
    TEXT = "Text"
    COLOR = "Color"
    FILE = "File"
    REFERENCE = "Reference"
    CUSTOMCOLOR = "Customcolor"
    FOLDER = "Folder"
    TYPE_PARAMETER = "TypeParameter"
    USER = "User"
    ISSUE = "Issue"
    SNIPPET = "Snippet"


class BaseMathType(StrEnum):
    TOTAL = "total"
    DAU = "dau"
    WEEKLY_ACTIVE = "weekly_active"
    MONTHLY_ACTIVE = "monthly_active"
    UNIQUE_SESSION = "unique_session"
    FIRST_TIME_FOR_USER = "first_time_for_user"


class BreakdownAttributionType(StrEnum):
    FIRST_TOUCH = "first_touch"
    LAST_TOUCH = "last_touch"
    ALL_EVENTS = "all_events"
    STEP = "step"


class BreakdownType(StrEnum):
    COHORT = "cohort"
    PERSON = "person"
    EVENT = "event"
    GROUP = "group"
    SESSION = "session"
    HOGQL = "hogql"
    DATA_WAREHOUSE = "data_warehouse"
    DATA_WAREHOUSE_PERSON_PROPERTY = "data_warehouse_person_property"


class CompareItem(BaseModel):
    model_config = ConfigDict(
        extra="forbid",
    )
    label: str
    value: str


class IntervalItem(BaseModel):
    model_config = ConfigDict(
        extra="forbid",
    )
    label: str
    value: int = Field(..., description="An interval selected out of available intervals in source query")


class Series(BaseModel):
    model_config = ConfigDict(
        extra="forbid",
    )
    label: str
    value: int


class StatusItem(BaseModel):
    model_config = ConfigDict(
        extra="forbid",
    )
    label: str
    value: str


class ChartDisplayType(StrEnum):
    ACTIONS_LINE_GRAPH = "ActionsLineGraph"
    ACTIONS_BAR = "ActionsBar"
    ACTIONS_STACKED_BAR = "ActionsStackedBar"
    ACTIONS_AREA_GRAPH = "ActionsAreaGraph"
    ACTIONS_LINE_GRAPH_CUMULATIVE = "ActionsLineGraphCumulative"
    BOLD_NUMBER = "BoldNumber"
    ACTIONS_PIE = "ActionsPie"
    ACTIONS_BAR_VALUE = "ActionsBarValue"
    ACTIONS_TABLE = "ActionsTable"
    WORLD_MAP = "WorldMap"


class DisplayType(StrEnum):
    AUTO = "auto"
    LINE = "line"
    BAR = "bar"


class YAxisPosition(StrEnum):
    LEFT = "left"
    RIGHT = "right"


class ChartSettingsDisplay(BaseModel):
    model_config = ConfigDict(
        extra="forbid",
    )
    color: Optional[str] = None
    displayType: Optional[DisplayType] = None
    label: Optional[str] = None
    trendLine: Optional[bool] = None
    yAxisPosition: Optional[YAxisPosition] = None


class Style(StrEnum):
    NONE = "none"
    NUMBER = "number"
    PERCENT = "percent"


class ChartSettingsFormatting(BaseModel):
    model_config = ConfigDict(
        extra="forbid",
    )
    decimalPlaces: Optional[float] = None
    prefix: Optional[str] = None
    style: Optional[Style] = None
    suffix: Optional[str] = None


class ClickhouseQueryProgress(BaseModel):
    model_config = ConfigDict(
        extra="forbid",
    )
    active_cpu_time: int
    bytes_read: int
    estimated_rows_total: int
    rows_read: int
    time_elapsed: int


class ColorAssignmentBy(StrEnum):
    KEY = "key"
    POSITION = "position"


class CompareFilter(BaseModel):
    model_config = ConfigDict(
        extra="forbid",
    )
    compare: Optional[bool] = None
    compare_to: Optional[str] = None


class ColorMode(StrEnum):
    LIGHT = "light"
    DARK = "dark"


class ConditionalFormattingRule(BaseModel):
    model_config = ConfigDict(
        extra="forbid",
    )
    bytecode: list
    color: str
    colorMode: Optional[ColorMode] = None
    columnName: str
    id: str
    input: str
    templateId: str


class CountPerActorMathType(StrEnum):
    AVG_COUNT_PER_ACTOR = "avg_count_per_actor"
    MIN_COUNT_PER_ACTOR = "min_count_per_actor"
    MAX_COUNT_PER_ACTOR = "max_count_per_actor"
    MEDIAN_COUNT_PER_ACTOR = "median_count_per_actor"
    P90_COUNT_PER_ACTOR = "p90_count_per_actor"
    P95_COUNT_PER_ACTOR = "p95_count_per_actor"
    P99_COUNT_PER_ACTOR = "p99_count_per_actor"


class CustomChannelField(StrEnum):
    UTM_SOURCE = "utm_source"
    UTM_MEDIUM = "utm_medium"
    UTM_CAMPAIGN = "utm_campaign"
    REFERRING_DOMAIN = "referring_domain"


class CustomChannelOperator(StrEnum):
    EXACT = "exact"
    IS_NOT = "is_not"
    IS_SET = "is_set"
    IS_NOT_SET = "is_not_set"
    ICONTAINS = "icontains"
    NOT_ICONTAINS = "not_icontains"
    REGEX = "regex"
    NOT_REGEX = "not_regex"


class CustomEventConversionGoal(BaseModel):
    model_config = ConfigDict(
        extra="forbid",
    )
    customEventName: str


class DataColorToken(StrEnum):
    PRESET_1 = "preset-1"
    PRESET_2 = "preset-2"
    PRESET_3 = "preset-3"
    PRESET_4 = "preset-4"
    PRESET_5 = "preset-5"
    PRESET_6 = "preset-6"
    PRESET_7 = "preset-7"
    PRESET_8 = "preset-8"
    PRESET_9 = "preset-9"
    PRESET_10 = "preset-10"
    PRESET_11 = "preset-11"
    PRESET_12 = "preset-12"
    PRESET_13 = "preset-13"
    PRESET_14 = "preset-14"
    PRESET_15 = "preset-15"


class DataWarehouseEventsModifier(BaseModel):
    model_config = ConfigDict(
        extra="forbid",
    )
    distinct_id_field: str
    id_field: str
    table_name: str
    timestamp_field: str


class DatabaseSchemaSchema(BaseModel):
    model_config = ConfigDict(
        extra="forbid",
    )
    id: str
    incremental: bool
    last_synced_at: Optional[str] = None
    name: str
    should_sync: bool
    status: Optional[str] = None


class DatabaseSchemaSource(BaseModel):
    model_config = ConfigDict(
        extra="forbid",
    )
    id: str
    last_synced_at: Optional[str] = None
    prefix: str
    source_type: str
    status: str


class Type4(StrEnum):
    POSTHOG = "posthog"
    DATA_WAREHOUSE = "data_warehouse"
    VIEW = "view"
    BATCH_EXPORT = "batch_export"
    MATERIALIZED_VIEW = "materialized_view"


class DatabaseSerializedFieldType(StrEnum):
    INTEGER = "integer"
    FLOAT = "float"
    STRING = "string"
    DATETIME = "datetime"
    DATE = "date"
    BOOLEAN = "boolean"
    ARRAY = "array"
    JSON = "json"
    LAZY_TABLE = "lazy_table"
    VIRTUAL_TABLE = "virtual_table"
    FIELD_TRAVERSER = "field_traverser"
    EXPRESSION = "expression"
    VIEW = "view"
    MATERIALIZED_VIEW = "materialized_view"


class DateRange(BaseModel):
    model_config = ConfigDict(
        extra="forbid",
    )
    date_from: Optional[str] = None
    date_to: Optional[str] = None
    explicitDate: Optional[bool] = Field(
        default=False,
        description=(
            "Whether the date_from and date_to should be used verbatim. Disables rounding to the start and end of"
            " period."
        ),
    )


class DatetimeDay(RootModel[AwareDatetime]):
    root: AwareDatetime


class Day(RootModel[int]):
    root: int


class DurationType(StrEnum):
    DURATION = "duration"
    ACTIVE_SECONDS = "active_seconds"
    INACTIVE_SECONDS = "inactive_seconds"


class Key(StrEnum):
    TAG_NAME = "tag_name"
    TEXT = "text"
    HREF = "href"
    SELECTOR = "selector"


class ElementType(BaseModel):
    model_config = ConfigDict(
        extra="forbid",
    )
    attr_class: Optional[list[str]] = None
    attr_id: Optional[str] = None
    attributes: dict[str, str]
    href: Optional[str] = None
    nth_child: Optional[float] = None
    nth_of_type: Optional[float] = None
    order: Optional[float] = None
    tag_name: str
    text: Optional[str] = None


class EmptyPropertyFilter(BaseModel):
    pass
    model_config = ConfigDict(
        extra="forbid",
    )


class EntityType(StrEnum):
    ACTIONS = "actions"
    EVENTS = "events"
    DATA_WAREHOUSE = "data_warehouse"
    NEW_ENTITY = "new_entity"


class Status(StrEnum):
    ARCHIVED = "archived"
    ACTIVE = "active"
    RESOLVED = "resolved"
    PENDING_RELEASE = "pending_release"


class ErrorTrackingGroup(BaseModel):
    model_config = ConfigDict(
        extra="forbid",
    )
    assignee: Optional[float] = None
    description: Optional[str] = None
    exception_type: Optional[str] = None
    fingerprint: list[str]
    first_seen: AwareDatetime
    last_seen: AwareDatetime
    merged_fingerprints: list[list[str]]
    occurrences: float
    sessions: float
    status: Status
    users: float
    volume: Optional[Any] = None


class Order(StrEnum):
    LAST_SEEN = "last_seen"
    FIRST_SEEN = "first_seen"
    OCCURRENCES = "occurrences"
    USERS = "users"
    SESSIONS = "sessions"


class EventDefinition(BaseModel):
    model_config = ConfigDict(
        extra="forbid",
    )
    elements: list
    event: str
    properties: dict[str, Any]


class CorrelationType(StrEnum):
    SUCCESS = "success"
    FAILURE = "failure"


class EventOddsRatioSerialized(BaseModel):
    model_config = ConfigDict(
        extra="forbid",
    )
    correlation_type: CorrelationType
    event: EventDefinition
    failure_count: int
    odds_ratio: float
    success_count: int


class EventTaxonomyItem(BaseModel):
    model_config = ConfigDict(
        extra="forbid",
    )
    property: str
    sample_count: int
    sample_values: list[str]


class Person(BaseModel):
    model_config = ConfigDict(
        extra="forbid",
    )
    distinct_ids: list[str]
    is_identified: Optional[bool] = None
    properties: dict[str, Any]


class EventType(BaseModel):
    model_config = ConfigDict(
        extra="forbid",
    )
    distinct_id: str
    elements: list[ElementType]
    elements_chain: Optional[str] = None
    event: str
    id: str
    person: Optional[Person] = None
    properties: dict[str, Any]
    timestamp: str
    uuid: Optional[str] = None


class Properties(BaseModel):
    model_config = ConfigDict(
        extra="forbid",
    )
    email: Optional[str] = None
    name: Optional[str] = None


class EventsQueryPersonColumn(BaseModel):
    model_config = ConfigDict(
        extra="forbid",
    )
    created_at: str
    distinct_id: str
    properties: Properties
    uuid: str


class ExperimentSignificanceCode(StrEnum):
    SIGNIFICANT = "significant"
    NOT_ENOUGH_EXPOSURE = "not_enough_exposure"
    LOW_WIN_PROBABILITY = "low_win_probability"
    HIGH_LOSS = "high_loss"
    HIGH_P_VALUE = "high_p_value"


class ExperimentVariantFunnelsBaseStats(BaseModel):
    model_config = ConfigDict(
        extra="forbid",
    )
    failure_count: float
    key: str
    success_count: float


class ExperimentVariantTrendsBaseStats(BaseModel):
    model_config = ConfigDict(
        extra="forbid",
    )
    absolute_exposure: float
    count: float
    exposure: float
    key: str


class FailureMessage(BaseModel):
    model_config = ConfigDict(
        extra="forbid",
    )
    content: Optional[str] = None
    done: Literal[True] = True
    type: Literal["ai/failure"] = "ai/failure"


class FilterLogicalOperator(StrEnum):
    AND_ = "AND"
    OR_ = "OR"


class FunnelConversionWindowTimeUnit(StrEnum):
    SECOND = "second"
    MINUTE = "minute"
    HOUR = "hour"
    DAY = "day"
    WEEK = "week"
    MONTH = "month"


class FunnelCorrelationResult(BaseModel):
    model_config = ConfigDict(
        extra="forbid",
    )
    events: list[EventOddsRatioSerialized]
    skewed: bool


class FunnelCorrelationResultsType(StrEnum):
    EVENTS = "events"
    PROPERTIES = "properties"
    EVENT_WITH_PROPERTIES = "event_with_properties"


class FunnelExclusionLegacy(BaseModel):
    model_config = ConfigDict(
        extra="forbid",
    )
    custom_name: Optional[str] = None
    funnel_from_step: float
    funnel_to_step: float
    id: Optional[Union[str, float]] = None
    index: Optional[float] = None
    name: Optional[str] = None
    order: Optional[float] = None
    type: Optional[EntityType] = None


class FunnelExclusionSteps(BaseModel):
    model_config = ConfigDict(
        extra="forbid",
    )
    funnelFromStep: int
    funnelToStep: int


class FunnelLayout(StrEnum):
    HORIZONTAL = "horizontal"
    VERTICAL = "vertical"


class FunnelMathType(StrEnum):
    TOTAL = "total"
    FIRST_TIME_FOR_USER = "first_time_for_user"
    FIRST_TIME_FOR_USER_WITH_FILTERS = "first_time_for_user_with_filters"


class FunnelPathType(StrEnum):
    FUNNEL_PATH_BEFORE_STEP = "funnel_path_before_step"
    FUNNEL_PATH_BETWEEN_STEPS = "funnel_path_between_steps"
    FUNNEL_PATH_AFTER_STEP = "funnel_path_after_step"


class FunnelStepReference(StrEnum):
    TOTAL = "total"
    PREVIOUS = "previous"


class FunnelTimeToConvertResults(BaseModel):
    model_config = ConfigDict(
        extra="forbid",
    )
    average_conversion_time: Optional[float] = None
    bins: list[list[int]]


class FunnelVizType(StrEnum):
    STEPS = "steps"
    TIME_TO_CONVERT = "time_to_convert"
    TRENDS = "trends"


class GoalLine(BaseModel):
    model_config = ConfigDict(
        extra="forbid",
    )
    label: str
    value: float


class HogCompileResponse(BaseModel):
    model_config = ConfigDict(
        extra="forbid",
    )
    bytecode: list
    locals: list


class HogLanguage(StrEnum):
    HOG = "hog"
    HOG_JSON = "hogJson"
    HOG_QL = "hogQL"
    HOG_QL_EXPR = "hogQLExpr"
    HOG_TEMPLATE = "hogTemplate"


class HogQLNotice(BaseModel):
    model_config = ConfigDict(
        extra="forbid",
    )
    end: Optional[int] = None
    fix: Optional[str] = None
    message: str
    start: Optional[int] = None


class BounceRatePageViewMode(StrEnum):
    COUNT_PAGEVIEWS = "count_pageviews"
    UNIQ_URLS = "uniq_urls"
    UNIQ_PAGE_SCREEN_AUTOCAPTURES = "uniq_page_screen_autocaptures"


class InCohortVia(StrEnum):
    AUTO = "auto"
    LEFTJOIN = "leftjoin"
    SUBQUERY = "subquery"
    LEFTJOIN_CONJOINED = "leftjoin_conjoined"


class MaterializationMode(StrEnum):
    AUTO = "auto"
    LEGACY_NULL_AS_STRING = "legacy_null_as_string"
    LEGACY_NULL_AS_NULL = "legacy_null_as_null"
    DISABLED = "disabled"


class PersonsArgMaxVersion(StrEnum):
    AUTO = "auto"
    V1 = "v1"
    V2 = "v2"


class PersonsJoinMode(StrEnum):
    INNER = "inner"
    LEFT = "left"


class PersonsOnEventsMode(StrEnum):
    DISABLED = "disabled"
    PERSON_ID_NO_OVERRIDE_PROPERTIES_ON_EVENTS = "person_id_no_override_properties_on_events"
    PERSON_ID_OVERRIDE_PROPERTIES_ON_EVENTS = "person_id_override_properties_on_events"
    PERSON_ID_OVERRIDE_PROPERTIES_JOINED = "person_id_override_properties_joined"


class PropertyGroupsMode(StrEnum):
    ENABLED = "enabled"
    DISABLED = "disabled"
    OPTIMIZED = "optimized"


class SessionTableVersion(StrEnum):
    AUTO = "auto"
    V1 = "v1"
    V2 = "v2"


class HogQLVariable(BaseModel):
    model_config = ConfigDict(
        extra="forbid",
    )
    code_name: str
    value: Optional[Any] = None
    variableId: str


class HogQueryResponse(BaseModel):
    model_config = ConfigDict(
        extra="forbid",
    )
    bytecode: Optional[list] = None
    coloredBytecode: Optional[list] = None
    results: Any
    stdout: Optional[str] = None


class HumanMessage(BaseModel):
    model_config = ConfigDict(
        extra="forbid",
    )
    content: str
    done: Literal[True] = Field(default=True, description="Human messages are only appended when done.")
    type: Literal["human"] = "human"


class Compare(StrEnum):
    CURRENT = "current"
    PREVIOUS = "previous"


class DayItem(BaseModel):
    model_config = ConfigDict(
        extra="forbid",
    )
    label: str
    value: Union[str, AwareDatetime, int]


class InsightDateRange(BaseModel):
    model_config = ConfigDict(
        extra="forbid",
    )
    date_from: Optional[str] = "-7d"
    date_to: Optional[str] = None
    explicitDate: Optional[bool] = Field(
        default=False,
        description=(
            "Whether the date_from and date_to should be used verbatim. Disables rounding to the start and end of"
            " period."
        ),
    )


class InsightFilterProperty(StrEnum):
    TRENDS_FILTER = "trendsFilter"
    FUNNELS_FILTER = "funnelsFilter"
    RETENTION_FILTER = "retentionFilter"
    PATHS_FILTER = "pathsFilter"
    STICKINESS_FILTER = "stickinessFilter"
    LIFECYCLE_FILTER = "lifecycleFilter"


class InsightNodeKind(StrEnum):
    TRENDS_QUERY = "TrendsQuery"
    FUNNELS_QUERY = "FunnelsQuery"
    RETENTION_QUERY = "RetentionQuery"
    PATHS_QUERY = "PathsQuery"
    STICKINESS_QUERY = "StickinessQuery"
    LIFECYCLE_QUERY = "LifecycleQuery"


class InsightThresholdType(StrEnum):
    ABSOLUTE = "absolute"
    PERCENTAGE = "percentage"


class InsightsThresholdBounds(BaseModel):
    model_config = ConfigDict(
        extra="forbid",
    )
    lower: Optional[float] = None
    upper: Optional[float] = None


class IntervalType(StrEnum):
    MINUTE = "minute"
    HOUR = "hour"
    DAY = "day"
    WEEK = "week"
    MONTH = "month"


class LegendEntryConfigBase(BaseModel):
    model_config = ConfigDict(
        extra="forbid",
    )
    color: DataColorToken


class LegendEntryConfigByKey(BaseModel):
    model_config = ConfigDict(
        extra="forbid",
    )
    assignmentBy: Literal["key"] = "key"
    color: DataColorToken


class LegendEntryConfigByPosition(BaseModel):
    model_config = ConfigDict(
        extra="forbid",
    )
    assignmentBy: Literal["position"] = "position"
    color: DataColorToken


class LifecycleToggle(StrEnum):
    NEW = "new"
    RESURRECTING = "resurrecting"
    RETURNING = "returning"
    DORMANT = "dormant"


class MatchedRecordingEvent(BaseModel):
    model_config = ConfigDict(
        extra="forbid",
    )
    uuid: str


class MultipleBreakdownType(StrEnum):
    PERSON = "person"
    EVENT = "event"
    GROUP = "group"
    SESSION = "session"
    HOGQL = "hogql"


class NodeKind(StrEnum):
    EVENTS_NODE = "EventsNode"
    ACTIONS_NODE = "ActionsNode"
    DATA_WAREHOUSE_NODE = "DataWarehouseNode"
    EVENTS_QUERY = "EventsQuery"
    PERSONS_NODE = "PersonsNode"
    HOG_QUERY = "HogQuery"
    HOG_QL_QUERY = "HogQLQuery"
    HOG_QL_METADATA = "HogQLMetadata"
    HOG_QL_AUTOCOMPLETE = "HogQLAutocomplete"
    ACTORS_QUERY = "ActorsQuery"
    FUNNELS_ACTORS_QUERY = "FunnelsActorsQuery"
    FUNNEL_CORRELATION_ACTORS_QUERY = "FunnelCorrelationActorsQuery"
    SESSIONS_TIMELINE_QUERY = "SessionsTimelineQuery"
    RECORDINGS_QUERY = "RecordingsQuery"
    SESSION_ATTRIBUTION_EXPLORER_QUERY = "SessionAttributionExplorerQuery"
    ERROR_TRACKING_QUERY = "ErrorTrackingQuery"
    DATA_TABLE_NODE = "DataTableNode"
    DATA_VISUALIZATION_NODE = "DataVisualizationNode"
    SAVED_INSIGHT_NODE = "SavedInsightNode"
    INSIGHT_VIZ_NODE = "InsightVizNode"
    TRENDS_QUERY = "TrendsQuery"
    FUNNELS_QUERY = "FunnelsQuery"
    RETENTION_QUERY = "RetentionQuery"
    PATHS_QUERY = "PathsQuery"
    STICKINESS_QUERY = "StickinessQuery"
    LIFECYCLE_QUERY = "LifecycleQuery"
    INSIGHT_ACTORS_QUERY = "InsightActorsQuery"
    INSIGHT_ACTORS_QUERY_OPTIONS = "InsightActorsQueryOptions"
    FUNNEL_CORRELATION_QUERY = "FunnelCorrelationQuery"
    WEB_OVERVIEW_QUERY = "WebOverviewQuery"
    WEB_TOP_CLICKS_QUERY = "WebTopClicksQuery"
    WEB_STATS_TABLE_QUERY = "WebStatsTableQuery"
    WEB_EXTERNAL_CLICKS_TABLE_QUERY = "WebExternalClicksTableQuery"
    WEB_GOALS_QUERY = "WebGoalsQuery"
    EXPERIMENT_FUNNELS_QUERY = "ExperimentFunnelsQuery"
    EXPERIMENT_TRENDS_QUERY = "ExperimentTrendsQuery"
    DATABASE_SCHEMA_QUERY = "DatabaseSchemaQuery"
    SUGGESTED_QUESTIONS_QUERY = "SuggestedQuestionsQuery"
    TEAM_TAXONOMY_QUERY = "TeamTaxonomyQuery"
    EVENT_TAXONOMY_QUERY = "EventTaxonomyQuery"
    ACTORS_PROPERTY_TAXONOMY_QUERY = "ActorsPropertyTaxonomyQuery"


class PathCleaningFilter(BaseModel):
    model_config = ConfigDict(
        extra="forbid",
    )
    alias: Optional[str] = None
    regex: Optional[str] = None


class PathType(StrEnum):
    FIELD_PAGEVIEW = "$pageview"
    FIELD_SCREEN = "$screen"
    CUSTOM_EVENT = "custom_event"
    HOGQL = "hogql"


class PathsFilter(BaseModel):
    model_config = ConfigDict(
        extra="forbid",
    )
    edgeLimit: Optional[int] = 50
    endPoint: Optional[str] = None
    excludeEvents: Optional[list[str]] = None
    includeEventTypes: Optional[list[PathType]] = None
    localPathCleaningFilters: Optional[list[PathCleaningFilter]] = None
    maxEdgeWeight: Optional[int] = None
    minEdgeWeight: Optional[int] = None
    pathDropoffKey: Optional[str] = Field(default=None, description="Relevant only within actors query")
    pathEndKey: Optional[str] = Field(default=None, description="Relevant only within actors query")
    pathGroupings: Optional[list[str]] = None
    pathReplacements: Optional[bool] = None
    pathStartKey: Optional[str] = Field(default=None, description="Relevant only within actors query")
    pathsHogQLExpression: Optional[str] = None
    startPoint: Optional[str] = None
    stepLimit: Optional[int] = 5


class PathsFilterLegacy(BaseModel):
    model_config = ConfigDict(
        extra="forbid",
    )
    edge_limit: Optional[int] = None
    end_point: Optional[str] = None
    exclude_events: Optional[list[str]] = None
    funnel_filter: Optional[dict[str, Any]] = None
    funnel_paths: Optional[FunnelPathType] = None
    include_event_types: Optional[list[PathType]] = None
    local_path_cleaning_filters: Optional[list[PathCleaningFilter]] = None
    max_edge_weight: Optional[int] = None
    min_edge_weight: Optional[int] = None
    path_groupings: Optional[list[str]] = None
    path_replacements: Optional[bool] = None
    path_type: Optional[PathType] = None
    paths_hogql_expression: Optional[str] = None
    start_point: Optional[str] = None
    step_limit: Optional[int] = None


class PersonType(BaseModel):
    model_config = ConfigDict(
        extra="forbid",
    )
    created_at: Optional[str] = None
    distinct_ids: list[str]
    id: Optional[str] = None
    is_identified: Optional[bool] = None
    name: Optional[str] = None
    properties: dict[str, Any]
    uuid: Optional[str] = None


class PropertyFilterType(StrEnum):
    META = "meta"
    EVENT = "event"
    PERSON = "person"
    ELEMENT = "element"
    FEATURE = "feature"
    SESSION = "session"
    COHORT = "cohort"
    RECORDING = "recording"
    LOG_ENTRY = "log_entry"
    GROUP = "group"
    HOGQL = "hogql"
    DATA_WAREHOUSE = "data_warehouse"
    DATA_WAREHOUSE_PERSON_PROPERTY = "data_warehouse_person_property"


class PropertyMathType(StrEnum):
    AVG = "avg"
    SUM = "sum"
    MIN = "min"
    MAX = "max"
    MEDIAN = "median"
    P90 = "p90"
    P95 = "p95"
    P99 = "p99"


class PropertyOperator(StrEnum):
    EXACT = "exact"
    IS_NOT = "is_not"
    ICONTAINS = "icontains"
    NOT_ICONTAINS = "not_icontains"
    REGEX = "regex"
    NOT_REGEX = "not_regex"
    GT = "gt"
    GTE = "gte"
    LT = "lt"
    LTE = "lte"
    IS_SET = "is_set"
    IS_NOT_SET = "is_not_set"
    IS_DATE_EXACT = "is_date_exact"
    IS_DATE_BEFORE = "is_date_before"
    IS_DATE_AFTER = "is_date_after"
    BETWEEN = "between"
    NOT_BETWEEN = "not_between"
    MIN = "min"
    MAX = "max"
    IN_ = "in"
    NOT_IN = "not_in"


class QueryResponseAlternative5(BaseModel):
    model_config = ConfigDict(
        extra="forbid",
    )
    bytecode: Optional[list] = None
    coloredBytecode: Optional[list] = None
    results: Any
    stdout: Optional[str] = None


class QueryResponseAlternative7(BaseModel):
    model_config = ConfigDict(
        extra="forbid",
    )
    errors: list[HogQLNotice]
    isValid: Optional[bool] = None
    isValidView: Optional[bool] = None
    notices: list[HogQLNotice]
    query: Optional[str] = None
    warnings: list[HogQLNotice]


class QueryResponseAlternative38(BaseModel):
    model_config = ConfigDict(
        extra="forbid",
    )
    questions: list[str]


class QueryStatus(BaseModel):
    model_config = ConfigDict(
        extra="forbid",
    )
    complete: Optional[bool] = Field(
        default=False,
        description=(
            "Whether the query is still running. Will be true if the query is complete, even if it errored. Either"
            " result or error will be set."
        ),
    )
    dashboard_id: Optional[int] = None
    end_time: Optional[AwareDatetime] = Field(
        default=None, description="When did the query execution task finish (whether successfully or not)."
    )
    error: Optional[bool] = Field(
        default=False,
        description=(
            "If the query failed, this will be set to true. More information can be found in the error_message field."
        ),
    )
    error_message: Optional[str] = None
    expiration_time: Optional[AwareDatetime] = None
    id: str
    insight_id: Optional[int] = None
    labels: Optional[list[str]] = None
    pickup_time: Optional[AwareDatetime] = Field(
        default=None, description="When was the query execution task picked up by a worker."
    )
    query_async: Literal[True] = Field(default=True, description="ONLY async queries use QueryStatus.")
    query_progress: Optional[ClickhouseQueryProgress] = None
    results: Optional[Any] = None
    start_time: Optional[AwareDatetime] = Field(default=None, description="When was query execution task enqueued.")
    task_id: Optional[str] = None
    team_id: int


class QueryStatusResponse(BaseModel):
    model_config = ConfigDict(
        extra="forbid",
    )
    query_status: QueryStatus


class QueryTiming(BaseModel):
    model_config = ConfigDict(
        extra="forbid",
    )
    k: str = Field(..., description="Key. Shortened to 'k' to save on data.")
    t: float = Field(..., description="Time in seconds. Shortened to 't' to save on data.")


class RecordingOrder(StrEnum):
    DURATION = "duration"
    RECORDING_DURATION = "recording_duration"
    INACTIVE_SECONDS = "inactive_seconds"
    ACTIVE_SECONDS = "active_seconds"
    START_TIME = "start_time"
    CONSOLE_ERROR_COUNT = "console_error_count"
    CLICK_COUNT = "click_count"
    KEYPRESS_COUNT = "keypress_count"
    MOUSE_ACTIVITY_COUNT = "mouse_activity_count"
    ACTIVITY_SCORE = "activity_score"


class RecordingPropertyFilter(BaseModel):
    model_config = ConfigDict(
        extra="forbid",
    )
    key: Union[DurationType, str]
    label: Optional[str] = None
    operator: PropertyOperator
    type: Literal["recording"] = "recording"
    value: Optional[Union[str, float, list[Union[str, float]]]] = None


class RetentionEntityKind(StrEnum):
    ACTIONS_NODE = "ActionsNode"
    EVENTS_NODE = "EventsNode"


class RetentionReference(StrEnum):
    TOTAL = "total"
    PREVIOUS = "previous"


class RetentionPeriod(StrEnum):
    HOUR = "Hour"
    DAY = "Day"
    WEEK = "Week"
    MONTH = "Month"


class RetentionType(StrEnum):
    RETENTION_RECURRING = "retention_recurring"
    RETENTION_FIRST_TIME = "retention_first_time"


class RetentionValue(BaseModel):
    model_config = ConfigDict(
        extra="forbid",
    )
    count: int


class RouterMessage(BaseModel):
    model_config = ConfigDict(
        extra="forbid",
    )
    content: str
    done: Literal[True] = Field(default=True, description="Router messages are not streamed, so they can only be done.")
    type: Literal["ai/router"] = "ai/router"


class SamplingRate(BaseModel):
    model_config = ConfigDict(
        extra="forbid",
    )
    denominator: Optional[float] = None
    numerator: float


class SessionAttributionGroupBy(StrEnum):
    CHANNEL_TYPE = "ChannelType"
    MEDIUM = "Medium"
    SOURCE = "Source"
    CAMPAIGN = "Campaign"
    AD_IDS = "AdIds"
    REFERRING_DOMAIN = "ReferringDomain"
    INITIAL_URL = "InitialURL"


class SessionPropertyFilter(BaseModel):
    model_config = ConfigDict(
        extra="forbid",
    )
    key: str
    label: Optional[str] = None
    operator: PropertyOperator
    type: Literal["session"] = "session"
    value: Optional[Union[str, float, list[Union[str, float]]]] = None


class SnapshotSource(StrEnum):
    WEB = "web"
    MOBILE = "mobile"
    UNKNOWN = "unknown"


class Storage(StrEnum):
    OBJECT_STORAGE_LTS = "object_storage_lts"
    OBJECT_STORAGE = "object_storage"


class StepOrderValue(StrEnum):
    STRICT = "strict"
    UNORDERED = "unordered"
    ORDERED = "ordered"


class StickinessFilter(BaseModel):
    model_config = ConfigDict(
        extra="forbid",
    )
    display: Optional[ChartDisplayType] = None
    hiddenLegendIndexes: Optional[list[int]] = None
    showLegend: Optional[bool] = None
    showValuesOnSeries: Optional[bool] = None


class StickinessFilterLegacy(BaseModel):
    model_config = ConfigDict(
        extra="forbid",
    )
    compare: Optional[bool] = None
    compare_to: Optional[str] = None
    display: Optional[ChartDisplayType] = None
    hidden_legend_keys: Optional[dict[str, Union[bool, Any]]] = None
    show_legend: Optional[bool] = None
    show_values_on_series: Optional[bool] = None


class SuggestedQuestionsQueryResponse(BaseModel):
    model_config = ConfigDict(
        extra="forbid",
    )
    questions: list[str]


class TaxonomicFilterGroupType(StrEnum):
    METADATA = "metadata"
    ACTIONS = "actions"
    COHORTS = "cohorts"
    COHORTS_WITH_ALL = "cohorts_with_all"
    DATA_WAREHOUSE = "data_warehouse"
    DATA_WAREHOUSE_PROPERTIES = "data_warehouse_properties"
    DATA_WAREHOUSE_PERSON_PROPERTIES = "data_warehouse_person_properties"
    ELEMENTS = "elements"
    EVENTS = "events"
    EVENT_PROPERTIES = "event_properties"
    EVENT_FEATURE_FLAGS = "event_feature_flags"
    NUMERICAL_EVENT_PROPERTIES = "numerical_event_properties"
    PERSON_PROPERTIES = "person_properties"
    PAGEVIEW_URLS = "pageview_urls"
    SCREENS = "screens"
    CUSTOM_EVENTS = "custom_events"
    WILDCARD = "wildcard"
    GROUPS = "groups"
    PERSONS = "persons"
    FEATURE_FLAGS = "feature_flags"
    INSIGHTS = "insights"
    EXPERIMENTS = "experiments"
    PLUGINS = "plugins"
    DASHBOARDS = "dashboards"
    NAME_GROUPS = "name_groups"
    SESSION_PROPERTIES = "session_properties"
    HOGQL_EXPRESSION = "hogql_expression"
    NOTEBOOKS = "notebooks"
    LOG_ENTRIES = "log_entries"
    REPLAY = "replay"


class TeamTaxonomyItem(BaseModel):
    model_config = ConfigDict(
        extra="forbid",
    )
    count: int
    event: str


class TimelineEntry(BaseModel):
    model_config = ConfigDict(
        extra="forbid",
    )
    events: list[EventType]
    recording_duration_s: Optional[float] = Field(default=None, description="Duration of the recording in seconds.")
    sessionId: Optional[str] = Field(default=None, description="Session ID. None means out-of-session events")


class TrendsAlertConfig(BaseModel):
    model_config = ConfigDict(
        extra="forbid",
    )
    series_index: int
    type: Literal["TrendsAlertConfig"] = "TrendsAlertConfig"


class TrendsFilter(BaseModel):
    model_config = ConfigDict(
        extra="forbid",
    )
    aggregationAxisFormat: Optional[AggregationAxisFormat] = AggregationAxisFormat.NUMERIC
    aggregationAxisPostfix: Optional[str] = None
    aggregationAxisPrefix: Optional[str] = None
    breakdown_histogram_bin_count: Optional[float] = None
    colorAssignmentBy: Optional[ColorAssignmentBy] = None
    decimalPlaces: Optional[float] = None
    display: Optional[ChartDisplayType] = ChartDisplayType.ACTIONS_LINE_GRAPH
    formula: Optional[str] = None
    hiddenLegendIndexes: Optional[list[int]] = None
    showAlertThresholdLines: Optional[bool] = False
    showLabelsOnSeries: Optional[bool] = None
    showLegend: Optional[bool] = False
    showPercentStackView: Optional[bool] = False
    showValuesOnSeries: Optional[bool] = False
    smoothingIntervals: Optional[int] = 1
    yAxisScaleType: Optional[YAxisScaleType] = YAxisScaleType.LINEAR


class TrendsFilterLegacy(BaseModel):
    model_config = ConfigDict(
        extra="forbid",
    )
    aggregation_axis_format: Optional[AggregationAxisFormat] = None
    aggregation_axis_postfix: Optional[str] = None
    aggregation_axis_prefix: Optional[str] = None
    breakdown_histogram_bin_count: Optional[float] = None
    compare: Optional[bool] = None
    compare_to: Optional[str] = None
    decimal_places: Optional[float] = None
    display: Optional[ChartDisplayType] = None
    formula: Optional[str] = None
    hidden_legend_keys: Optional[dict[str, Union[bool, Any]]] = None
    show_alert_threshold_lines: Optional[bool] = None
    show_labels_on_series: Optional[bool] = None
    show_legend: Optional[bool] = None
    show_percent_stack_view: Optional[bool] = None
    show_values_on_series: Optional[bool] = None
    smoothing_intervals: Optional[float] = None
    y_axis_scale_type: Optional[YAxisScaleType] = YAxisScaleType.LINEAR


class ActionsPie(BaseModel):
    model_config = ConfigDict(
        extra="forbid",
    )
    disableHoverOffset: Optional[bool] = None
    hideAggregation: Optional[bool] = None


class RETENTION(BaseModel):
    model_config = ConfigDict(
        extra="forbid",
    )
    hideLineGraph: Optional[bool] = None
    hideSizeColumn: Optional[bool] = None
    useSmallLayout: Optional[bool] = None


class VizSpecificOptions(BaseModel):
    model_config = ConfigDict(
        extra="forbid",
    )
    ActionsPie: Optional[ActionsPie] = None
    RETENTION: Optional[RETENTION] = None


class Sampling(BaseModel):
    model_config = ConfigDict(
        extra="forbid",
    )
    enabled: Optional[bool] = None
    forceSamplingRate: Optional[SamplingRate] = None


class WebOverviewItemKind(StrEnum):
    UNIT = "unit"
    DURATION_S = "duration_s"
    PERCENTAGE = "percentage"


class WebStatsBreakdown(StrEnum):
    PAGE = "Page"
    INITIAL_PAGE = "InitialPage"
    EXIT_PAGE = "ExitPage"
    EXIT_CLICK = "ExitClick"
    INITIAL_CHANNEL_TYPE = "InitialChannelType"
    INITIAL_REFERRING_DOMAIN = "InitialReferringDomain"
    INITIAL_UTM_SOURCE = "InitialUTMSource"
    INITIAL_UTM_CAMPAIGN = "InitialUTMCampaign"
    INITIAL_UTM_MEDIUM = "InitialUTMMedium"
    INITIAL_UTM_TERM = "InitialUTMTerm"
    INITIAL_UTM_CONTENT = "InitialUTMContent"
    INITIAL_UTM_SOURCE_MEDIUM_CAMPAIGN = "InitialUTMSourceMediumCampaign"
    BROWSER = "Browser"
    OS = "OS"
    DEVICE_TYPE = "DeviceType"
    COUNTRY = "Country"
    REGION = "Region"
    CITY = "City"


class Scale(StrEnum):
    LINEAR = "linear"
    LOGARITHMIC = "logarithmic"


class YAxisSettings(BaseModel):
    model_config = ConfigDict(
        extra="forbid",
    )
    scale: Optional[Scale] = None
    startAtZero: Optional[bool] = Field(default=None, description="Whether the Y axis should start at zero")


<<<<<<< HEAD
class NumericalKey(RootModel[str]):
    root: str


class ActorsPropertyTaxonomyQueryResponse(BaseModel):
=======
class AlertCondition(BaseModel):
>>>>>>> afeb5529
    model_config = ConfigDict(
        extra="forbid",
    )
    type: AlertConditionType


class AssistantArrayPropertyFilter(BaseModel):
    model_config = ConfigDict(
        extra="forbid",
    )
    operator: AssistantArrayPropertyFilterOperator = Field(
        ..., description="`exact` - exact match of any of the values. `is_not` - does not match any of the values."
    )
    value: list[str] = Field(
        ...,
        description=(
            "Only use property values from the plan. Always use strings as values. If you have a number, convert it to"
            ' a string first. If you have a boolean, convert it to a string "true" or "false".'
        ),
    )


class AssistantDateTimePropertyFilter(BaseModel):
    model_config = ConfigDict(
        extra="forbid",
    )
    operator: AssistantDateTimePropertyFilterOperator
    value: str = Field(..., description="Value must be a date in ISO 8601 format.")


class AssistantFunnelsBreakdownFilter(BaseModel):
    model_config = ConfigDict(
        extra="forbid",
    )
    breakdown: str = Field(..., description="The entity property to break down by.")
    breakdown_group_type_index: Optional[int] = Field(
        default=None,
        description=(
            "If `breakdown_type` is `group`, this is the index of the group. Use the index from the group mapping."
        ),
    )
    breakdown_limit: Optional[int] = Field(default=25, description="How many distinct values to show.")
    breakdown_type: Optional[AssistantFunnelsBreakdownType] = Field(
        default=AssistantFunnelsBreakdownType.EVENT,
        description=(
            "Type of the entity to break down by. If `group` is used, you must also provide"
            " `breakdown_group_type_index` from the group mapping."
        ),
    )


class AssistantFunnelsFilter(BaseModel):
    model_config = ConfigDict(
        extra="forbid",
    )
    binCount: Optional[int] = Field(
        default=None,
        description=(
            "Use this setting only when `funnelVizType` is `time_to_convert`: number of bins to show in histogram."
        ),
    )
    exclusions: Optional[list[AssistantFunnelsExclusionEventsNode]] = Field(
        default=[],
        description=(
            "Users may want to use exclusion events to filter out conversions in which a particular event occurred"
            " between specific steps. These events must not be included in the main sequence. You must include start"
            " and end indexes for each exclusion where the minimum index is one and the maximum index is the number of"
            " steps in the funnel. For example, there is a sequence with three steps: sign up, finish onboarding,"
            " purchase. If the user wants to exclude all conversions in which users left the page before finishing the"
            " onboarding, the exclusion step would be the event `$pageleave` with start index 2 and end index 3."
        ),
    )
    funnelAggregateByHogQL: Literal["properties.$session_id"] = Field(
        default="properties.$session_id",
        description="Use this field only if the user explicitly asks to aggregate the funnel by unique sessions.",
    )
    funnelOrderType: Optional[StepOrderValue] = Field(
        default=StepOrderValue.ORDERED,
        description=(
            "Defines the behavior of event matching between steps. Prefer the `strict` option unless explicitly told to"
            " use a different one. `ordered` - defines a sequential funnel. Step B must happen after Step A, but any"
            " number of events can happen between A and B. `strict` - defines a funnel where all events must happen in"
            " order. Step B must happen directly after Step A without any events in between. `any` - order doesn't"
            " matter. Steps can be completed in any sequence."
        ),
    )
    funnelStepReference: Optional[FunnelStepReference] = Field(
        default=FunnelStepReference.TOTAL,
        description=(
            "Whether conversion shown in the graph should be across all steps or just relative to the previous step."
        ),
    )
    funnelVizType: Optional[FunnelVizType] = Field(
        default=FunnelVizType.STEPS,
        description=(
            "Defines the type of visualization to use. The `steps` option is recommended. `steps` - shows a"
            " step-by-step funnel. Perfect to show a conversion rate of a sequence of events (default)."
            " `time_to_convert` - shows a histogram of the time it took to complete the funnel. Use this if the user"
            " asks about the average time it takes to complete the funnel. `trends` - shows a trend of the whole"
            " sequence's conversion rate over time. Use this if the user wants to see how the conversion rate changes"
            " over time."
        ),
    )
    funnelWindowInterval: Optional[int] = Field(
        default=14,
        description=(
            "Controls a time frame value for a conversion to be considered. Select a reasonable value based on the"
            " user's query. Use in combination with `funnelWindowIntervalUnit`. The default value is 14 days."
        ),
    )
    funnelWindowIntervalUnit: Optional[FunnelConversionWindowTimeUnit] = Field(
        default=FunnelConversionWindowTimeUnit.DAY,
        description=(
            "Controls a time frame interval for a conversion to be considered. Select a reasonable value based on the"
            " user's query. Use in combination with `funnelWindowInterval`. The default value is 14 days."
        ),
    )
    layout: Optional[FunnelLayout] = Field(
        default=FunnelLayout.VERTICAL,
        description="Controls how the funnel chart is displayed: vertically (preferred) or horizontally.",
    )


class AssistantGenerationStatusEvent(BaseModel):
    model_config = ConfigDict(
        extra="forbid",
    )
    type: AssistantGenerationStatusType


class AssistantGenericPropertyFilter1(BaseModel):
    model_config = ConfigDict(
        extra="forbid",
    )
    key: str = Field(..., description="Use one of the properties the user has provided in the plan.")
    operator: AssistantSingleValuePropertyFilterOperator = Field(
        ...,
        description=(
            "`icontains` - case insensitive contains. `not_icontains` - case insensitive does not contain. `regex` -"
            " matches the regex pattern. `not_regex` - does not match the regex pattern."
        ),
    )
    type: Type
    value: str = Field(
        ...,
        description=(
            "Only use property values from the plan. If the operator is `regex` or `not_regex`, the value must be a"
            " valid ClickHouse regex pattern to match against. Otherwise, the value must be a substring that will be"
            " matched against the property value."
        ),
    )


class AssistantGenericPropertyFilter4(BaseModel):
    model_config = ConfigDict(
        extra="forbid",
    )
    key: str = Field(..., description="Use one of the properties the user has provided in the plan.")
    operator: AssistantSetPropertyFilterOperator = Field(
        ...,
        description=(
            "`is_set` - the property has any value. `is_not_set` - the property doesn't have a value or wasn't"
            " collected."
        ),
    )
    type: Type


class AssistantGroupPropertyFilter1(BaseModel):
    model_config = ConfigDict(
        extra="forbid",
    )
    group_type_index: int = Field(..., description="Index of the group type from the group mapping.")
    key: str = Field(..., description="Use one of the properties the user has provided in the plan.")
    operator: AssistantSingleValuePropertyFilterOperator = Field(
        ...,
        description=(
            "`icontains` - case insensitive contains. `not_icontains` - case insensitive does not contain. `regex` -"
            " matches the regex pattern. `not_regex` - does not match the regex pattern."
        ),
    )
    type: Literal["group"] = "group"
    value: str = Field(
        ...,
        description=(
            "Only use property values from the plan. If the operator is `regex` or `not_regex`, the value must be a"
            " valid ClickHouse regex pattern to match against. Otherwise, the value must be a substring that will be"
            " matched against the property value."
        ),
    )


class AssistantGroupPropertyFilter4(BaseModel):
    model_config = ConfigDict(
        extra="forbid",
    )
    group_type_index: int = Field(..., description="Index of the group type from the group mapping.")
    key: str = Field(..., description="Use one of the properties the user has provided in the plan.")
    operator: AssistantSetPropertyFilterOperator = Field(
        ...,
        description=(
            "`is_set` - the property has any value. `is_not_set` - the property doesn't have a value or wasn't"
            " collected."
        ),
    )
    type: Literal["group"] = "group"


class AssistantSetPropertyFilter(BaseModel):
    model_config = ConfigDict(
        extra="forbid",
    )
    operator: AssistantSetPropertyFilterOperator = Field(
        ...,
        description=(
            "`is_set` - the property has any value. `is_not_set` - the property doesn't have a value or wasn't"
            " collected."
        ),
    )


class AssistantSingleValuePropertyFilter(BaseModel):
    model_config = ConfigDict(
        extra="forbid",
    )
    operator: AssistantSingleValuePropertyFilterOperator = Field(
        ...,
        description=(
            "`icontains` - case insensitive contains. `not_icontains` - case insensitive does not contain. `regex` -"
            " matches the regex pattern. `not_regex` - does not match the regex pattern."
        ),
    )
    value: str = Field(
        ...,
        description=(
            "Only use property values from the plan. If the operator is `regex` or `not_regex`, the value must be a"
            " valid ClickHouse regex pattern to match against. Otherwise, the value must be a substring that will be"
            " matched against the property value."
        ),
    )


class AutocompleteCompletionItem(BaseModel):
    model_config = ConfigDict(
        extra="forbid",
    )
    detail: Optional[str] = Field(
        default=None,
        description=(
            "A human-readable string with additional information about this item, like type or symbol information."
        ),
    )
    documentation: Optional[str] = Field(
        default=None, description="A human-readable string that represents a doc-comment."
    )
    insertText: str = Field(
        ..., description="A string or snippet that should be inserted in a document when selecting this completion."
    )
    kind: AutocompleteCompletionItemKind = Field(
        ..., description="The kind of this completion item. Based on the kind an icon is chosen by the editor."
    )
    label: str = Field(
        ...,
        description=(
            "The label of this completion item. By default this is also the text that is inserted when selecting this"
            " completion."
        ),
    )


class Breakdown(BaseModel):
    model_config = ConfigDict(
        extra="forbid",
    )
    group_type_index: Optional[int] = None
    histogram_bin_count: Optional[int] = None
    normalize_url: Optional[bool] = None
    property: str
    type: Optional[MultipleBreakdownType] = None


class BreakdownFilter(BaseModel):
    model_config = ConfigDict(
        extra="forbid",
    )
    breakdown: Optional[Union[str, int, list[Union[str, int]]]] = None
    breakdown_group_type_index: Optional[int] = None
    breakdown_hide_other_aggregation: Optional[bool] = None
    breakdown_histogram_bin_count: Optional[int] = None
    breakdown_limit: Optional[int] = None
    breakdown_normalize_url: Optional[bool] = None
    breakdown_type: Optional[BreakdownType] = BreakdownType.EVENT
    breakdowns: Optional[list[Breakdown]] = Field(default=None, max_length=3)


class BreakdownItem(BaseModel):
    model_config = ConfigDict(
        extra="forbid",
    )
    label: str
    value: Union[str, int]


class CacheMissResponse(BaseModel):
    model_config = ConfigDict(
        extra="forbid",
    )
    cache_key: Optional[str] = None
    query_status: Optional[QueryStatus] = None


class CachedSuggestedQuestionsQueryResponse(BaseModel):
    model_config = ConfigDict(
        extra="forbid",
    )
    cache_key: str
    cache_target_age: Optional[AwareDatetime] = None
    calculation_trigger: Optional[str] = Field(
        default=None, description="What triggered the calculation of the query, leave empty if user/immediate"
    )
    is_cached: bool
    last_refresh: AwareDatetime
    next_allowed_client_refresh: AwareDatetime
    query_status: Optional[QueryStatus] = Field(
        default=None, description="Query status indicates whether next to the provided data, a query is still running."
    )
    questions: list[str]
    timezone: str


class Settings(BaseModel):
    model_config = ConfigDict(
        extra="forbid",
    )
    display: Optional[ChartSettingsDisplay] = None
    formatting: Optional[ChartSettingsFormatting] = None


class ChartAxis(BaseModel):
    model_config = ConfigDict(
        extra="forbid",
    )
    column: str
    settings: Optional[Settings] = None


class ChartSettings(BaseModel):
    model_config = ConfigDict(
        extra="forbid",
    )
    goalLines: Optional[list[GoalLine]] = None
    leftYAxisSettings: Optional[YAxisSettings] = None
    rightYAxisSettings: Optional[YAxisSettings] = None
    seriesBreakdownColumn: Optional[str] = None
    stackBars100: Optional[bool] = Field(default=None, description="Whether we fill the bars to 100% in stacked mode")
    xAxis: Optional[ChartAxis] = None
    yAxis: Optional[list[ChartAxis]] = None
    yAxisAtZero: Optional[bool] = Field(
        default=None, description="Deprecated: use `[left|right]YAxisSettings`. Whether the Y axis should start at zero"
    )


class CohortPropertyFilter(BaseModel):
    model_config = ConfigDict(
        extra="forbid",
    )
    key: Literal["id"] = "id"
    label: Optional[str] = None
    operator: Optional[PropertyOperator] = PropertyOperator.IN_
    type: Literal["cohort"] = "cohort"
    value: int


class CustomChannelCondition(BaseModel):
    model_config = ConfigDict(
        extra="forbid",
    )
    key: CustomChannelField
    op: CustomChannelOperator
    value: Optional[Union[str, list[str]]] = None


class CustomChannelRule(BaseModel):
    model_config = ConfigDict(
        extra="forbid",
    )
    channel_type: str
    combiner: FilterLogicalOperator
    conditions: list[CustomChannelCondition]


class DataWarehousePersonPropertyFilter(BaseModel):
    model_config = ConfigDict(
        extra="forbid",
    )
    key: str
    label: Optional[str] = None
    operator: PropertyOperator
    type: Literal["data_warehouse_person_property"] = "data_warehouse_person_property"
    value: Optional[Union[str, float, list[Union[str, float]]]] = None


class DataWarehousePropertyFilter(BaseModel):
    model_config = ConfigDict(
        extra="forbid",
    )
    key: str
    label: Optional[str] = None
    operator: PropertyOperator
    type: Literal["data_warehouse"] = "data_warehouse"
    value: Optional[Union[str, float, list[Union[str, float]]]] = None


class DatabaseSchemaField(BaseModel):
    model_config = ConfigDict(
        extra="forbid",
    )
    chain: Optional[list[Union[str, int]]] = None
    fields: Optional[list[str]] = None
    hogql_value: str
    id: Optional[str] = None
    name: str
    schema_valid: bool
    table: Optional[str] = None
    type: DatabaseSerializedFieldType


class DatabaseSchemaPostHogTable(BaseModel):
    model_config = ConfigDict(
        extra="forbid",
    )
    fields: dict[str, DatabaseSchemaField]
    id: str
    name: str
    type: Literal["posthog"] = "posthog"


class DatabaseSchemaTableCommon(BaseModel):
    model_config = ConfigDict(
        extra="forbid",
    )
    fields: dict[str, DatabaseSchemaField]
    id: str
    name: str
    type: Type4


class ElementPropertyFilter(BaseModel):
    model_config = ConfigDict(
        extra="forbid",
    )
    key: Key
    label: Optional[str] = None
    operator: PropertyOperator
    type: Literal["element"] = "element"
    value: Optional[Union[str, float, list[Union[str, float]]]] = None


class EventPropertyFilter(BaseModel):
    model_config = ConfigDict(
        extra="forbid",
    )
    key: str
    label: Optional[str] = None
    operator: Optional[PropertyOperator] = PropertyOperator.EXACT
    type: Literal["event"] = Field(default="event", description="Event properties")
    value: Optional[Union[str, float, list[Union[str, float]]]] = None


class FeaturePropertyFilter(BaseModel):
    model_config = ConfigDict(
        extra="forbid",
    )
    key: str
    label: Optional[str] = None
    operator: PropertyOperator
    type: Literal["feature"] = Field(default="feature", description='Event property with "$feature/" prepended')
    value: Optional[Union[str, float, list[Union[str, float]]]] = None


class FunnelsFilterLegacy(BaseModel):
    model_config = ConfigDict(
        extra="forbid",
    )
    bin_count: Optional[Union[float, str]] = None
    breakdown_attribution_type: Optional[BreakdownAttributionType] = None
    breakdown_attribution_value: Optional[float] = None
    exclusions: Optional[list[FunnelExclusionLegacy]] = None
    funnel_aggregate_by_hogql: Optional[str] = None
    funnel_from_step: Optional[float] = None
    funnel_order_type: Optional[StepOrderValue] = None
    funnel_step_reference: Optional[FunnelStepReference] = None
    funnel_to_step: Optional[float] = None
    funnel_viz_type: Optional[FunnelVizType] = None
    funnel_window_interval: Optional[float] = None
    funnel_window_interval_unit: Optional[FunnelConversionWindowTimeUnit] = None
    hidden_legend_keys: Optional[dict[str, Union[bool, Any]]] = None
    layout: Optional[FunnelLayout] = None


class GenericCachedQueryResponse(BaseModel):
    cache_key: str
    cache_target_age: Optional[AwareDatetime] = None
    calculation_trigger: Optional[str] = Field(
        default=None, description="What triggered the calculation of the query, leave empty if user/immediate"
    )
    is_cached: bool
    last_refresh: AwareDatetime
    next_allowed_client_refresh: AwareDatetime
    query_status: Optional[QueryStatus] = Field(
        default=None, description="Query status indicates whether next to the provided data, a query is still running."
    )
    timezone: str


class GroupPropertyFilter(BaseModel):
    model_config = ConfigDict(
        extra="forbid",
    )
    group_type_index: Optional[int] = None
    key: str
    label: Optional[str] = None
    operator: PropertyOperator
    type: Literal["group"] = "group"
    value: Optional[Union[str, float, list[Union[str, float]]]] = None


class HogQLAutocompleteResponse(BaseModel):
    model_config = ConfigDict(
        extra="forbid",
    )
    incomplete_list: bool = Field(..., description="Whether or not the suggestions returned are complete")
    suggestions: list[AutocompleteCompletionItem]
    timings: Optional[list[QueryTiming]] = Field(
        default=None, description="Measured timings for different parts of the query generation process"
    )


class HogQLMetadataResponse(BaseModel):
    model_config = ConfigDict(
        extra="forbid",
    )
    errors: list[HogQLNotice]
    isValid: Optional[bool] = None
    isValidView: Optional[bool] = None
    notices: list[HogQLNotice]
    query: Optional[str] = None
    warnings: list[HogQLNotice]


class HogQLPropertyFilter(BaseModel):
    model_config = ConfigDict(
        extra="forbid",
    )
    key: str
    label: Optional[str] = None
    type: Literal["hogql"] = "hogql"
    value: Optional[Union[str, float, list[Union[str, float]]]] = None


class HogQLQueryModifiers(BaseModel):
    model_config = ConfigDict(
        extra="forbid",
    )
    bounceRatePageViewMode: Optional[BounceRatePageViewMode] = None
    customChannelTypeRules: Optional[list[CustomChannelRule]] = None
    dataWarehouseEventsModifiers: Optional[list[DataWarehouseEventsModifier]] = None
    debug: Optional[bool] = None
    inCohortVia: Optional[InCohortVia] = None
    materializationMode: Optional[MaterializationMode] = None
    optimizeJoinedFilters: Optional[bool] = None
    personsArgMaxVersion: Optional[PersonsArgMaxVersion] = None
    personsJoinMode: Optional[PersonsJoinMode] = None
    personsOnEventsMode: Optional[PersonsOnEventsMode] = None
    propertyGroupsMode: Optional[PropertyGroupsMode] = None
    s3TableUseInvalidColumns: Optional[bool] = None
    sessionTableVersion: Optional[SessionTableVersion] = None
    useMaterializedViews: Optional[bool] = None


class HogQLQueryResponse(BaseModel):
    model_config = ConfigDict(
        extra="forbid",
    )
    clickhouse: Optional[str] = Field(default=None, description="Executed ClickHouse query")
    columns: Optional[list] = Field(default=None, description="Returned columns")
    error: Optional[str] = Field(
        default=None,
        description="Query error. Returned only if 'explain' or `modifiers.debug` is true. Throws an error otherwise.",
    )
    explain: Optional[list[str]] = Field(default=None, description="Query explanation output")
    hasMore: Optional[bool] = None
    hogql: Optional[str] = Field(default=None, description="Generated HogQL query.")
    limit: Optional[int] = None
    metadata: Optional[HogQLMetadataResponse] = Field(default=None, description="Query metadata output")
    modifiers: Optional[HogQLQueryModifiers] = Field(
        default=None, description="Modifiers used when performing the query"
    )
    offset: Optional[int] = None
    query: Optional[str] = Field(default=None, description="Input query string")
    query_status: Optional[QueryStatus] = Field(
        default=None, description="Query status indicates whether next to the provided data, a query is still running."
    )
    results: list
    timings: Optional[list[QueryTiming]] = Field(
        default=None, description="Measured timings for different parts of the query generation process"
    )
    types: Optional[list] = Field(default=None, description="Types of returned columns")


class HogQuery(BaseModel):
    model_config = ConfigDict(
        extra="forbid",
    )
    code: Optional[str] = None
    kind: Literal["HogQuery"] = "HogQuery"
    modifiers: Optional[HogQLQueryModifiers] = Field(
        default=None, description="Modifiers used when performing the query"
    )
    response: Optional[HogQueryResponse] = None


class InsightThreshold(BaseModel):
    model_config = ConfigDict(
        extra="forbid",
    )
    bounds: Optional[InsightsThresholdBounds] = None
    type: InsightThresholdType


class LifecycleFilter(BaseModel):
    model_config = ConfigDict(
        extra="forbid",
    )
    showLegend: Optional[bool] = False
    showValuesOnSeries: Optional[bool] = None
    toggledLifecycles: Optional[list[LifecycleToggle]] = None


class LifecycleFilterLegacy(BaseModel):
    model_config = ConfigDict(
        extra="forbid",
    )
    show_legend: Optional[bool] = None
    show_values_on_series: Optional[bool] = None
    toggledLifecycles: Optional[list[LifecycleToggle]] = None


class LifecycleQueryResponse(BaseModel):
    model_config = ConfigDict(
        extra="forbid",
    )
    error: Optional[str] = Field(
        default=None,
        description="Query error. Returned only if 'explain' or `modifiers.debug` is true. Throws an error otherwise.",
    )
    hogql: Optional[str] = Field(default=None, description="Generated HogQL query.")
    modifiers: Optional[HogQLQueryModifiers] = Field(
        default=None, description="Modifiers used when performing the query"
    )
    query_status: Optional[QueryStatus] = Field(
        default=None, description="Query status indicates whether next to the provided data, a query is still running."
    )
    results: list[dict[str, Any]]
    timings: Optional[list[QueryTiming]] = Field(
        default=None, description="Measured timings for different parts of the query generation process"
    )


class LogEntryPropertyFilter(BaseModel):
    model_config = ConfigDict(
        extra="forbid",
    )
    key: str
    label: Optional[str] = None
    operator: PropertyOperator
    type: Literal["log_entry"] = "log_entry"
    value: Optional[Union[str, float, list[Union[str, float]]]] = None


class MatchedRecording(BaseModel):
    model_config = ConfigDict(
        extra="forbid",
    )
    events: list[MatchedRecordingEvent]
    session_id: Optional[str] = None


class MultipleBreakdownOptions(BaseModel):
    model_config = ConfigDict(
        extra="forbid",
    )
    values: list[BreakdownItem]


class PathsQueryResponse(BaseModel):
    model_config = ConfigDict(
        extra="forbid",
    )
    error: Optional[str] = Field(
        default=None,
        description="Query error. Returned only if 'explain' or `modifiers.debug` is true. Throws an error otherwise.",
    )
    hogql: Optional[str] = Field(default=None, description="Generated HogQL query.")
    modifiers: Optional[HogQLQueryModifiers] = Field(
        default=None, description="Modifiers used when performing the query"
    )
    query_status: Optional[QueryStatus] = Field(
        default=None, description="Query status indicates whether next to the provided data, a query is still running."
    )
    results: list[dict[str, Any]]
    timings: Optional[list[QueryTiming]] = Field(
        default=None, description="Measured timings for different parts of the query generation process"
    )


class PersonPropertyFilter(BaseModel):
    model_config = ConfigDict(
        extra="forbid",
    )
    key: str
    label: Optional[str] = None
    operator: PropertyOperator
    type: Literal["person"] = Field(default="person", description="Person properties")
    value: Optional[Union[str, float, list[Union[str, float]]]] = None


class QueryResponseAlternative1(BaseModel):
    model_config = ConfigDict(
        extra="forbid",
    )
    columns: list
    error: Optional[str] = Field(
        default=None,
        description="Query error. Returned only if 'explain' or `modifiers.debug` is true. Throws an error otherwise.",
    )
    hasMore: Optional[bool] = None
    hogql: str = Field(..., description="Generated HogQL query.")
    limit: Optional[int] = None
    modifiers: Optional[HogQLQueryModifiers] = Field(
        default=None, description="Modifiers used when performing the query"
    )
    offset: Optional[int] = None
    query_status: Optional[QueryStatus] = Field(
        default=None, description="Query status indicates whether next to the provided data, a query is still running."
    )
    results: list[list]
    timings: Optional[list[QueryTiming]] = Field(
        default=None, description="Measured timings for different parts of the query generation process"
    )
    types: list[str]


class QueryResponseAlternative2(BaseModel):
    model_config = ConfigDict(
        extra="forbid",
    )
    columns: list
    error: Optional[str] = Field(
        default=None,
        description="Query error. Returned only if 'explain' or `modifiers.debug` is true. Throws an error otherwise.",
    )
    hasMore: Optional[bool] = None
    hogql: str = Field(..., description="Generated HogQL query.")
    limit: int
    missing_actors_count: Optional[int] = None
    modifiers: Optional[HogQLQueryModifiers] = Field(
        default=None, description="Modifiers used when performing the query"
    )
    offset: int
    query_status: Optional[QueryStatus] = Field(
        default=None, description="Query status indicates whether next to the provided data, a query is still running."
    )
    results: list[list]
    timings: Optional[list[QueryTiming]] = Field(
        default=None, description="Measured timings for different parts of the query generation process"
    )
    types: list[str]


class QueryResponseAlternative3(BaseModel):
    model_config = ConfigDict(
        extra="forbid",
    )
    breakdown: Optional[list[BreakdownItem]] = None
    breakdowns: Optional[list[MultipleBreakdownOptions]] = None
    compare: Optional[list[CompareItem]] = None
    day: Optional[list[DayItem]] = None
    interval: Optional[list[IntervalItem]] = None
    series: Optional[list[Series]] = None
    status: Optional[list[StatusItem]] = None


class QueryResponseAlternative4(BaseModel):
    model_config = ConfigDict(
        extra="forbid",
    )
    error: Optional[str] = Field(
        default=None,
        description="Query error. Returned only if 'explain' or `modifiers.debug` is true. Throws an error otherwise.",
    )
    hasMore: Optional[bool] = None
    hogql: Optional[str] = Field(default=None, description="Generated HogQL query.")
    modifiers: Optional[HogQLQueryModifiers] = Field(
        default=None, description="Modifiers used when performing the query"
    )
    query_status: Optional[QueryStatus] = Field(
        default=None, description="Query status indicates whether next to the provided data, a query is still running."
    )
    results: list[TimelineEntry]
    timings: Optional[list[QueryTiming]] = Field(
        default=None, description="Measured timings for different parts of the query generation process"
    )


class QueryResponseAlternative6(BaseModel):
    model_config = ConfigDict(
        extra="forbid",
    )
    clickhouse: Optional[str] = Field(default=None, description="Executed ClickHouse query")
    columns: Optional[list] = Field(default=None, description="Returned columns")
    error: Optional[str] = Field(
        default=None,
        description="Query error. Returned only if 'explain' or `modifiers.debug` is true. Throws an error otherwise.",
    )
    explain: Optional[list[str]] = Field(default=None, description="Query explanation output")
    hasMore: Optional[bool] = None
    hogql: Optional[str] = Field(default=None, description="Generated HogQL query.")
    limit: Optional[int] = None
    metadata: Optional[HogQLMetadataResponse] = Field(default=None, description="Query metadata output")
    modifiers: Optional[HogQLQueryModifiers] = Field(
        default=None, description="Modifiers used when performing the query"
    )
    offset: Optional[int] = None
    query: Optional[str] = Field(default=None, description="Input query string")
    query_status: Optional[QueryStatus] = Field(
        default=None, description="Query status indicates whether next to the provided data, a query is still running."
    )
    results: list
    timings: Optional[list[QueryTiming]] = Field(
        default=None, description="Measured timings for different parts of the query generation process"
    )
    types: Optional[list] = Field(default=None, description="Types of returned columns")


class QueryResponseAlternative8(BaseModel):
    model_config = ConfigDict(
        extra="forbid",
    )
    incomplete_list: bool = Field(..., description="Whether or not the suggestions returned are complete")
    suggestions: list[AutocompleteCompletionItem]
    timings: Optional[list[QueryTiming]] = Field(
        default=None, description="Measured timings for different parts of the query generation process"
    )


class QueryResponseAlternative10(BaseModel):
    model_config = ConfigDict(
        extra="forbid",
    )
    columns: Optional[list] = None
    error: Optional[str] = Field(
        default=None,
        description="Query error. Returned only if 'explain' or `modifiers.debug` is true. Throws an error otherwise.",
    )
    hasMore: Optional[bool] = None
    hogql: Optional[str] = Field(default=None, description="Generated HogQL query.")
    limit: Optional[int] = None
    modifiers: Optional[HogQLQueryModifiers] = Field(
        default=None, description="Modifiers used when performing the query"
    )
    offset: Optional[int] = None
    query_status: Optional[QueryStatus] = Field(
        default=None, description="Query status indicates whether next to the provided data, a query is still running."
    )
    results: list
    samplingRate: Optional[SamplingRate] = None
    timings: Optional[list[QueryTiming]] = Field(
        default=None, description="Measured timings for different parts of the query generation process"
    )
    types: Optional[list] = None


class QueryResponseAlternative12(BaseModel):
    model_config = ConfigDict(
        extra="forbid",
    )
    columns: Optional[list] = None
    error: Optional[str] = Field(
        default=None,
        description="Query error. Returned only if 'explain' or `modifiers.debug` is true. Throws an error otherwise.",
    )
    hogql: Optional[str] = Field(default=None, description="Generated HogQL query.")
    modifiers: Optional[HogQLQueryModifiers] = Field(
        default=None, description="Modifiers used when performing the query"
    )
    query_status: Optional[QueryStatus] = Field(
        default=None, description="Query status indicates whether next to the provided data, a query is still running."
    )
    results: list
    samplingRate: Optional[SamplingRate] = None
    timings: Optional[list[QueryTiming]] = Field(
        default=None, description="Measured timings for different parts of the query generation process"
    )
    types: Optional[list] = None


class QueryResponseAlternative13(BaseModel):
    model_config = ConfigDict(
        extra="forbid",
    )
    columns: Optional[list] = None
    error: Optional[str] = Field(
        default=None,
        description="Query error. Returned only if 'explain' or `modifiers.debug` is true. Throws an error otherwise.",
    )
    hasMore: Optional[bool] = None
    hogql: Optional[str] = Field(default=None, description="Generated HogQL query.")
    limit: Optional[int] = None
    modifiers: Optional[HogQLQueryModifiers] = Field(
        default=None, description="Modifiers used when performing the query"
    )
    offset: Optional[int] = None
    query_status: Optional[QueryStatus] = Field(
        default=None, description="Query status indicates whether next to the provided data, a query is still running."
    )
    results: list
    samplingRate: Optional[SamplingRate] = None
    timings: Optional[list[QueryTiming]] = Field(
        default=None, description="Measured timings for different parts of the query generation process"
    )
    types: Optional[list] = None


class QueryResponseAlternative14(BaseModel):
    model_config = ConfigDict(
        extra="forbid",
    )
    columns: Optional[list] = None
    error: Optional[str] = Field(
        default=None,
        description="Query error. Returned only if 'explain' or `modifiers.debug` is true. Throws an error otherwise.",
    )
    hasMore: Optional[bool] = None
    hogql: Optional[str] = Field(default=None, description="Generated HogQL query.")
    limit: Optional[int] = None
    modifiers: Optional[HogQLQueryModifiers] = Field(
        default=None, description="Modifiers used when performing the query"
    )
    offset: Optional[int] = None
    query_status: Optional[QueryStatus] = Field(
        default=None, description="Query status indicates whether next to the provided data, a query is still running."
    )
    results: Any
    timings: Optional[list[QueryTiming]] = Field(
        default=None, description="Measured timings for different parts of the query generation process"
    )
    types: Optional[list] = None


class QueryResponseAlternative15(BaseModel):
    model_config = ConfigDict(
        extra="forbid",
    )
    columns: Optional[list[str]] = None
    error: Optional[str] = Field(
        default=None,
        description="Query error. Returned only if 'explain' or `modifiers.debug` is true. Throws an error otherwise.",
    )
    hasMore: Optional[bool] = None
    hogql: Optional[str] = Field(default=None, description="Generated HogQL query.")
    limit: Optional[int] = None
    modifiers: Optional[HogQLQueryModifiers] = Field(
        default=None, description="Modifiers used when performing the query"
    )
    offset: Optional[int] = None
    query_status: Optional[QueryStatus] = Field(
        default=None, description="Query status indicates whether next to the provided data, a query is still running."
    )
    results: list[ErrorTrackingGroup]
    timings: Optional[list[QueryTiming]] = Field(
        default=None, description="Measured timings for different parts of the query generation process"
    )


class QueryResponseAlternative18(BaseModel):
    model_config = ConfigDict(
        extra="forbid",
    )
    columns: list
    error: Optional[str] = Field(
        default=None,
        description="Query error. Returned only if 'explain' or `modifiers.debug` is true. Throws an error otherwise.",
    )
    hasMore: Optional[bool] = None
    hogql: str = Field(..., description="Generated HogQL query.")
    limit: Optional[int] = None
    modifiers: Optional[HogQLQueryModifiers] = Field(
        default=None, description="Modifiers used when performing the query"
    )
    offset: Optional[int] = None
    query_status: Optional[QueryStatus] = Field(
        default=None, description="Query status indicates whether next to the provided data, a query is still running."
    )
    results: list[list]
    timings: Optional[list[QueryTiming]] = Field(
        default=None, description="Measured timings for different parts of the query generation process"
    )
    types: list[str]


class QueryResponseAlternative19(BaseModel):
    model_config = ConfigDict(
        extra="forbid",
    )
    columns: list
    error: Optional[str] = Field(
        default=None,
        description="Query error. Returned only if 'explain' or `modifiers.debug` is true. Throws an error otherwise.",
    )
    hasMore: Optional[bool] = None
    hogql: str = Field(..., description="Generated HogQL query.")
    limit: int
    missing_actors_count: Optional[int] = None
    modifiers: Optional[HogQLQueryModifiers] = Field(
        default=None, description="Modifiers used when performing the query"
    )
    offset: int
    query_status: Optional[QueryStatus] = Field(
        default=None, description="Query status indicates whether next to the provided data, a query is still running."
    )
    results: list[list]
    timings: Optional[list[QueryTiming]] = Field(
        default=None, description="Measured timings for different parts of the query generation process"
    )
    types: list[str]


class QueryResponseAlternative20(BaseModel):
    model_config = ConfigDict(
        extra="forbid",
    )
    clickhouse: Optional[str] = Field(default=None, description="Executed ClickHouse query")
    columns: Optional[list] = Field(default=None, description="Returned columns")
    error: Optional[str] = Field(
        default=None,
        description="Query error. Returned only if 'explain' or `modifiers.debug` is true. Throws an error otherwise.",
    )
    explain: Optional[list[str]] = Field(default=None, description="Query explanation output")
    hasMore: Optional[bool] = None
    hogql: Optional[str] = Field(default=None, description="Generated HogQL query.")
    limit: Optional[int] = None
    metadata: Optional[HogQLMetadataResponse] = Field(default=None, description="Query metadata output")
    modifiers: Optional[HogQLQueryModifiers] = Field(
        default=None, description="Modifiers used when performing the query"
    )
    offset: Optional[int] = None
    query: Optional[str] = Field(default=None, description="Input query string")
    query_status: Optional[QueryStatus] = Field(
        default=None, description="Query status indicates whether next to the provided data, a query is still running."
    )
    results: list
    timings: Optional[list[QueryTiming]] = Field(
        default=None, description="Measured timings for different parts of the query generation process"
    )
    types: Optional[list] = Field(default=None, description="Types of returned columns")


class QueryResponseAlternative22(BaseModel):
    model_config = ConfigDict(
        extra="forbid",
    )
    columns: Optional[list] = None
    error: Optional[str] = Field(
        default=None,
        description="Query error. Returned only if 'explain' or `modifiers.debug` is true. Throws an error otherwise.",
    )
    hasMore: Optional[bool] = None
    hogql: Optional[str] = Field(default=None, description="Generated HogQL query.")
    limit: Optional[int] = None
    modifiers: Optional[HogQLQueryModifiers] = Field(
        default=None, description="Modifiers used when performing the query"
    )
    offset: Optional[int] = None
    query_status: Optional[QueryStatus] = Field(
        default=None, description="Query status indicates whether next to the provided data, a query is still running."
    )
    results: list
    samplingRate: Optional[SamplingRate] = None
    timings: Optional[list[QueryTiming]] = Field(
        default=None, description="Measured timings for different parts of the query generation process"
    )
    types: Optional[list] = None


class QueryResponseAlternative24(BaseModel):
    model_config = ConfigDict(
        extra="forbid",
    )
    columns: Optional[list] = None
    error: Optional[str] = Field(
        default=None,
        description="Query error. Returned only if 'explain' or `modifiers.debug` is true. Throws an error otherwise.",
    )
    hogql: Optional[str] = Field(default=None, description="Generated HogQL query.")
    modifiers: Optional[HogQLQueryModifiers] = Field(
        default=None, description="Modifiers used when performing the query"
    )
    query_status: Optional[QueryStatus] = Field(
        default=None, description="Query status indicates whether next to the provided data, a query is still running."
    )
    results: list
    samplingRate: Optional[SamplingRate] = None
    timings: Optional[list[QueryTiming]] = Field(
        default=None, description="Measured timings for different parts of the query generation process"
    )
    types: Optional[list] = None


class QueryResponseAlternative25(BaseModel):
    model_config = ConfigDict(
        extra="forbid",
    )
    columns: Optional[list] = None
    error: Optional[str] = Field(
        default=None,
        description="Query error. Returned only if 'explain' or `modifiers.debug` is true. Throws an error otherwise.",
    )
    hasMore: Optional[bool] = None
    hogql: Optional[str] = Field(default=None, description="Generated HogQL query.")
    limit: Optional[int] = None
    modifiers: Optional[HogQLQueryModifiers] = Field(
        default=None, description="Modifiers used when performing the query"
    )
    offset: Optional[int] = None
    query_status: Optional[QueryStatus] = Field(
        default=None, description="Query status indicates whether next to the provided data, a query is still running."
    )
    results: list
    samplingRate: Optional[SamplingRate] = None
    timings: Optional[list[QueryTiming]] = Field(
        default=None, description="Measured timings for different parts of the query generation process"
    )
    types: Optional[list] = None


class QueryResponseAlternative26(BaseModel):
    model_config = ConfigDict(
        extra="forbid",
    )
    columns: Optional[list] = None
    error: Optional[str] = Field(
        default=None,
        description="Query error. Returned only if 'explain' or `modifiers.debug` is true. Throws an error otherwise.",
    )
    hasMore: Optional[bool] = None
    hogql: Optional[str] = Field(default=None, description="Generated HogQL query.")
    limit: Optional[int] = None
    modifiers: Optional[HogQLQueryModifiers] = Field(
        default=None, description="Modifiers used when performing the query"
    )
    offset: Optional[int] = None
    query_status: Optional[QueryStatus] = Field(
        default=None, description="Query status indicates whether next to the provided data, a query is still running."
    )
    results: Any
    timings: Optional[list[QueryTiming]] = Field(
        default=None, description="Measured timings for different parts of the query generation process"
    )
    types: Optional[list] = None


class QueryResponseAlternative27(BaseModel):
    model_config = ConfigDict(
        extra="forbid",
    )
    columns: Optional[list[str]] = None
    error: Optional[str] = Field(
        default=None,
        description="Query error. Returned only if 'explain' or `modifiers.debug` is true. Throws an error otherwise.",
    )
    hasMore: Optional[bool] = None
    hogql: Optional[str] = Field(default=None, description="Generated HogQL query.")
    limit: Optional[int] = None
    modifiers: Optional[HogQLQueryModifiers] = Field(
        default=None, description="Modifiers used when performing the query"
    )
    offset: Optional[int] = None
    query_status: Optional[QueryStatus] = Field(
        default=None, description="Query status indicates whether next to the provided data, a query is still running."
    )
    results: list[ErrorTrackingGroup]
    timings: Optional[list[QueryTiming]] = Field(
        default=None, description="Measured timings for different parts of the query generation process"
    )


class QueryResponseAlternative30(BaseModel):
    model_config = ConfigDict(
        extra="forbid",
    )
    error: Optional[str] = Field(
        default=None,
        description="Query error. Returned only if 'explain' or `modifiers.debug` is true. Throws an error otherwise.",
    )
    hasMore: Optional[bool] = Field(default=None, description="Wether more breakdown values are available.")
    hogql: Optional[str] = Field(default=None, description="Generated HogQL query.")
    modifiers: Optional[HogQLQueryModifiers] = Field(
        default=None, description="Modifiers used when performing the query"
    )
    query_status: Optional[QueryStatus] = Field(
        default=None, description="Query status indicates whether next to the provided data, a query is still running."
    )
    results: list[dict[str, Any]]
    timings: Optional[list[QueryTiming]] = Field(
        default=None, description="Measured timings for different parts of the query generation process"
    )


class QueryResponseAlternative31(BaseModel):
    model_config = ConfigDict(
        extra="forbid",
    )
    error: Optional[str] = Field(
        default=None,
        description="Query error. Returned only if 'explain' or `modifiers.debug` is true. Throws an error otherwise.",
    )
    hogql: Optional[str] = Field(default=None, description="Generated HogQL query.")
    isUdf: Optional[bool] = None
    modifiers: Optional[HogQLQueryModifiers] = Field(
        default=None, description="Modifiers used when performing the query"
    )
    query_status: Optional[QueryStatus] = Field(
        default=None, description="Query status indicates whether next to the provided data, a query is still running."
    )
    results: Union[FunnelTimeToConvertResults, list[dict[str, Any]], list[list[dict[str, Any]]]]
    timings: Optional[list[QueryTiming]] = Field(
        default=None, description="Measured timings for different parts of the query generation process"
    )


class QueryResponseAlternative33(BaseModel):
    model_config = ConfigDict(
        extra="forbid",
    )
    error: Optional[str] = Field(
        default=None,
        description="Query error. Returned only if 'explain' or `modifiers.debug` is true. Throws an error otherwise.",
    )
    hogql: Optional[str] = Field(default=None, description="Generated HogQL query.")
    modifiers: Optional[HogQLQueryModifiers] = Field(
        default=None, description="Modifiers used when performing the query"
    )
    query_status: Optional[QueryStatus] = Field(
        default=None, description="Query status indicates whether next to the provided data, a query is still running."
    )
    results: list[dict[str, Any]]
    timings: Optional[list[QueryTiming]] = Field(
        default=None, description="Measured timings for different parts of the query generation process"
    )


class QueryResponseAlternative36(BaseModel):
    model_config = ConfigDict(
        extra="forbid",
    )
    columns: Optional[list] = None
    error: Optional[str] = Field(
        default=None,
        description="Query error. Returned only if 'explain' or `modifiers.debug` is true. Throws an error otherwise.",
    )
    hasMore: Optional[bool] = None
    hogql: Optional[str] = Field(default=None, description="Generated HogQL query.")
    limit: Optional[int] = None
    modifiers: Optional[HogQLQueryModifiers] = Field(
        default=None, description="Modifiers used when performing the query"
    )
    offset: Optional[int] = None
    query_status: Optional[QueryStatus] = Field(
        default=None, description="Query status indicates whether next to the provided data, a query is still running."
    )
    results: FunnelCorrelationResult
    timings: Optional[list[QueryTiming]] = Field(
        default=None, description="Measured timings for different parts of the query generation process"
    )
    types: Optional[list] = None


class QueryResponseAlternative39(BaseModel):
    model_config = ConfigDict(
        extra="forbid",
    )
    error: Optional[str] = Field(
        default=None,
        description="Query error. Returned only if 'explain' or `modifiers.debug` is true. Throws an error otherwise.",
    )
    hogql: Optional[str] = Field(default=None, description="Generated HogQL query.")
    modifiers: Optional[HogQLQueryModifiers] = Field(
        default=None, description="Modifiers used when performing the query"
    )
    query_status: Optional[QueryStatus] = Field(
        default=None, description="Query status indicates whether next to the provided data, a query is still running."
    )
    results: list[TeamTaxonomyItem]
    timings: Optional[list[QueryTiming]] = Field(
        default=None, description="Measured timings for different parts of the query generation process"
    )


class QueryResponseAlternative40(BaseModel):
    model_config = ConfigDict(
        extra="forbid",
    )
    error: Optional[str] = Field(
        default=None,
        description="Query error. Returned only if 'explain' or `modifiers.debug` is true. Throws an error otherwise.",
    )
    hogql: Optional[str] = Field(default=None, description="Generated HogQL query.")
    modifiers: Optional[HogQLQueryModifiers] = Field(
        default=None, description="Modifiers used when performing the query"
    )
    query_status: Optional[QueryStatus] = Field(
        default=None, description="Query status indicates whether next to the provided data, a query is still running."
    )
    results: list[EventTaxonomyItem]
    timings: Optional[list[QueryTiming]] = Field(
        default=None, description="Measured timings for different parts of the query generation process"
    )


class QueryResponseAlternative41(BaseModel):
    model_config = ConfigDict(
        extra="forbid",
    )
    error: Optional[str] = Field(
        default=None,
        description="Query error. Returned only if 'explain' or `modifiers.debug` is true. Throws an error otherwise.",
    )
    hogql: Optional[str] = Field(default=None, description="Generated HogQL query.")
    modifiers: Optional[HogQLQueryModifiers] = Field(
        default=None, description="Modifiers used when performing the query"
    )
    query_status: Optional[QueryStatus] = Field(
        default=None, description="Query status indicates whether next to the provided data, a query is still running."
    )
    results: ActorsPropertyTaxonomyResponse
    timings: Optional[list[QueryTiming]] = Field(
        default=None, description="Measured timings for different parts of the query generation process"
    )


class RetentionEntity(BaseModel):
    model_config = ConfigDict(
        extra="forbid",
    )
    custom_name: Optional[str] = None
    id: Optional[Union[str, float]] = None
    kind: Optional[RetentionEntityKind] = None
    name: Optional[str] = None
    order: Optional[int] = None
    type: Optional[EntityType] = None
    uuid: Optional[str] = None


class RetentionFilter(BaseModel):
    model_config = ConfigDict(
        extra="forbid",
    )
    cumulative: Optional[bool] = None
    period: Optional[RetentionPeriod] = RetentionPeriod.DAY
    retentionReference: Optional[RetentionReference] = None
    retentionType: Optional[RetentionType] = None
    returningEntity: Optional[RetentionEntity] = None
    showMean: Optional[bool] = None
    targetEntity: Optional[RetentionEntity] = None
    totalIntervals: Optional[int] = 11


class RetentionFilterLegacy(BaseModel):
    model_config = ConfigDict(
        extra="forbid",
    )
    cumulative: Optional[bool] = None
    period: Optional[RetentionPeriod] = None
    retention_reference: Optional[RetentionReference] = None
    retention_type: Optional[RetentionType] = None
    returning_entity: Optional[RetentionEntity] = None
    show_mean: Optional[bool] = None
    target_entity: Optional[RetentionEntity] = None
    total_intervals: Optional[int] = None


class RetentionResult(BaseModel):
    model_config = ConfigDict(
        extra="forbid",
    )
    date: AwareDatetime
    label: str
    values: list[RetentionValue]


class SavedInsightNode(BaseModel):
    model_config = ConfigDict(
        extra="forbid",
    )
    allowSorting: Optional[bool] = Field(
        default=None, description="Can the user click on column headers to sort the table? (default: true)"
    )
    embedded: Optional[bool] = Field(default=None, description="Query is embedded inside another bordered component")
    expandable: Optional[bool] = Field(
        default=None, description="Can expand row to show raw event data (default: true)"
    )
    full: Optional[bool] = Field(
        default=None, description="Show with most visual options enabled. Used in insight scene."
    )
    hidePersonsModal: Optional[bool] = None
    kind: Literal["SavedInsightNode"] = "SavedInsightNode"
    propertiesViaUrl: Optional[bool] = Field(default=None, description="Link properties via the URL (default: false)")
    shortId: str
    showActions: Optional[bool] = Field(default=None, description="Show the kebab menu at the end of the row")
    showColumnConfigurator: Optional[bool] = Field(
        default=None, description="Show a button to configure the table's columns if possible"
    )
    showCorrelationTable: Optional[bool] = None
    showDateRange: Optional[bool] = Field(default=None, description="Show date range selector")
    showElapsedTime: Optional[bool] = Field(default=None, description="Show the time it takes to run a query")
    showEventFilter: Optional[bool] = Field(
        default=None, description="Include an event filter above the table (EventsNode only)"
    )
    showExport: Optional[bool] = Field(default=None, description="Show the export button")
    showFilters: Optional[bool] = None
    showHeader: Optional[bool] = None
    showHogQLEditor: Optional[bool] = Field(default=None, description="Include a HogQL query editor above HogQL tables")
    showLastComputation: Optional[bool] = None
    showLastComputationRefresh: Optional[bool] = None
    showOpenEditorButton: Optional[bool] = Field(
        default=None, description="Show a button to open the current query as a new insight. (default: true)"
    )
    showPersistentColumnConfigurator: Optional[bool] = Field(
        default=None, description="Show a button to configure and persist the table's default columns if possible"
    )
    showPropertyFilter: Optional[Union[bool, list[TaxonomicFilterGroupType]]] = Field(
        default=None, description="Include a property filter above the table"
    )
    showReload: Optional[bool] = Field(default=None, description="Show a reload button")
    showResults: Optional[bool] = None
    showResultsTable: Optional[bool] = Field(default=None, description="Show a results table")
    showSavedQueries: Optional[bool] = Field(default=None, description="Shows a list of saved queries")
    showSearch: Optional[bool] = Field(default=None, description="Include a free text search field (PersonsNode only)")
    showTable: Optional[bool] = None
    showTestAccountFilters: Optional[bool] = Field(default=None, description="Show filter to exclude test accounts")
    showTimings: Optional[bool] = Field(default=None, description="Show a detailed query timing breakdown")
    suppressSessionAnalysisWarning: Optional[bool] = None
    vizSpecificOptions: Optional[VizSpecificOptions] = None


class Filters(BaseModel):
    model_config = ConfigDict(
        extra="forbid",
    )
    dateRange: Optional[DateRange] = None
    properties: Optional[list[SessionPropertyFilter]] = None


class SessionAttributionExplorerQueryResponse(BaseModel):
    model_config = ConfigDict(
        extra="forbid",
    )
    columns: Optional[list] = None
    error: Optional[str] = Field(
        default=None,
        description="Query error. Returned only if 'explain' or `modifiers.debug` is true. Throws an error otherwise.",
    )
    hasMore: Optional[bool] = None
    hogql: Optional[str] = Field(default=None, description="Generated HogQL query.")
    limit: Optional[int] = None
    modifiers: Optional[HogQLQueryModifiers] = Field(
        default=None, description="Modifiers used when performing the query"
    )
    offset: Optional[int] = None
    query_status: Optional[QueryStatus] = Field(
        default=None, description="Query status indicates whether next to the provided data, a query is still running."
    )
    results: Any
    timings: Optional[list[QueryTiming]] = Field(
        default=None, description="Measured timings for different parts of the query generation process"
    )
    types: Optional[list] = None


class SessionRecordingType(BaseModel):
    model_config = ConfigDict(
        extra="forbid",
    )
    active_seconds: Optional[float] = None
    activity_score: Optional[float] = Field(
        default=None, description="calculated on the backend so that we can sort by it, definition may change over time"
    )
    click_count: Optional[float] = None
    console_error_count: Optional[float] = None
    console_log_count: Optional[float] = None
    console_warn_count: Optional[float] = None
    distinct_id: Optional[str] = None
    email: Optional[str] = None
    end_time: str = Field(..., description="When the recording ends in ISO format.")
    id: str
    inactive_seconds: Optional[float] = None
    keypress_count: Optional[float] = None
    matching_events: Optional[list[MatchedRecording]] = Field(default=None, description="List of matching events. *")
    mouse_activity_count: Optional[float] = Field(
        default=None, description="count of all mouse activity in the recording, not just clicks"
    )
    ongoing: Optional[bool] = Field(
        default=None,
        description=(
            "whether we have received data for this recording in the last 5 minutes (assumes the recording was loaded"
            " from ClickHouse)\n*"
        ),
    )
    person: Optional[PersonType] = None
    recording_duration: float = Field(..., description="Length of recording in seconds.")
    snapshot_source: SnapshotSource
    start_time: str = Field(..., description="When the recording starts in ISO format.")
    start_url: Optional[str] = None
    storage: Optional[Storage] = Field(default=None, description="Where this recording information was loaded from")
    summary: Optional[str] = None
    viewed: bool = Field(..., description="Whether this recording has been viewed already.")


class SessionsTimelineQueryResponse(BaseModel):
    model_config = ConfigDict(
        extra="forbid",
    )
    error: Optional[str] = Field(
        default=None,
        description="Query error. Returned only if 'explain' or `modifiers.debug` is true. Throws an error otherwise.",
    )
    hasMore: Optional[bool] = None
    hogql: Optional[str] = Field(default=None, description="Generated HogQL query.")
    modifiers: Optional[HogQLQueryModifiers] = Field(
        default=None, description="Modifiers used when performing the query"
    )
    query_status: Optional[QueryStatus] = Field(
        default=None, description="Query status indicates whether next to the provided data, a query is still running."
    )
    results: list[TimelineEntry]
    timings: Optional[list[QueryTiming]] = Field(
        default=None, description="Measured timings for different parts of the query generation process"
    )


class StickinessQueryResponse(BaseModel):
    model_config = ConfigDict(
        extra="forbid",
    )
    error: Optional[str] = Field(
        default=None,
        description="Query error. Returned only if 'explain' or `modifiers.debug` is true. Throws an error otherwise.",
    )
    hogql: Optional[str] = Field(default=None, description="Generated HogQL query.")
    modifiers: Optional[HogQLQueryModifiers] = Field(
        default=None, description="Modifiers used when performing the query"
    )
    query_status: Optional[QueryStatus] = Field(
        default=None, description="Query status indicates whether next to the provided data, a query is still running."
    )
    results: list[dict[str, Any]]
    timings: Optional[list[QueryTiming]] = Field(
        default=None, description="Measured timings for different parts of the query generation process"
    )


class SuggestedQuestionsQuery(BaseModel):
    model_config = ConfigDict(
        extra="forbid",
    )
    kind: Literal["SuggestedQuestionsQuery"] = "SuggestedQuestionsQuery"
    modifiers: Optional[HogQLQueryModifiers] = Field(
        default=None, description="Modifiers used when performing the query"
    )
    response: Optional[SuggestedQuestionsQueryResponse] = None


class TableSettings(BaseModel):
    model_config = ConfigDict(
        extra="forbid",
    )
    columns: Optional[list[ChartAxis]] = None
    conditionalFormatting: Optional[list[ConditionalFormattingRule]] = None


class TeamTaxonomyQueryResponse(BaseModel):
    model_config = ConfigDict(
        extra="forbid",
    )
    error: Optional[str] = Field(
        default=None,
        description="Query error. Returned only if 'explain' or `modifiers.debug` is true. Throws an error otherwise.",
    )
    hogql: Optional[str] = Field(default=None, description="Generated HogQL query.")
    modifiers: Optional[HogQLQueryModifiers] = Field(
        default=None, description="Modifiers used when performing the query"
    )
    query_status: Optional[QueryStatus] = Field(
        default=None, description="Query status indicates whether next to the provided data, a query is still running."
    )
    results: list[TeamTaxonomyItem]
    timings: Optional[list[QueryTiming]] = Field(
        default=None, description="Measured timings for different parts of the query generation process"
    )


class TestBasicQueryResponse(BaseModel):
    model_config = ConfigDict(
        extra="forbid",
    )
    error: Optional[str] = Field(
        default=None,
        description="Query error. Returned only if 'explain' or `modifiers.debug` is true. Throws an error otherwise.",
    )
    hogql: Optional[str] = Field(default=None, description="Generated HogQL query.")
    modifiers: Optional[HogQLQueryModifiers] = Field(
        default=None, description="Modifiers used when performing the query"
    )
    query_status: Optional[QueryStatus] = Field(
        default=None, description="Query status indicates whether next to the provided data, a query is still running."
    )
    results: list
    timings: Optional[list[QueryTiming]] = Field(
        default=None, description="Measured timings for different parts of the query generation process"
    )


class TestCachedBasicQueryResponse(BaseModel):
    model_config = ConfigDict(
        extra="forbid",
    )
    cache_key: str
    cache_target_age: Optional[AwareDatetime] = None
    calculation_trigger: Optional[str] = Field(
        default=None, description="What triggered the calculation of the query, leave empty if user/immediate"
    )
    error: Optional[str] = Field(
        default=None,
        description="Query error. Returned only if 'explain' or `modifiers.debug` is true. Throws an error otherwise.",
    )
    hogql: Optional[str] = Field(default=None, description="Generated HogQL query.")
    is_cached: bool
    last_refresh: AwareDatetime
    modifiers: Optional[HogQLQueryModifiers] = Field(
        default=None, description="Modifiers used when performing the query"
    )
    next_allowed_client_refresh: AwareDatetime
    query_status: Optional[QueryStatus] = Field(
        default=None, description="Query status indicates whether next to the provided data, a query is still running."
    )
    results: list
    timezone: str
    timings: Optional[list[QueryTiming]] = Field(
        default=None, description="Measured timings for different parts of the query generation process"
    )


class TrendsQueryResponse(BaseModel):
    model_config = ConfigDict(
        extra="forbid",
    )
    error: Optional[str] = Field(
        default=None,
        description="Query error. Returned only if 'explain' or `modifiers.debug` is true. Throws an error otherwise.",
    )
    hasMore: Optional[bool] = Field(default=None, description="Wether more breakdown values are available.")
    hogql: Optional[str] = Field(default=None, description="Generated HogQL query.")
    modifiers: Optional[HogQLQueryModifiers] = Field(
        default=None, description="Modifiers used when performing the query"
    )
    query_status: Optional[QueryStatus] = Field(
        default=None, description="Query status indicates whether next to the provided data, a query is still running."
    )
    results: list[dict[str, Any]]
    timings: Optional[list[QueryTiming]] = Field(
        default=None, description="Measured timings for different parts of the query generation process"
    )


class WebExternalClicksTableQueryResponse(BaseModel):
    model_config = ConfigDict(
        extra="forbid",
    )
    columns: Optional[list] = None
    error: Optional[str] = Field(
        default=None,
        description="Query error. Returned only if 'explain' or `modifiers.debug` is true. Throws an error otherwise.",
    )
    hasMore: Optional[bool] = None
    hogql: Optional[str] = Field(default=None, description="Generated HogQL query.")
    limit: Optional[int] = None
    modifiers: Optional[HogQLQueryModifiers] = Field(
        default=None, description="Modifiers used when performing the query"
    )
    offset: Optional[int] = None
    query_status: Optional[QueryStatus] = Field(
        default=None, description="Query status indicates whether next to the provided data, a query is still running."
    )
    results: list
    samplingRate: Optional[SamplingRate] = None
    timings: Optional[list[QueryTiming]] = Field(
        default=None, description="Measured timings for different parts of the query generation process"
    )
    types: Optional[list] = None


class WebGoalsQueryResponse(BaseModel):
    model_config = ConfigDict(
        extra="forbid",
    )
    columns: Optional[list] = None
    error: Optional[str] = Field(
        default=None,
        description="Query error. Returned only if 'explain' or `modifiers.debug` is true. Throws an error otherwise.",
    )
    hasMore: Optional[bool] = None
    hogql: Optional[str] = Field(default=None, description="Generated HogQL query.")
    limit: Optional[int] = None
    modifiers: Optional[HogQLQueryModifiers] = Field(
        default=None, description="Modifiers used when performing the query"
    )
    offset: Optional[int] = None
    query_status: Optional[QueryStatus] = Field(
        default=None, description="Query status indicates whether next to the provided data, a query is still running."
    )
<<<<<<< HEAD
    bounds: Optional[InsightsThresholdBounds] = None
    type: InsightThresholdType


class LegendEntryConfig(RootModel[Union[LegendEntryConfigByKey, LegendEntryConfigByPosition]]):
    root: Union[LegendEntryConfigByKey, LegendEntryConfigByPosition]


class LifecycleFilter(BaseModel):
    model_config = ConfigDict(
        extra="forbid",
=======
    results: list
    samplingRate: Optional[SamplingRate] = None
    timings: Optional[list[QueryTiming]] = Field(
        default=None, description="Measured timings for different parts of the query generation process"
>>>>>>> afeb5529
    )
    types: Optional[list] = None


class WebOverviewItem(BaseModel):
    model_config = ConfigDict(
        extra="forbid",
    )
    changeFromPreviousPct: Optional[float] = None
    isIncreaseBad: Optional[bool] = None
    key: str
    kind: WebOverviewItemKind
    previous: Optional[float] = None
    value: Optional[float] = None


class WebOverviewQueryResponse(BaseModel):
    model_config = ConfigDict(
        extra="forbid",
    )
    dateFrom: Optional[str] = None
    dateTo: Optional[str] = None
    error: Optional[str] = Field(
        default=None,
        description="Query error. Returned only if 'explain' or `modifiers.debug` is true. Throws an error otherwise.",
    )
    hogql: Optional[str] = Field(default=None, description="Generated HogQL query.")
    modifiers: Optional[HogQLQueryModifiers] = Field(
        default=None, description="Modifiers used when performing the query"
    )
    query_status: Optional[QueryStatus] = Field(
        default=None, description="Query status indicates whether next to the provided data, a query is still running."
    )
    results: list[WebOverviewItem]
    samplingRate: Optional[SamplingRate] = None
    timings: Optional[list[QueryTiming]] = Field(
        default=None, description="Measured timings for different parts of the query generation process"
    )


class WebStatsTableQueryResponse(BaseModel):
    model_config = ConfigDict(
        extra="forbid",
    )
    columns: Optional[list] = None
    error: Optional[str] = Field(
        default=None,
        description="Query error. Returned only if 'explain' or `modifiers.debug` is true. Throws an error otherwise.",
    )
    hasMore: Optional[bool] = None
    hogql: Optional[str] = Field(default=None, description="Generated HogQL query.")
    limit: Optional[int] = None
    modifiers: Optional[HogQLQueryModifiers] = Field(
        default=None, description="Modifiers used when performing the query"
    )
    offset: Optional[int] = None
    query_status: Optional[QueryStatus] = Field(
        default=None, description="Query status indicates whether next to the provided data, a query is still running."
    )
    results: list
    samplingRate: Optional[SamplingRate] = None
    timings: Optional[list[QueryTiming]] = Field(
        default=None, description="Measured timings for different parts of the query generation process"
    )
    types: Optional[list] = None


class WebTopClicksQueryResponse(BaseModel):
    model_config = ConfigDict(
        extra="forbid",
    )
    columns: Optional[list] = None
    error: Optional[str] = Field(
        default=None,
        description="Query error. Returned only if 'explain' or `modifiers.debug` is true. Throws an error otherwise.",
    )
    hogql: Optional[str] = Field(default=None, description="Generated HogQL query.")
    modifiers: Optional[HogQLQueryModifiers] = Field(
        default=None, description="Modifiers used when performing the query"
    )
    query_status: Optional[QueryStatus] = Field(
        default=None, description="Query status indicates whether next to the provided data, a query is still running."
    )
    results: list
    samplingRate: Optional[SamplingRate] = None
    timings: Optional[list[QueryTiming]] = Field(
        default=None, description="Measured timings for different parts of the query generation process"
    )
    types: Optional[list] = None


class ActorsPropertyTaxonomyQueryResponse(BaseModel):
    model_config = ConfigDict(
        extra="forbid",
    )
    error: Optional[str] = Field(
        default=None,
        description="Query error. Returned only if 'explain' or `modifiers.debug` is true. Throws an error otherwise.",
    )
    hogql: Optional[str] = Field(default=None, description="Generated HogQL query.")
    modifiers: Optional[HogQLQueryModifiers] = Field(
        default=None, description="Modifiers used when performing the query"
    )
    query_status: Optional[QueryStatus] = Field(
        default=None, description="Query status indicates whether next to the provided data, a query is still running."
    )
    results: ActorsPropertyTaxonomyResponse
    timings: Optional[list[QueryTiming]] = Field(
        default=None, description="Measured timings for different parts of the query generation process"
    )


class ActorsQueryResponse(BaseModel):
    model_config = ConfigDict(
        extra="forbid",
    )
    columns: list
    error: Optional[str] = Field(
        default=None,
        description="Query error. Returned only if 'explain' or `modifiers.debug` is true. Throws an error otherwise.",
    )
    hasMore: Optional[bool] = None
    hogql: str = Field(..., description="Generated HogQL query.")
    limit: int
    missing_actors_count: Optional[int] = None
    modifiers: Optional[HogQLQueryModifiers] = Field(
        default=None, description="Modifiers used when performing the query"
    )
    offset: int
    query_status: Optional[QueryStatus] = Field(
        default=None, description="Query status indicates whether next to the provided data, a query is still running."
    )
    results: list[list]
    timings: Optional[list[QueryTiming]] = Field(
        default=None, description="Measured timings for different parts of the query generation process"
    )
    types: list[str]


class AssistantBasePropertyFilter(
    RootModel[
        Union[
            AssistantDateTimePropertyFilter,
            AssistantSetPropertyFilter,
            Union[AssistantSingleValuePropertyFilter, AssistantArrayPropertyFilter],
        ]
    ]
):
    root: Union[
        AssistantDateTimePropertyFilter,
        AssistantSetPropertyFilter,
        Union[AssistantSingleValuePropertyFilter, AssistantArrayPropertyFilter],
    ]


class AssistantFunnelsEventsNode(BaseModel):
    model_config = ConfigDict(
        extra="forbid",
    )
    custom_name: Optional[str] = Field(
        default=None, description="Optional custom name for the event if it is needed to be renamed."
    )
    event: str = Field(..., description="Name of the event.")
    kind: Literal["EventsNode"] = "EventsNode"
    math: Optional[AssistantTrendsMath] = Field(
        default=None,
        description=(
            "Optional math aggregation type for the series. Only specify this math type if the user wants one of these."
            " `first_time_for_user` - counts the number of users who have completed the event for the first time ever."
            " `first_time_for_user_with_filters` - counts the number of users who have completed the event with"
            " specified filters for the first time."
        ),
    )
    properties: Optional[
        list[
            Union[
                Union[
                    AssistantGenericPropertyFilter1,
                    AssistantGenericPropertyFilter2,
                    AssistantGenericPropertyFilter3,
                    AssistantGenericPropertyFilter4,
                ],
                Union[
                    AssistantGroupPropertyFilter1,
                    AssistantGroupPropertyFilter2,
                    AssistantGroupPropertyFilter3,
                    AssistantGroupPropertyFilter4,
                ],
            ]
        ]
    ] = None
    response: Optional[dict[str, Any]] = None


class AssistantFunnelsQuery(BaseModel):
    model_config = ConfigDict(
        extra="forbid",
    )
    aggregation_group_type_index: Optional[int] = Field(
        default=None,
        description=(
            "Use this field to define the aggregation by a specific group from the group mapping that the user has"
            " provided."
        ),
    )
    breakdownFilter: Optional[AssistantFunnelsBreakdownFilter] = Field(
        default=None, description="Breakdown the chart by a property"
    )
    dateRange: Optional[AssistantInsightDateRange] = Field(default=None, description="Date range for the query")
    filterTestAccounts: Optional[bool] = Field(
        default=False, description="Exclude internal and test users by applying the respective filters"
    )
    funnelsFilter: Optional[AssistantFunnelsFilter] = Field(
        default=None, description="Properties specific to the funnels insight"
    )
    interval: Optional[IntervalType] = Field(
        default=None, description="Granularity of the response. Can be one of `hour`, `day`, `week` or `month`"
    )
    kind: Literal["FunnelsQuery"] = "FunnelsQuery"
    properties: Optional[
        list[
            Union[
                Union[
                    AssistantGenericPropertyFilter1,
                    AssistantGenericPropertyFilter2,
                    AssistantGenericPropertyFilter3,
                    AssistantGenericPropertyFilter4,
                ],
                Union[
                    AssistantGroupPropertyFilter1,
                    AssistantGroupPropertyFilter2,
                    AssistantGroupPropertyFilter3,
                    AssistantGroupPropertyFilter4,
                ],
            ]
        ]
    ] = Field(default=[], description="Property filters for all series")
    samplingFactor: Optional[float] = Field(
        default=None, description="Sampling rate from 0 to 1 where 1 is 100% of the data."
    )
    series: list[AssistantFunnelsEventsNode] = Field(..., description="Events to include")


class AssistantInsightsQueryBase(BaseModel):
    model_config = ConfigDict(
        extra="forbid",
    )
    dateRange: Optional[AssistantInsightDateRange] = Field(default=None, description="Date range for the query")
    filterTestAccounts: Optional[bool] = Field(
        default=False, description="Exclude internal and test users by applying the respective filters"
    )
    properties: Optional[
        list[
            Union[
                Union[
                    AssistantGenericPropertyFilter1,
                    AssistantGenericPropertyFilter2,
                    AssistantGenericPropertyFilter3,
                    AssistantGenericPropertyFilter4,
                ],
                Union[
                    AssistantGroupPropertyFilter1,
                    AssistantGroupPropertyFilter2,
                    AssistantGroupPropertyFilter3,
                    AssistantGroupPropertyFilter4,
                ],
            ]
        ]
    ] = Field(default=[], description="Property filters for all series")
    samplingFactor: Optional[float] = Field(
        default=None, description="Sampling rate from 0 to 1 where 1 is 100% of the data."
    )


class AssistantTrendsEventsNode(BaseModel):
    model_config = ConfigDict(
        extra="forbid",
    )
    custom_name: Optional[str] = None
    event: Optional[str] = Field(default=None, description="The event or `null` for all events.")
    kind: Literal["EventsNode"] = "EventsNode"
    math: Optional[
        Union[
            BaseMathType,
            FunnelMathType,
            PropertyMathType,
            CountPerActorMathType,
            Literal["unique_group"],
            Literal["hogql"],
        ]
    ] = None
    math_group_type_index: Optional[MathGroupTypeIndex] = None
    math_property: Optional[str] = None
    math_property_type: Optional[str] = None
    name: Optional[str] = None
    orderBy: Optional[list[str]] = Field(default=None, description="Columns to order by")
    properties: Optional[
        list[
            Union[
                Union[
                    AssistantGenericPropertyFilter1,
                    AssistantGenericPropertyFilter2,
                    AssistantGenericPropertyFilter3,
                    AssistantGenericPropertyFilter4,
                ],
                Union[
                    AssistantGroupPropertyFilter1,
                    AssistantGroupPropertyFilter2,
                    AssistantGroupPropertyFilter3,
                    AssistantGroupPropertyFilter4,
                ],
            ]
        ]
    ] = None
    response: Optional[dict[str, Any]] = None


class AssistantTrendsQuery(BaseModel):
    model_config = ConfigDict(
        extra="forbid",
    )
    breakdownFilter: Optional[AssistantTrendsBreakdownFilter] = Field(
        default=None, description="Breakdown of the events"
    )
    compareFilter: Optional[CompareFilter] = Field(default=None, description="Compare to date range")
    dateRange: Optional[AssistantInsightDateRange] = Field(default=None, description="Date range for the query")
    filterTestAccounts: Optional[bool] = Field(
        default=False, description="Exclude internal and test users by applying the respective filters"
    )
    interval: Optional[IntervalType] = Field(
        default=IntervalType.DAY,
        description="Granularity of the response. Can be one of `hour`, `day`, `week` or `month`",
    )
    kind: Literal["TrendsQuery"] = "TrendsQuery"
    properties: Optional[
        list[
            Union[
                Union[
                    AssistantGenericPropertyFilter1,
                    AssistantGenericPropertyFilter2,
                    AssistantGenericPropertyFilter3,
                    AssistantGenericPropertyFilter4,
                ],
                Union[
                    AssistantGroupPropertyFilter1,
                    AssistantGroupPropertyFilter2,
                    AssistantGroupPropertyFilter3,
                    AssistantGroupPropertyFilter4,
                ],
            ]
        ]
    ] = Field(default=[], description="Property filters for all series")
    samplingFactor: Optional[float] = Field(
        default=None, description="Sampling rate from 0 to 1 where 1 is 100% of the data."
    )
    series: list[AssistantTrendsEventsNode] = Field(..., description="Events to include")
    trendsFilter: Optional[AssistantTrendsFilter] = Field(
        default=None, description="Properties specific to the trends insight"
    )


class CachedActorsPropertyTaxonomyQueryResponse(BaseModel):
    model_config = ConfigDict(
        extra="forbid",
    )
    cache_key: str
    cache_target_age: Optional[AwareDatetime] = None
    calculation_trigger: Optional[str] = Field(
        default=None, description="What triggered the calculation of the query, leave empty if user/immediate"
    )
    error: Optional[str] = Field(
        default=None,
        description="Query error. Returned only if 'explain' or `modifiers.debug` is true. Throws an error otherwise.",
    )
    hogql: Optional[str] = Field(default=None, description="Generated HogQL query.")
    is_cached: bool
    last_refresh: AwareDatetime
    modifiers: Optional[HogQLQueryModifiers] = Field(
        default=None, description="Modifiers used when performing the query"
    )
    next_allowed_client_refresh: AwareDatetime
    query_status: Optional[QueryStatus] = Field(
        default=None, description="Query status indicates whether next to the provided data, a query is still running."
    )
    results: ActorsPropertyTaxonomyResponse
    timezone: str
    timings: Optional[list[QueryTiming]] = Field(
        default=None, description="Measured timings for different parts of the query generation process"
    )


class CachedActorsQueryResponse(BaseModel):
    model_config = ConfigDict(
        extra="forbid",
    )
    cache_key: str
    cache_target_age: Optional[AwareDatetime] = None
    calculation_trigger: Optional[str] = Field(
        default=None, description="What triggered the calculation of the query, leave empty if user/immediate"
    )
    columns: list
    error: Optional[str] = Field(
        default=None,
        description="Query error. Returned only if 'explain' or `modifiers.debug` is true. Throws an error otherwise.",
    )
    hasMore: Optional[bool] = None
    hogql: str = Field(..., description="Generated HogQL query.")
    is_cached: bool
    last_refresh: AwareDatetime
    limit: int
    missing_actors_count: Optional[int] = None
    modifiers: Optional[HogQLQueryModifiers] = Field(
        default=None, description="Modifiers used when performing the query"
    )
    next_allowed_client_refresh: AwareDatetime
    offset: int
    query_status: Optional[QueryStatus] = Field(
        default=None, description="Query status indicates whether next to the provided data, a query is still running."
    )
    results: list[list]
    timezone: str
    timings: Optional[list[QueryTiming]] = Field(
        default=None, description="Measured timings for different parts of the query generation process"
    )
    types: list[str]


class CachedErrorTrackingQueryResponse(BaseModel):
    model_config = ConfigDict(
        extra="forbid",
    )
    cache_key: str
    cache_target_age: Optional[AwareDatetime] = None
    calculation_trigger: Optional[str] = Field(
        default=None, description="What triggered the calculation of the query, leave empty if user/immediate"
    )
    columns: Optional[list[str]] = None
    error: Optional[str] = Field(
        default=None,
        description="Query error. Returned only if 'explain' or `modifiers.debug` is true. Throws an error otherwise.",
    )
    hasMore: Optional[bool] = None
    hogql: Optional[str] = Field(default=None, description="Generated HogQL query.")
    is_cached: bool
    last_refresh: AwareDatetime
    limit: Optional[int] = None
    modifiers: Optional[HogQLQueryModifiers] = Field(
        default=None, description="Modifiers used when performing the query"
    )
    next_allowed_client_refresh: AwareDatetime
    offset: Optional[int] = None
    query_status: Optional[QueryStatus] = Field(
        default=None, description="Query status indicates whether next to the provided data, a query is still running."
    )
    results: list[ErrorTrackingGroup]
    timezone: str
    timings: Optional[list[QueryTiming]] = Field(
        default=None, description="Measured timings for different parts of the query generation process"
    )


class CachedEventTaxonomyQueryResponse(BaseModel):
    model_config = ConfigDict(
        extra="forbid",
    )
    cache_key: str
    cache_target_age: Optional[AwareDatetime] = None
    calculation_trigger: Optional[str] = Field(
        default=None, description="What triggered the calculation of the query, leave empty if user/immediate"
    )
    error: Optional[str] = Field(
        default=None,
        description="Query error. Returned only if 'explain' or `modifiers.debug` is true. Throws an error otherwise.",
    )
    hogql: Optional[str] = Field(default=None, description="Generated HogQL query.")
    is_cached: bool
    last_refresh: AwareDatetime
    modifiers: Optional[HogQLQueryModifiers] = Field(
        default=None, description="Modifiers used when performing the query"
    )
    next_allowed_client_refresh: AwareDatetime
    query_status: Optional[QueryStatus] = Field(
        default=None, description="Query status indicates whether next to the provided data, a query is still running."
    )
    results: list[EventTaxonomyItem]
    timezone: str
    timings: Optional[list[QueryTiming]] = Field(
        default=None, description="Measured timings for different parts of the query generation process"
    )


class CachedEventsQueryResponse(BaseModel):
    model_config = ConfigDict(
        extra="forbid",
    )
    cache_key: str
    cache_target_age: Optional[AwareDatetime] = None
    calculation_trigger: Optional[str] = Field(
        default=None, description="What triggered the calculation of the query, leave empty if user/immediate"
    )
    columns: list
    error: Optional[str] = Field(
        default=None,
        description="Query error. Returned only if 'explain' or `modifiers.debug` is true. Throws an error otherwise.",
    )
    hasMore: Optional[bool] = None
    hogql: str = Field(..., description="Generated HogQL query.")
    is_cached: bool
    last_refresh: AwareDatetime
    limit: Optional[int] = None
    modifiers: Optional[HogQLQueryModifiers] = Field(
        default=None, description="Modifiers used when performing the query"
    )
    next_allowed_client_refresh: AwareDatetime
    offset: Optional[int] = None
    query_status: Optional[QueryStatus] = Field(
        default=None, description="Query status indicates whether next to the provided data, a query is still running."
    )
    results: list[list]
    timezone: str
    timings: Optional[list[QueryTiming]] = Field(
        default=None, description="Measured timings for different parts of the query generation process"
    )
    types: list[str]


class CachedFunnelCorrelationResponse(BaseModel):
    model_config = ConfigDict(
        extra="forbid",
    )
    cache_key: str
    cache_target_age: Optional[AwareDatetime] = None
    calculation_trigger: Optional[str] = Field(
        default=None, description="What triggered the calculation of the query, leave empty if user/immediate"
    )
    columns: Optional[list] = None
    error: Optional[str] = Field(
        default=None,
        description="Query error. Returned only if 'explain' or `modifiers.debug` is true. Throws an error otherwise.",
    )
    hasMore: Optional[bool] = None
    hogql: Optional[str] = Field(default=None, description="Generated HogQL query.")
    is_cached: bool
    last_refresh: AwareDatetime
    limit: Optional[int] = None
    modifiers: Optional[HogQLQueryModifiers] = Field(
        default=None, description="Modifiers used when performing the query"
    )
    next_allowed_client_refresh: AwareDatetime
    offset: Optional[int] = None
    query_status: Optional[QueryStatus] = Field(
        default=None, description="Query status indicates whether next to the provided data, a query is still running."
    )
    results: FunnelCorrelationResult
    timezone: str
    timings: Optional[list[QueryTiming]] = Field(
        default=None, description="Measured timings for different parts of the query generation process"
    )
    types: Optional[list] = None


class CachedFunnelsQueryResponse(BaseModel):
    model_config = ConfigDict(
        extra="forbid",
    )
    cache_key: str
    cache_target_age: Optional[AwareDatetime] = None
    calculation_trigger: Optional[str] = Field(
        default=None, description="What triggered the calculation of the query, leave empty if user/immediate"
    )
    error: Optional[str] = Field(
        default=None,
        description="Query error. Returned only if 'explain' or `modifiers.debug` is true. Throws an error otherwise.",
    )
    hogql: Optional[str] = Field(default=None, description="Generated HogQL query.")
    isUdf: Optional[bool] = None
    is_cached: bool
    last_refresh: AwareDatetime
    modifiers: Optional[HogQLQueryModifiers] = Field(
        default=None, description="Modifiers used when performing the query"
    )
    next_allowed_client_refresh: AwareDatetime
    query_status: Optional[QueryStatus] = Field(
        default=None, description="Query status indicates whether next to the provided data, a query is still running."
    )
    results: Union[FunnelTimeToConvertResults, list[dict[str, Any]], list[list[dict[str, Any]]]]
    timezone: str
    timings: Optional[list[QueryTiming]] = Field(
        default=None, description="Measured timings for different parts of the query generation process"
    )


class CachedHogQLQueryResponse(BaseModel):
    model_config = ConfigDict(
        extra="forbid",
    )
    cache_key: str
    cache_target_age: Optional[AwareDatetime] = None
    calculation_trigger: Optional[str] = Field(
        default=None, description="What triggered the calculation of the query, leave empty if user/immediate"
    )
    clickhouse: Optional[str] = Field(default=None, description="Executed ClickHouse query")
    columns: Optional[list] = Field(default=None, description="Returned columns")
    error: Optional[str] = Field(
        default=None,
        description="Query error. Returned only if 'explain' or `modifiers.debug` is true. Throws an error otherwise.",
    )
    explain: Optional[list[str]] = Field(default=None, description="Query explanation output")
    hasMore: Optional[bool] = None
    hogql: Optional[str] = Field(default=None, description="Generated HogQL query.")
    is_cached: bool
    last_refresh: AwareDatetime
    limit: Optional[int] = None
    metadata: Optional[HogQLMetadataResponse] = Field(default=None, description="Query metadata output")
    modifiers: Optional[HogQLQueryModifiers] = Field(
        default=None, description="Modifiers used when performing the query"
    )
    next_allowed_client_refresh: AwareDatetime
    offset: Optional[int] = None
    query: Optional[str] = Field(default=None, description="Input query string")
    query_status: Optional[QueryStatus] = Field(
        default=None, description="Query status indicates whether next to the provided data, a query is still running."
    )
    results: list
    timezone: str
    timings: Optional[list[QueryTiming]] = Field(
        default=None, description="Measured timings for different parts of the query generation process"
    )
    types: Optional[list] = Field(default=None, description="Types of returned columns")


class CachedInsightActorsQueryOptionsResponse(BaseModel):
    model_config = ConfigDict(
        extra="forbid",
    )
    breakdown: Optional[list[BreakdownItem]] = None
    breakdowns: Optional[list[MultipleBreakdownOptions]] = None
    cache_key: str
    cache_target_age: Optional[AwareDatetime] = None
    calculation_trigger: Optional[str] = Field(
        default=None, description="What triggered the calculation of the query, leave empty if user/immediate"
    )
    compare: Optional[list[CompareItem]] = None
    day: Optional[list[DayItem]] = None
    interval: Optional[list[IntervalItem]] = None
    is_cached: bool
    last_refresh: AwareDatetime
    next_allowed_client_refresh: AwareDatetime
    query_status: Optional[QueryStatus] = Field(
        default=None, description="Query status indicates whether next to the provided data, a query is still running."
    )
    series: Optional[list[Series]] = None
    status: Optional[list[StatusItem]] = None
    timezone: str


class CachedLifecycleQueryResponse(BaseModel):
    model_config = ConfigDict(
        extra="forbid",
    )
    cache_key: str
    cache_target_age: Optional[AwareDatetime] = None
    calculation_trigger: Optional[str] = Field(
        default=None, description="What triggered the calculation of the query, leave empty if user/immediate"
    )
    error: Optional[str] = Field(
        default=None,
        description="Query error. Returned only if 'explain' or `modifiers.debug` is true. Throws an error otherwise.",
    )
    hogql: Optional[str] = Field(default=None, description="Generated HogQL query.")
    is_cached: bool
    last_refresh: AwareDatetime
    modifiers: Optional[HogQLQueryModifiers] = Field(
        default=None, description="Modifiers used when performing the query"
    )
    next_allowed_client_refresh: AwareDatetime
    query_status: Optional[QueryStatus] = Field(
        default=None, description="Query status indicates whether next to the provided data, a query is still running."
    )
    results: list[dict[str, Any]]
    timezone: str
    timings: Optional[list[QueryTiming]] = Field(
        default=None, description="Measured timings for different parts of the query generation process"
    )


class CachedPathsQueryResponse(BaseModel):
    model_config = ConfigDict(
        extra="forbid",
    )
    cache_key: str
    cache_target_age: Optional[AwareDatetime] = None
    calculation_trigger: Optional[str] = Field(
        default=None, description="What triggered the calculation of the query, leave empty if user/immediate"
    )
    error: Optional[str] = Field(
        default=None,
        description="Query error. Returned only if 'explain' or `modifiers.debug` is true. Throws an error otherwise.",
    )
    hogql: Optional[str] = Field(default=None, description="Generated HogQL query.")
    is_cached: bool
    last_refresh: AwareDatetime
    modifiers: Optional[HogQLQueryModifiers] = Field(
        default=None, description="Modifiers used when performing the query"
    )
    next_allowed_client_refresh: AwareDatetime
    query_status: Optional[QueryStatus] = Field(
        default=None, description="Query status indicates whether next to the provided data, a query is still running."
    )
    results: list[dict[str, Any]]
    timezone: str
    timings: Optional[list[QueryTiming]] = Field(
        default=None, description="Measured timings for different parts of the query generation process"
    )


class CachedRetentionQueryResponse(BaseModel):
    model_config = ConfigDict(
        extra="forbid",
    )
    cache_key: str
    cache_target_age: Optional[AwareDatetime] = None
    calculation_trigger: Optional[str] = Field(
        default=None, description="What triggered the calculation of the query, leave empty if user/immediate"
    )
    error: Optional[str] = Field(
        default=None,
        description="Query error. Returned only if 'explain' or `modifiers.debug` is true. Throws an error otherwise.",
    )
    hogql: Optional[str] = Field(default=None, description="Generated HogQL query.")
    is_cached: bool
    last_refresh: AwareDatetime
    modifiers: Optional[HogQLQueryModifiers] = Field(
        default=None, description="Modifiers used when performing the query"
    )
    next_allowed_client_refresh: AwareDatetime
    query_status: Optional[QueryStatus] = Field(
        default=None, description="Query status indicates whether next to the provided data, a query is still running."
    )
    results: list[RetentionResult]
    timezone: str
    timings: Optional[list[QueryTiming]] = Field(
        default=None, description="Measured timings for different parts of the query generation process"
    )


class CachedSessionAttributionExplorerQueryResponse(BaseModel):
    model_config = ConfigDict(
        extra="forbid",
    )
    cache_key: str
    cache_target_age: Optional[AwareDatetime] = None
    calculation_trigger: Optional[str] = Field(
        default=None, description="What triggered the calculation of the query, leave empty if user/immediate"
    )
    columns: Optional[list] = None
    error: Optional[str] = Field(
        default=None,
        description="Query error. Returned only if 'explain' or `modifiers.debug` is true. Throws an error otherwise.",
    )
    hasMore: Optional[bool] = None
    hogql: Optional[str] = Field(default=None, description="Generated HogQL query.")
    is_cached: bool
    last_refresh: AwareDatetime
    limit: Optional[int] = None
    modifiers: Optional[HogQLQueryModifiers] = Field(
        default=None, description="Modifiers used when performing the query"
    )
    next_allowed_client_refresh: AwareDatetime
    offset: Optional[int] = None
    query_status: Optional[QueryStatus] = Field(
        default=None, description="Query status indicates whether next to the provided data, a query is still running."
    )
    results: Any
    timezone: str
    timings: Optional[list[QueryTiming]] = Field(
        default=None, description="Measured timings for different parts of the query generation process"
    )
    types: Optional[list] = None


class CachedSessionsTimelineQueryResponse(BaseModel):
    model_config = ConfigDict(
        extra="forbid",
    )
    cache_key: str
    cache_target_age: Optional[AwareDatetime] = None
    calculation_trigger: Optional[str] = Field(
        default=None, description="What triggered the calculation of the query, leave empty if user/immediate"
    )
    error: Optional[str] = Field(
        default=None,
        description="Query error. Returned only if 'explain' or `modifiers.debug` is true. Throws an error otherwise.",
    )
    hasMore: Optional[bool] = None
    hogql: Optional[str] = Field(default=None, description="Generated HogQL query.")
    is_cached: bool
    last_refresh: AwareDatetime
    modifiers: Optional[HogQLQueryModifiers] = Field(
        default=None, description="Modifiers used when performing the query"
    )
    next_allowed_client_refresh: AwareDatetime
    query_status: Optional[QueryStatus] = Field(
        default=None, description="Query status indicates whether next to the provided data, a query is still running."
    )
    results: list[TimelineEntry]
    timezone: str
    timings: Optional[list[QueryTiming]] = Field(
        default=None, description="Measured timings for different parts of the query generation process"
    )


class CachedStickinessQueryResponse(BaseModel):
    model_config = ConfigDict(
        extra="forbid",
    )
    cache_key: str
    cache_target_age: Optional[AwareDatetime] = None
    calculation_trigger: Optional[str] = Field(
        default=None, description="What triggered the calculation of the query, leave empty if user/immediate"
    )
    error: Optional[str] = Field(
        default=None,
        description="Query error. Returned only if 'explain' or `modifiers.debug` is true. Throws an error otherwise.",
    )
    hogql: Optional[str] = Field(default=None, description="Generated HogQL query.")
    is_cached: bool
    last_refresh: AwareDatetime
    modifiers: Optional[HogQLQueryModifiers] = Field(
        default=None, description="Modifiers used when performing the query"
    )
    next_allowed_client_refresh: AwareDatetime
    query_status: Optional[QueryStatus] = Field(
        default=None, description="Query status indicates whether next to the provided data, a query is still running."
    )
    results: list[dict[str, Any]]
    timezone: str
    timings: Optional[list[QueryTiming]] = Field(
        default=None, description="Measured timings for different parts of the query generation process"
    )


class CachedTeamTaxonomyQueryResponse(BaseModel):
    model_config = ConfigDict(
        extra="forbid",
    )
    cache_key: str
    cache_target_age: Optional[AwareDatetime] = None
    calculation_trigger: Optional[str] = Field(
        default=None, description="What triggered the calculation of the query, leave empty if user/immediate"
    )
    error: Optional[str] = Field(
        default=None,
        description="Query error. Returned only if 'explain' or `modifiers.debug` is true. Throws an error otherwise.",
    )
    hogql: Optional[str] = Field(default=None, description="Generated HogQL query.")
    is_cached: bool
    last_refresh: AwareDatetime
    modifiers: Optional[HogQLQueryModifiers] = Field(
        default=None, description="Modifiers used when performing the query"
    )
    next_allowed_client_refresh: AwareDatetime
    query_status: Optional[QueryStatus] = Field(
        default=None, description="Query status indicates whether next to the provided data, a query is still running."
    )
    results: list[TeamTaxonomyItem]
    timezone: str
    timings: Optional[list[QueryTiming]] = Field(
        default=None, description="Measured timings for different parts of the query generation process"
    )


class CachedTrendsQueryResponse(BaseModel):
    model_config = ConfigDict(
        extra="forbid",
    )
    cache_key: str
    cache_target_age: Optional[AwareDatetime] = None
    calculation_trigger: Optional[str] = Field(
        default=None, description="What triggered the calculation of the query, leave empty if user/immediate"
    )
    error: Optional[str] = Field(
        default=None,
        description="Query error. Returned only if 'explain' or `modifiers.debug` is true. Throws an error otherwise.",
    )
    hasMore: Optional[bool] = Field(default=None, description="Wether more breakdown values are available.")
    hogql: Optional[str] = Field(default=None, description="Generated HogQL query.")
    is_cached: bool
    last_refresh: AwareDatetime
    modifiers: Optional[HogQLQueryModifiers] = Field(
        default=None, description="Modifiers used when performing the query"
    )
    next_allowed_client_refresh: AwareDatetime
    query_status: Optional[QueryStatus] = Field(
        default=None, description="Query status indicates whether next to the provided data, a query is still running."
    )
    results: list[dict[str, Any]]
    timezone: str
    timings: Optional[list[QueryTiming]] = Field(
        default=None, description="Measured timings for different parts of the query generation process"
    )


class CachedWebExternalClicksTableQueryResponse(BaseModel):
    model_config = ConfigDict(
        extra="forbid",
    )
    cache_key: str
    cache_target_age: Optional[AwareDatetime] = None
    calculation_trigger: Optional[str] = Field(
        default=None, description="What triggered the calculation of the query, leave empty if user/immediate"
    )
    columns: Optional[list] = None
    error: Optional[str] = Field(
        default=None,
        description="Query error. Returned only if 'explain' or `modifiers.debug` is true. Throws an error otherwise.",
    )
    hasMore: Optional[bool] = None
    hogql: Optional[str] = Field(default=None, description="Generated HogQL query.")
    is_cached: bool
    last_refresh: AwareDatetime
    limit: Optional[int] = None
    modifiers: Optional[HogQLQueryModifiers] = Field(
        default=None, description="Modifiers used when performing the query"
    )
    next_allowed_client_refresh: AwareDatetime
    offset: Optional[int] = None
    query_status: Optional[QueryStatus] = Field(
        default=None, description="Query status indicates whether next to the provided data, a query is still running."
    )
    results: list
    samplingRate: Optional[SamplingRate] = None
    timezone: str
    timings: Optional[list[QueryTiming]] = Field(
        default=None, description="Measured timings for different parts of the query generation process"
    )
    types: Optional[list] = None


class CachedWebGoalsQueryResponse(BaseModel):
    model_config = ConfigDict(
        extra="forbid",
    )
    cache_key: str
    cache_target_age: Optional[AwareDatetime] = None
    calculation_trigger: Optional[str] = Field(
        default=None, description="What triggered the calculation of the query, leave empty if user/immediate"
    )
    columns: Optional[list] = None
    error: Optional[str] = Field(
        default=None,
        description="Query error. Returned only if 'explain' or `modifiers.debug` is true. Throws an error otherwise.",
    )
    hasMore: Optional[bool] = None
    hogql: Optional[str] = Field(default=None, description="Generated HogQL query.")
    is_cached: bool
    last_refresh: AwareDatetime
    limit: Optional[int] = None
    modifiers: Optional[HogQLQueryModifiers] = Field(
        default=None, description="Modifiers used when performing the query"
    )
    next_allowed_client_refresh: AwareDatetime
    offset: Optional[int] = None
    query_status: Optional[QueryStatus] = Field(
        default=None, description="Query status indicates whether next to the provided data, a query is still running."
    )
    results: list
    samplingRate: Optional[SamplingRate] = None
    timezone: str
    timings: Optional[list[QueryTiming]] = Field(
        default=None, description="Measured timings for different parts of the query generation process"
    )
    types: Optional[list] = None


class CachedWebOverviewQueryResponse(BaseModel):
    model_config = ConfigDict(
        extra="forbid",
    )
    cache_key: str
    cache_target_age: Optional[AwareDatetime] = None
    calculation_trigger: Optional[str] = Field(
        default=None, description="What triggered the calculation of the query, leave empty if user/immediate"
    )
    dateFrom: Optional[str] = None
    dateTo: Optional[str] = None
    error: Optional[str] = Field(
        default=None,
        description="Query error. Returned only if 'explain' or `modifiers.debug` is true. Throws an error otherwise.",
    )
    hogql: Optional[str] = Field(default=None, description="Generated HogQL query.")
    is_cached: bool
    last_refresh: AwareDatetime
    modifiers: Optional[HogQLQueryModifiers] = Field(
        default=None, description="Modifiers used when performing the query"
    )
    next_allowed_client_refresh: AwareDatetime
    query_status: Optional[QueryStatus] = Field(
        default=None, description="Query status indicates whether next to the provided data, a query is still running."
    )
    results: list[WebOverviewItem]
    samplingRate: Optional[SamplingRate] = None
    timezone: str
    timings: Optional[list[QueryTiming]] = Field(
        default=None, description="Measured timings for different parts of the query generation process"
    )


class CachedWebStatsTableQueryResponse(BaseModel):
    model_config = ConfigDict(
        extra="forbid",
    )
    cache_key: str
    cache_target_age: Optional[AwareDatetime] = None
    calculation_trigger: Optional[str] = Field(
        default=None, description="What triggered the calculation of the query, leave empty if user/immediate"
    )
    columns: Optional[list] = None
    error: Optional[str] = Field(
        default=None,
        description="Query error. Returned only if 'explain' or `modifiers.debug` is true. Throws an error otherwise.",
    )
    hasMore: Optional[bool] = None
    hogql: Optional[str] = Field(default=None, description="Generated HogQL query.")
    is_cached: bool
    last_refresh: AwareDatetime
    limit: Optional[int] = None
    modifiers: Optional[HogQLQueryModifiers] = Field(
        default=None, description="Modifiers used when performing the query"
    )
    next_allowed_client_refresh: AwareDatetime
    offset: Optional[int] = None
    query_status: Optional[QueryStatus] = Field(
        default=None, description="Query status indicates whether next to the provided data, a query is still running."
    )
    results: list
    samplingRate: Optional[SamplingRate] = None
    timezone: str
    timings: Optional[list[QueryTiming]] = Field(
        default=None, description="Measured timings for different parts of the query generation process"
    )
    types: Optional[list] = None


class CachedWebTopClicksQueryResponse(BaseModel):
    model_config = ConfigDict(
        extra="forbid",
    )
    cache_key: str
    cache_target_age: Optional[AwareDatetime] = None
    calculation_trigger: Optional[str] = Field(
        default=None, description="What triggered the calculation of the query, leave empty if user/immediate"
    )
    columns: Optional[list] = None
    error: Optional[str] = Field(
        default=None,
        description="Query error. Returned only if 'explain' or `modifiers.debug` is true. Throws an error otherwise.",
    )
    hogql: Optional[str] = Field(default=None, description="Generated HogQL query.")
    is_cached: bool
    last_refresh: AwareDatetime
    modifiers: Optional[HogQLQueryModifiers] = Field(
        default=None, description="Modifiers used when performing the query"
    )
    next_allowed_client_refresh: AwareDatetime
    query_status: Optional[QueryStatus] = Field(
        default=None, description="Query status indicates whether next to the provided data, a query is still running."
    )
    results: list
    samplingRate: Optional[SamplingRate] = None
    timezone: str
    timings: Optional[list[QueryTiming]] = Field(
        default=None, description="Measured timings for different parts of the query generation process"
    )
    types: Optional[list] = None


class DashboardFilter(BaseModel):
    model_config = ConfigDict(
        extra="forbid",
    )
    date_from: Optional[str] = None
    date_to: Optional[str] = None
    properties: Optional[
        list[
            Union[
                EventPropertyFilter,
                PersonPropertyFilter,
                ElementPropertyFilter,
                SessionPropertyFilter,
                CohortPropertyFilter,
                RecordingPropertyFilter,
                LogEntryPropertyFilter,
                GroupPropertyFilter,
                FeaturePropertyFilter,
                HogQLPropertyFilter,
                EmptyPropertyFilter,
                DataWarehousePropertyFilter,
                DataWarehousePersonPropertyFilter,
            ]
        ]
    ] = None


class Response(BaseModel):
    model_config = ConfigDict(
        extra="forbid",
    )
    columns: list
    error: Optional[str] = Field(
        default=None,
        description="Query error. Returned only if 'explain' or `modifiers.debug` is true. Throws an error otherwise.",
    )
    hasMore: Optional[bool] = None
    hogql: str = Field(..., description="Generated HogQL query.")
    limit: Optional[int] = None
    modifiers: Optional[HogQLQueryModifiers] = Field(
        default=None, description="Modifiers used when performing the query"
    )
    offset: Optional[int] = None
    query_status: Optional[QueryStatus] = Field(
        default=None, description="Query status indicates whether next to the provided data, a query is still running."
    )
    results: list[list]
    timings: Optional[list[QueryTiming]] = Field(
        default=None, description="Measured timings for different parts of the query generation process"
    )
    types: list[str]


class Response1(BaseModel):
    model_config = ConfigDict(
        extra="forbid",
    )
    columns: list
    error: Optional[str] = Field(
        default=None,
        description="Query error. Returned only if 'explain' or `modifiers.debug` is true. Throws an error otherwise.",
    )
    hasMore: Optional[bool] = None
    hogql: str = Field(..., description="Generated HogQL query.")
    limit: int
    missing_actors_count: Optional[int] = None
    modifiers: Optional[HogQLQueryModifiers] = Field(
        default=None, description="Modifiers used when performing the query"
    )
    offset: int
    query_status: Optional[QueryStatus] = Field(
        default=None, description="Query status indicates whether next to the provided data, a query is still running."
    )
    results: list[list]
    timings: Optional[list[QueryTiming]] = Field(
        default=None, description="Measured timings for different parts of the query generation process"
    )
    types: list[str]


class Response2(BaseModel):
    model_config = ConfigDict(
        extra="forbid",
    )
    clickhouse: Optional[str] = Field(default=None, description="Executed ClickHouse query")
    columns: Optional[list] = Field(default=None, description="Returned columns")
    error: Optional[str] = Field(
        default=None,
        description="Query error. Returned only if 'explain' or `modifiers.debug` is true. Throws an error otherwise.",
    )
    explain: Optional[list[str]] = Field(default=None, description="Query explanation output")
    hasMore: Optional[bool] = None
    hogql: Optional[str] = Field(default=None, description="Generated HogQL query.")
    limit: Optional[int] = None
    metadata: Optional[HogQLMetadataResponse] = Field(default=None, description="Query metadata output")
    modifiers: Optional[HogQLQueryModifiers] = Field(
        default=None, description="Modifiers used when performing the query"
    )
    offset: Optional[int] = None
    query: Optional[str] = Field(default=None, description="Input query string")
    query_status: Optional[QueryStatus] = Field(
        default=None, description="Query status indicates whether next to the provided data, a query is still running."
    )
    results: list
    timings: Optional[list[QueryTiming]] = Field(
        default=None, description="Measured timings for different parts of the query generation process"
    )
    types: Optional[list] = Field(default=None, description="Types of returned columns")


class Response3(BaseModel):
    model_config = ConfigDict(
        extra="forbid",
    )
    dateFrom: Optional[str] = None
    dateTo: Optional[str] = None
    error: Optional[str] = Field(
        default=None,
        description="Query error. Returned only if 'explain' or `modifiers.debug` is true. Throws an error otherwise.",
    )
    hogql: Optional[str] = Field(default=None, description="Generated HogQL query.")
    modifiers: Optional[HogQLQueryModifiers] = Field(
        default=None, description="Modifiers used when performing the query"
    )
    query_status: Optional[QueryStatus] = Field(
        default=None, description="Query status indicates whether next to the provided data, a query is still running."
    )
    results: list[WebOverviewItem]
    samplingRate: Optional[SamplingRate] = None
    timings: Optional[list[QueryTiming]] = Field(
        default=None, description="Measured timings for different parts of the query generation process"
    )


class Response4(BaseModel):
    model_config = ConfigDict(
        extra="forbid",
    )
    columns: Optional[list] = None
    error: Optional[str] = Field(
        default=None,
        description="Query error. Returned only if 'explain' or `modifiers.debug` is true. Throws an error otherwise.",
    )
    hasMore: Optional[bool] = None
    hogql: Optional[str] = Field(default=None, description="Generated HogQL query.")
    limit: Optional[int] = None
    modifiers: Optional[HogQLQueryModifiers] = Field(
        default=None, description="Modifiers used when performing the query"
    )
    offset: Optional[int] = None
    query_status: Optional[QueryStatus] = Field(
        default=None, description="Query status indicates whether next to the provided data, a query is still running."
    )
    results: list
    samplingRate: Optional[SamplingRate] = None
    timings: Optional[list[QueryTiming]] = Field(
        default=None, description="Measured timings for different parts of the query generation process"
    )
    types: Optional[list] = None


class Response6(BaseModel):
    model_config = ConfigDict(
        extra="forbid",
    )
    columns: Optional[list] = None
    error: Optional[str] = Field(
        default=None,
        description="Query error. Returned only if 'explain' or `modifiers.debug` is true. Throws an error otherwise.",
    )
    hogql: Optional[str] = Field(default=None, description="Generated HogQL query.")
    modifiers: Optional[HogQLQueryModifiers] = Field(
        default=None, description="Modifiers used when performing the query"
    )
    query_status: Optional[QueryStatus] = Field(
        default=None, description="Query status indicates whether next to the provided data, a query is still running."
    )
    results: list
    samplingRate: Optional[SamplingRate] = None
    timings: Optional[list[QueryTiming]] = Field(
        default=None, description="Measured timings for different parts of the query generation process"
    )
    types: Optional[list] = None


class Response7(BaseModel):
    model_config = ConfigDict(
        extra="forbid",
    )
    columns: Optional[list] = None
    error: Optional[str] = Field(
        default=None,
        description="Query error. Returned only if 'explain' or `modifiers.debug` is true. Throws an error otherwise.",
    )
    hasMore: Optional[bool] = None
    hogql: Optional[str] = Field(default=None, description="Generated HogQL query.")
    limit: Optional[int] = None
    modifiers: Optional[HogQLQueryModifiers] = Field(
        default=None, description="Modifiers used when performing the query"
    )
    offset: Optional[int] = None
    query_status: Optional[QueryStatus] = Field(
        default=None, description="Query status indicates whether next to the provided data, a query is still running."
    )
    results: list
    samplingRate: Optional[SamplingRate] = None
    timings: Optional[list[QueryTiming]] = Field(
        default=None, description="Measured timings for different parts of the query generation process"
    )
    types: Optional[list] = None


class Response8(BaseModel):
    model_config = ConfigDict(
        extra="forbid",
    )
    columns: Optional[list] = None
    error: Optional[str] = Field(
        default=None,
        description="Query error. Returned only if 'explain' or `modifiers.debug` is true. Throws an error otherwise.",
    )
    hasMore: Optional[bool] = None
    hogql: Optional[str] = Field(default=None, description="Generated HogQL query.")
    limit: Optional[int] = None
    modifiers: Optional[HogQLQueryModifiers] = Field(
        default=None, description="Modifiers used when performing the query"
    )
    offset: Optional[int] = None
    query_status: Optional[QueryStatus] = Field(
        default=None, description="Query status indicates whether next to the provided data, a query is still running."
    )
    results: Any
    timings: Optional[list[QueryTiming]] = Field(
        default=None, description="Measured timings for different parts of the query generation process"
    )
    types: Optional[list] = None


class Response9(BaseModel):
    model_config = ConfigDict(
        extra="forbid",
    )
    columns: Optional[list[str]] = None
    error: Optional[str] = Field(
        default=None,
        description="Query error. Returned only if 'explain' or `modifiers.debug` is true. Throws an error otherwise.",
    )
    hasMore: Optional[bool] = None
    hogql: Optional[str] = Field(default=None, description="Generated HogQL query.")
    limit: Optional[int] = None
    modifiers: Optional[HogQLQueryModifiers] = Field(
        default=None, description="Modifiers used when performing the query"
    )
    offset: Optional[int] = None
    query_status: Optional[QueryStatus] = Field(
        default=None, description="Query status indicates whether next to the provided data, a query is still running."
    )
    results: list[ErrorTrackingGroup]
    timings: Optional[list[QueryTiming]] = Field(
        default=None, description="Measured timings for different parts of the query generation process"
    )


class DataWarehouseNode(BaseModel):
    model_config = ConfigDict(
        extra="forbid",
    )
    custom_name: Optional[str] = None
    distinct_id_field: str
    fixedProperties: Optional[
        list[
            Union[
                EventPropertyFilter,
                PersonPropertyFilter,
                ElementPropertyFilter,
                SessionPropertyFilter,
                CohortPropertyFilter,
                RecordingPropertyFilter,
                LogEntryPropertyFilter,
                GroupPropertyFilter,
                FeaturePropertyFilter,
                HogQLPropertyFilter,
                EmptyPropertyFilter,
                DataWarehousePropertyFilter,
                DataWarehousePersonPropertyFilter,
            ]
        ]
    ] = Field(
        default=None,
        description="Fixed properties in the query, can't be edited in the interface (e.g. scoping down by person)",
    )
    id: str
    id_field: str
    kind: Literal["DataWarehouseNode"] = "DataWarehouseNode"
    math: Optional[
        Union[
            BaseMathType,
            FunnelMathType,
            PropertyMathType,
            CountPerActorMathType,
            Literal["unique_group"],
            Literal["hogql"],
        ]
    ] = None
    math_group_type_index: Optional[MathGroupTypeIndex] = None
    math_hogql: Optional[str] = None
    math_property: Optional[str] = None
    math_property_type: Optional[str] = None
    name: Optional[str] = None
    properties: Optional[
        list[
            Union[
                EventPropertyFilter,
                PersonPropertyFilter,
                ElementPropertyFilter,
                SessionPropertyFilter,
                CohortPropertyFilter,
                RecordingPropertyFilter,
                LogEntryPropertyFilter,
                GroupPropertyFilter,
                FeaturePropertyFilter,
                HogQLPropertyFilter,
                EmptyPropertyFilter,
                DataWarehousePropertyFilter,
                DataWarehousePersonPropertyFilter,
            ]
        ]
    ] = Field(default=None, description="Properties configurable in the interface")
    response: Optional[dict[str, Any]] = None
    table_name: str
    timestamp_field: str


class DatabaseSchemaBatchExportTable(BaseModel):
    model_config = ConfigDict(
        extra="forbid",
    )
    fields: dict[str, DatabaseSchemaField]
    id: str
    name: str
    type: Literal["batch_export"] = "batch_export"


class DatabaseSchemaDataWarehouseTable(BaseModel):
    model_config = ConfigDict(
        extra="forbid",
    )
    fields: dict[str, DatabaseSchemaField]
    format: str
    id: str
    name: str
    schema_: Optional[DatabaseSchemaSchema] = Field(default=None, alias="schema")
    source: Optional[DatabaseSchemaSource] = None
    type: Literal["data_warehouse"] = "data_warehouse"
    url_pattern: str


class EntityNode(BaseModel):
    model_config = ConfigDict(
        extra="forbid",
    )
    custom_name: Optional[str] = None
    fixedProperties: Optional[
        list[
            Union[
                EventPropertyFilter,
                PersonPropertyFilter,
                ElementPropertyFilter,
                SessionPropertyFilter,
                CohortPropertyFilter,
                RecordingPropertyFilter,
                LogEntryPropertyFilter,
                GroupPropertyFilter,
                FeaturePropertyFilter,
                HogQLPropertyFilter,
                EmptyPropertyFilter,
                DataWarehousePropertyFilter,
                DataWarehousePersonPropertyFilter,
            ]
        ]
    ] = Field(
        default=None,
        description="Fixed properties in the query, can't be edited in the interface (e.g. scoping down by person)",
    )
    kind: NodeKind
    math: Optional[
        Union[
            BaseMathType,
            FunnelMathType,
            PropertyMathType,
            CountPerActorMathType,
            Literal["unique_group"],
            Literal["hogql"],
        ]
    ] = None
    math_group_type_index: Optional[MathGroupTypeIndex] = None
    math_hogql: Optional[str] = None
    math_property: Optional[str] = None
    math_property_type: Optional[str] = None
    name: Optional[str] = None
    properties: Optional[
        list[
            Union[
                EventPropertyFilter,
                PersonPropertyFilter,
                ElementPropertyFilter,
                SessionPropertyFilter,
                CohortPropertyFilter,
                RecordingPropertyFilter,
                LogEntryPropertyFilter,
                GroupPropertyFilter,
                FeaturePropertyFilter,
                HogQLPropertyFilter,
                EmptyPropertyFilter,
                DataWarehousePropertyFilter,
                DataWarehousePersonPropertyFilter,
            ]
        ]
    ] = Field(default=None, description="Properties configurable in the interface")
    response: Optional[dict[str, Any]] = None


class ErrorTrackingQueryResponse(BaseModel):
    model_config = ConfigDict(
        extra="forbid",
    )
    columns: Optional[list[str]] = None
    error: Optional[str] = Field(
        default=None,
        description="Query error. Returned only if 'explain' or `modifiers.debug` is true. Throws an error otherwise.",
    )
    hasMore: Optional[bool] = None
    hogql: Optional[str] = Field(default=None, description="Generated HogQL query.")
    limit: Optional[int] = None
    modifiers: Optional[HogQLQueryModifiers] = Field(
        default=None, description="Modifiers used when performing the query"
    )
    offset: Optional[int] = None
    query_status: Optional[QueryStatus] = Field(
        default=None, description="Query status indicates whether next to the provided data, a query is still running."
    )
    results: list[ErrorTrackingGroup]
    timings: Optional[list[QueryTiming]] = Field(
        default=None, description="Measured timings for different parts of the query generation process"
    )


class EventTaxonomyQueryResponse(BaseModel):
    model_config = ConfigDict(
        extra="forbid",
    )
    error: Optional[str] = Field(
        default=None,
        description="Query error. Returned only if 'explain' or `modifiers.debug` is true. Throws an error otherwise.",
    )
    hogql: Optional[str] = Field(default=None, description="Generated HogQL query.")
    modifiers: Optional[HogQLQueryModifiers] = Field(
        default=None, description="Modifiers used when performing the query"
    )
    query_status: Optional[QueryStatus] = Field(
        default=None, description="Query status indicates whether next to the provided data, a query is still running."
    )
    results: list[EventTaxonomyItem]
    timings: Optional[list[QueryTiming]] = Field(
        default=None, description="Measured timings for different parts of the query generation process"
    )


class EventsNode(BaseModel):
    model_config = ConfigDict(
        extra="forbid",
    )
    custom_name: Optional[str] = None
    event: Optional[str] = Field(default=None, description="The event or `null` for all events.")
    fixedProperties: Optional[
        list[
            Union[
                EventPropertyFilter,
                PersonPropertyFilter,
                ElementPropertyFilter,
                SessionPropertyFilter,
                CohortPropertyFilter,
                RecordingPropertyFilter,
                LogEntryPropertyFilter,
                GroupPropertyFilter,
                FeaturePropertyFilter,
                HogQLPropertyFilter,
                EmptyPropertyFilter,
                DataWarehousePropertyFilter,
                DataWarehousePersonPropertyFilter,
            ]
        ]
    ] = Field(
        default=None,
        description="Fixed properties in the query, can't be edited in the interface (e.g. scoping down by person)",
    )
    kind: Literal["EventsNode"] = "EventsNode"
    limit: Optional[int] = None
    math: Optional[
        Union[
            BaseMathType,
            FunnelMathType,
            PropertyMathType,
            CountPerActorMathType,
            Literal["unique_group"],
            Literal["hogql"],
        ]
    ] = None
    math_group_type_index: Optional[MathGroupTypeIndex] = None
    math_hogql: Optional[str] = None
    math_property: Optional[str] = None
    math_property_type: Optional[str] = None
    name: Optional[str] = None
    orderBy: Optional[list[str]] = Field(default=None, description="Columns to order by")
    properties: Optional[
        list[
            Union[
                EventPropertyFilter,
                PersonPropertyFilter,
                ElementPropertyFilter,
                SessionPropertyFilter,
                CohortPropertyFilter,
                RecordingPropertyFilter,
                LogEntryPropertyFilter,
                GroupPropertyFilter,
                FeaturePropertyFilter,
                HogQLPropertyFilter,
                EmptyPropertyFilter,
                DataWarehousePropertyFilter,
                DataWarehousePersonPropertyFilter,
            ]
        ]
    ] = Field(default=None, description="Properties configurable in the interface")
    response: Optional[dict[str, Any]] = None


class EventsQueryResponse(BaseModel):
    model_config = ConfigDict(
        extra="forbid",
    )
    columns: list
    error: Optional[str] = Field(
        default=None,
        description="Query error. Returned only if 'explain' or `modifiers.debug` is true. Throws an error otherwise.",
    )
    hasMore: Optional[bool] = None
    hogql: str = Field(..., description="Generated HogQL query.")
    limit: Optional[int] = None
    modifiers: Optional[HogQLQueryModifiers] = Field(
        default=None, description="Modifiers used when performing the query"
    )
    offset: Optional[int] = None
    query_status: Optional[QueryStatus] = Field(
        default=None, description="Query status indicates whether next to the provided data, a query is still running."
    )
    results: list[list]
    timings: Optional[list[QueryTiming]] = Field(
        default=None, description="Measured timings for different parts of the query generation process"
    )
    types: list[str]


class FunnelCorrelationResponse(BaseModel):
    model_config = ConfigDict(
        extra="forbid",
    )
    columns: Optional[list] = None
    error: Optional[str] = Field(
        default=None,
        description="Query error. Returned only if 'explain' or `modifiers.debug` is true. Throws an error otherwise.",
    )
    hasMore: Optional[bool] = None
    hogql: Optional[str] = Field(default=None, description="Generated HogQL query.")
    limit: Optional[int] = None
    modifiers: Optional[HogQLQueryModifiers] = Field(
        default=None, description="Modifiers used when performing the query"
    )
    offset: Optional[int] = None
    query_status: Optional[QueryStatus] = Field(
        default=None, description="Query status indicates whether next to the provided data, a query is still running."
    )
    results: FunnelCorrelationResult
    timings: Optional[list[QueryTiming]] = Field(
        default=None, description="Measured timings for different parts of the query generation process"
    )
    types: Optional[list] = None


class FunnelExclusionActionsNode(BaseModel):
    model_config = ConfigDict(
        extra="forbid",
    )
    custom_name: Optional[str] = None
    fixedProperties: Optional[
        list[
            Union[
                EventPropertyFilter,
                PersonPropertyFilter,
                ElementPropertyFilter,
                SessionPropertyFilter,
                CohortPropertyFilter,
                RecordingPropertyFilter,
                LogEntryPropertyFilter,
                GroupPropertyFilter,
                FeaturePropertyFilter,
                HogQLPropertyFilter,
                EmptyPropertyFilter,
                DataWarehousePropertyFilter,
                DataWarehousePersonPropertyFilter,
            ]
        ]
    ] = Field(
        default=None,
        description="Fixed properties in the query, can't be edited in the interface (e.g. scoping down by person)",
    )
    funnelFromStep: int
    funnelToStep: int
    id: int
    kind: Literal["ActionsNode"] = "ActionsNode"
    math: Optional[
        Union[
            BaseMathType,
            FunnelMathType,
            PropertyMathType,
            CountPerActorMathType,
            Literal["unique_group"],
            Literal["hogql"],
        ]
    ] = None
    math_group_type_index: Optional[MathGroupTypeIndex] = None
    math_hogql: Optional[str] = None
    math_property: Optional[str] = None
    math_property_type: Optional[str] = None
    name: Optional[str] = None
    properties: Optional[
        list[
            Union[
                EventPropertyFilter,
                PersonPropertyFilter,
                ElementPropertyFilter,
                SessionPropertyFilter,
                CohortPropertyFilter,
                RecordingPropertyFilter,
                LogEntryPropertyFilter,
                GroupPropertyFilter,
                FeaturePropertyFilter,
                HogQLPropertyFilter,
                EmptyPropertyFilter,
                DataWarehousePropertyFilter,
                DataWarehousePersonPropertyFilter,
            ]
        ]
    ] = Field(default=None, description="Properties configurable in the interface")
    response: Optional[dict[str, Any]] = None


class FunnelExclusionEventsNode(BaseModel):
    model_config = ConfigDict(
        extra="forbid",
    )
    custom_name: Optional[str] = None
    event: Optional[str] = Field(default=None, description="The event or `null` for all events.")
    fixedProperties: Optional[
        list[
            Union[
                EventPropertyFilter,
                PersonPropertyFilter,
                ElementPropertyFilter,
                SessionPropertyFilter,
                CohortPropertyFilter,
                RecordingPropertyFilter,
                LogEntryPropertyFilter,
                GroupPropertyFilter,
                FeaturePropertyFilter,
                HogQLPropertyFilter,
                EmptyPropertyFilter,
                DataWarehousePropertyFilter,
                DataWarehousePersonPropertyFilter,
            ]
        ]
    ] = Field(
        default=None,
        description="Fixed properties in the query, can't be edited in the interface (e.g. scoping down by person)",
    )
    funnelFromStep: int
    funnelToStep: int
    kind: Literal["EventsNode"] = "EventsNode"
    limit: Optional[int] = None
    math: Optional[
        Union[
            BaseMathType,
            FunnelMathType,
            PropertyMathType,
            CountPerActorMathType,
            Literal["unique_group"],
            Literal["hogql"],
        ]
    ] = None
    math_group_type_index: Optional[MathGroupTypeIndex] = None
    math_hogql: Optional[str] = None
    math_property: Optional[str] = None
    math_property_type: Optional[str] = None
    name: Optional[str] = None
    orderBy: Optional[list[str]] = Field(default=None, description="Columns to order by")
    properties: Optional[
        list[
            Union[
                EventPropertyFilter,
                PersonPropertyFilter,
                ElementPropertyFilter,
                SessionPropertyFilter,
                CohortPropertyFilter,
                RecordingPropertyFilter,
                LogEntryPropertyFilter,
                GroupPropertyFilter,
                FeaturePropertyFilter,
                HogQLPropertyFilter,
                EmptyPropertyFilter,
                DataWarehousePropertyFilter,
                DataWarehousePersonPropertyFilter,
            ]
        ]
    ] = Field(default=None, description="Properties configurable in the interface")
    response: Optional[dict[str, Any]] = None


class FunnelsQueryResponse(BaseModel):
    model_config = ConfigDict(
        extra="forbid",
    )
    error: Optional[str] = Field(
        default=None,
        description="Query error. Returned only if 'explain' or `modifiers.debug` is true. Throws an error otherwise.",
    )
    hogql: Optional[str] = Field(default=None, description="Generated HogQL query.")
    isUdf: Optional[bool] = None
    modifiers: Optional[HogQLQueryModifiers] = Field(
        default=None, description="Modifiers used when performing the query"
    )
    query_status: Optional[QueryStatus] = Field(
        default=None, description="Query status indicates whether next to the provided data, a query is still running."
    )
    results: Union[FunnelTimeToConvertResults, list[dict[str, Any]], list[list[dict[str, Any]]]]
    timings: Optional[list[QueryTiming]] = Field(
        default=None, description="Measured timings for different parts of the query generation process"
    )


class HogQLFilters(BaseModel):
    model_config = ConfigDict(
        extra="forbid",
    )
    dateRange: Optional[DateRange] = None
    filterTestAccounts: Optional[bool] = None
    properties: Optional[
        list[
            Union[
                EventPropertyFilter,
                PersonPropertyFilter,
                ElementPropertyFilter,
                SessionPropertyFilter,
                CohortPropertyFilter,
                RecordingPropertyFilter,
                LogEntryPropertyFilter,
                GroupPropertyFilter,
                FeaturePropertyFilter,
                HogQLPropertyFilter,
                EmptyPropertyFilter,
                DataWarehousePropertyFilter,
                DataWarehousePersonPropertyFilter,
            ]
        ]
    ] = None


class HogQLQuery(BaseModel):
    model_config = ConfigDict(
        extra="forbid",
    )
    explain: Optional[bool] = None
    filters: Optional[HogQLFilters] = None
    kind: Literal["HogQLQuery"] = "HogQLQuery"
    modifiers: Optional[HogQLQueryModifiers] = Field(
        default=None, description="Modifiers used when performing the query"
    )
    query: str
    response: Optional[HogQLQueryResponse] = None
    values: Optional[dict[str, Any]] = Field(
        default=None, description="Constant values that can be referenced with the {placeholder} syntax in the query"
    )
    variables: Optional[dict[str, HogQLVariable]] = Field(
        default=None, description="Variables to be subsituted into the query"
    )


class InsightActorsQueryBase(BaseModel):
    model_config = ConfigDict(
        extra="forbid",
    )
    includeRecordings: Optional[bool] = None
    kind: NodeKind
    modifiers: Optional[HogQLQueryModifiers] = Field(
        default=None, description="Modifiers used when performing the query"
    )
    response: Optional[ActorsQueryResponse] = None


class InsightActorsQueryOptionsResponse(BaseModel):
    model_config = ConfigDict(
        extra="forbid",
    )
    breakdown: Optional[list[BreakdownItem]] = None
    breakdowns: Optional[list[MultipleBreakdownOptions]] = None
    compare: Optional[list[CompareItem]] = None
    day: Optional[list[DayItem]] = None
    interval: Optional[list[IntervalItem]] = None
    series: Optional[list[Series]] = None
    status: Optional[list[StatusItem]] = None


class PersonsNode(BaseModel):
    model_config = ConfigDict(
        extra="forbid",
    )
    cohort: Optional[int] = None
    distinctId: Optional[str] = None
    fixedProperties: Optional[
        list[
            Union[
                EventPropertyFilter,
                PersonPropertyFilter,
                ElementPropertyFilter,
                SessionPropertyFilter,
                CohortPropertyFilter,
                RecordingPropertyFilter,
                LogEntryPropertyFilter,
                GroupPropertyFilter,
                FeaturePropertyFilter,
                HogQLPropertyFilter,
                EmptyPropertyFilter,
                DataWarehousePropertyFilter,
                DataWarehousePersonPropertyFilter,
            ]
        ]
    ] = Field(
        default=None,
        description="Fixed properties in the query, can't be edited in the interface (e.g. scoping down by person)",
    )
    kind: Literal["PersonsNode"] = "PersonsNode"
    limit: Optional[int] = None
    modifiers: Optional[HogQLQueryModifiers] = Field(
        default=None, description="Modifiers used when performing the query"
    )
    offset: Optional[int] = None
    properties: Optional[
        list[
            Union[
                EventPropertyFilter,
                PersonPropertyFilter,
                ElementPropertyFilter,
                SessionPropertyFilter,
                CohortPropertyFilter,
                RecordingPropertyFilter,
                LogEntryPropertyFilter,
                GroupPropertyFilter,
                FeaturePropertyFilter,
                HogQLPropertyFilter,
                EmptyPropertyFilter,
                DataWarehousePropertyFilter,
                DataWarehousePersonPropertyFilter,
            ]
        ]
    ] = Field(default=None, description="Properties configurable in the interface")
    response: Optional[dict[str, Any]] = None
    search: Optional[str] = None


class PropertyGroupFilterValue(BaseModel):
    model_config = ConfigDict(
        extra="forbid",
    )
    type: FilterLogicalOperator
    values: list[
        Union[
            PropertyGroupFilterValue,
            Union[
                EventPropertyFilter,
                PersonPropertyFilter,
                ElementPropertyFilter,
                SessionPropertyFilter,
                CohortPropertyFilter,
                RecordingPropertyFilter,
                LogEntryPropertyFilter,
                GroupPropertyFilter,
                FeaturePropertyFilter,
                HogQLPropertyFilter,
                EmptyPropertyFilter,
                DataWarehousePropertyFilter,
                DataWarehousePersonPropertyFilter,
            ],
        ]
    ]


class QueryResponseAlternative9(BaseModel):
    model_config = ConfigDict(
        extra="forbid",
    )
    dateFrom: Optional[str] = None
    dateTo: Optional[str] = None
    error: Optional[str] = Field(
        default=None,
        description="Query error. Returned only if 'explain' or `modifiers.debug` is true. Throws an error otherwise.",
    )
    hogql: Optional[str] = Field(default=None, description="Generated HogQL query.")
    modifiers: Optional[HogQLQueryModifiers] = Field(
        default=None, description="Modifiers used when performing the query"
    )
    query_status: Optional[QueryStatus] = Field(
        default=None, description="Query status indicates whether next to the provided data, a query is still running."
    )
    results: list[WebOverviewItem]
    samplingRate: Optional[SamplingRate] = None
    timings: Optional[list[QueryTiming]] = Field(
        default=None, description="Measured timings for different parts of the query generation process"
    )


class QueryResponseAlternative32(BaseModel):
    model_config = ConfigDict(
        extra="forbid",
    )
    error: Optional[str] = Field(
        default=None,
        description="Query error. Returned only if 'explain' or `modifiers.debug` is true. Throws an error otherwise.",
    )
    hogql: Optional[str] = Field(default=None, description="Generated HogQL query.")
    modifiers: Optional[HogQLQueryModifiers] = Field(
        default=None, description="Modifiers used when performing the query"
    )
    query_status: Optional[QueryStatus] = Field(
        default=None, description="Query status indicates whether next to the provided data, a query is still running."
    )
    results: list[RetentionResult]
    timings: Optional[list[QueryTiming]] = Field(
        default=None, description="Measured timings for different parts of the query generation process"
    )


class RecordingsQueryResponse(BaseModel):
    model_config = ConfigDict(
        extra="forbid",
    )
    has_next: bool
    results: list[SessionRecordingType]


class RetentionQueryResponse(BaseModel):
    model_config = ConfigDict(
        extra="forbid",
    )
    error: Optional[str] = Field(
        default=None,
        description="Query error. Returned only if 'explain' or `modifiers.debug` is true. Throws an error otherwise.",
    )
    hogql: Optional[str] = Field(default=None, description="Generated HogQL query.")
    modifiers: Optional[HogQLQueryModifiers] = Field(
        default=None, description="Modifiers used when performing the query"
    )
    query_status: Optional[QueryStatus] = Field(
        default=None, description="Query status indicates whether next to the provided data, a query is still running."
    )
    results: list[RetentionResult]
    timings: Optional[list[QueryTiming]] = Field(
        default=None, description="Measured timings for different parts of the query generation process"
    )


class SessionAttributionExplorerQuery(BaseModel):
    model_config = ConfigDict(
        extra="forbid",
    )
    filters: Optional[Filters] = None
    groupBy: list[SessionAttributionGroupBy]
    kind: Literal["SessionAttributionExplorerQuery"] = "SessionAttributionExplorerQuery"
    limit: Optional[int] = None
    modifiers: Optional[HogQLQueryModifiers] = Field(
        default=None, description="Modifiers used when performing the query"
    )
    offset: Optional[int] = None
    response: Optional[SessionAttributionExplorerQueryResponse] = None


class SessionsTimelineQuery(BaseModel):
    model_config = ConfigDict(
        extra="forbid",
    )
    after: Optional[str] = Field(
        default=None, description="Only fetch sessions that started after this timestamp (default: '-24h')"
    )
    before: Optional[str] = Field(
        default=None, description="Only fetch sessions that started before this timestamp (default: '+5s')"
    )
    kind: Literal["SessionsTimelineQuery"] = "SessionsTimelineQuery"
    modifiers: Optional[HogQLQueryModifiers] = Field(
        default=None, description="Modifiers used when performing the query"
    )
    personId: Optional[str] = Field(default=None, description="Fetch sessions only for a given person")
    response: Optional[SessionsTimelineQueryResponse] = None


class TeamTaxonomyQuery(BaseModel):
    model_config = ConfigDict(
        extra="forbid",
    )
    kind: Literal["TeamTaxonomyQuery"] = "TeamTaxonomyQuery"
    modifiers: Optional[HogQLQueryModifiers] = Field(
        default=None, description="Modifiers used when performing the query"
    )
    response: Optional[TeamTaxonomyQueryResponse] = None


class VisualizationMessage(BaseModel):
    model_config = ConfigDict(
        extra="forbid",
    )
    answer: Optional[Union[AssistantTrendsQuery, AssistantFunnelsQuery]] = None
    done: Optional[bool] = None
    plan: Optional[str] = None
    reasoning_steps: Optional[list[str]] = None
    type: Literal["ai/viz"] = "ai/viz"


class WebExternalClicksTableQuery(BaseModel):
    model_config = ConfigDict(
        extra="forbid",
    )
    conversionGoal: Optional[Union[ActionConversionGoal, CustomEventConversionGoal]] = None
    dateRange: Optional[DateRange] = None
    filterTestAccounts: Optional[bool] = None
    kind: Literal["WebExternalClicksTableQuery"] = "WebExternalClicksTableQuery"
    limit: Optional[int] = None
    modifiers: Optional[HogQLQueryModifiers] = Field(
        default=None, description="Modifiers used when performing the query"
    )
    properties: list[Union[EventPropertyFilter, PersonPropertyFilter, SessionPropertyFilter]]
    response: Optional[WebExternalClicksTableQueryResponse] = None
    sampling: Optional[Sampling] = None
    stripQueryParams: Optional[bool] = None
    useSessionsTable: Optional[bool] = None


class WebGoalsQuery(BaseModel):
    model_config = ConfigDict(
        extra="forbid",
    )
    conversionGoal: Optional[Union[ActionConversionGoal, CustomEventConversionGoal]] = None
    dateRange: Optional[DateRange] = None
    filterTestAccounts: Optional[bool] = None
    kind: Literal["WebGoalsQuery"] = "WebGoalsQuery"
    limit: Optional[int] = None
    modifiers: Optional[HogQLQueryModifiers] = Field(
        default=None, description="Modifiers used when performing the query"
    )
    properties: list[Union[EventPropertyFilter, PersonPropertyFilter, SessionPropertyFilter]]
    response: Optional[WebGoalsQueryResponse] = None
    sampling: Optional[Sampling] = None
    useSessionsTable: Optional[bool] = None


class WebOverviewQuery(BaseModel):
    model_config = ConfigDict(
        extra="forbid",
    )
    compare: Optional[bool] = None
    conversionGoal: Optional[Union[ActionConversionGoal, CustomEventConversionGoal]] = None
    dateRange: Optional[DateRange] = None
    filterTestAccounts: Optional[bool] = None
    includeLCPScore: Optional[bool] = None
    kind: Literal["WebOverviewQuery"] = "WebOverviewQuery"
    modifiers: Optional[HogQLQueryModifiers] = Field(
        default=None, description="Modifiers used when performing the query"
    )
    properties: list[Union[EventPropertyFilter, PersonPropertyFilter, SessionPropertyFilter]]
    response: Optional[WebOverviewQueryResponse] = None
    sampling: Optional[Sampling] = None
    useSessionsTable: Optional[bool] = None


class WebStatsTableQuery(BaseModel):
    model_config = ConfigDict(
        extra="forbid",
    )
    breakdownBy: WebStatsBreakdown
    conversionGoal: Optional[Union[ActionConversionGoal, CustomEventConversionGoal]] = None
    dateRange: Optional[DateRange] = None
    doPathCleaning: Optional[bool] = None
    filterTestAccounts: Optional[bool] = None
    includeBounceRate: Optional[bool] = None
    includeScrollDepth: Optional[bool] = None
    kind: Literal["WebStatsTableQuery"] = "WebStatsTableQuery"
    limit: Optional[int] = None
    modifiers: Optional[HogQLQueryModifiers] = Field(
        default=None, description="Modifiers used when performing the query"
    )
    properties: list[Union[EventPropertyFilter, PersonPropertyFilter, SessionPropertyFilter]]
    response: Optional[WebStatsTableQueryResponse] = None
    sampling: Optional[Sampling] = None
    useSessionsTable: Optional[bool] = None


class WebTopClicksQuery(BaseModel):
    model_config = ConfigDict(
        extra="forbid",
    )
    conversionGoal: Optional[Union[ActionConversionGoal, CustomEventConversionGoal]] = None
    dateRange: Optional[DateRange] = None
    filterTestAccounts: Optional[bool] = None
    kind: Literal["WebTopClicksQuery"] = "WebTopClicksQuery"
    modifiers: Optional[HogQLQueryModifiers] = Field(
        default=None, description="Modifiers used when performing the query"
    )
    properties: list[Union[EventPropertyFilter, PersonPropertyFilter, SessionPropertyFilter]]
    response: Optional[WebTopClicksQueryResponse] = None
    sampling: Optional[Sampling] = None
    useSessionsTable: Optional[bool] = None


class ActionsNode(BaseModel):
    model_config = ConfigDict(
        extra="forbid",
    )
    custom_name: Optional[str] = None
    fixedProperties: Optional[
        list[
            Union[
                EventPropertyFilter,
                PersonPropertyFilter,
                ElementPropertyFilter,
                SessionPropertyFilter,
                CohortPropertyFilter,
                RecordingPropertyFilter,
                LogEntryPropertyFilter,
                GroupPropertyFilter,
                FeaturePropertyFilter,
                HogQLPropertyFilter,
                EmptyPropertyFilter,
                DataWarehousePropertyFilter,
                DataWarehousePersonPropertyFilter,
            ]
        ]
    ] = Field(
        default=None,
        description="Fixed properties in the query, can't be edited in the interface (e.g. scoping down by person)",
    )
    id: int
    kind: Literal["ActionsNode"] = "ActionsNode"
    math: Optional[
        Union[
            BaseMathType,
            FunnelMathType,
            PropertyMathType,
            CountPerActorMathType,
            Literal["unique_group"],
            Literal["hogql"],
        ]
    ] = None
    math_group_type_index: Optional[MathGroupTypeIndex] = None
    math_hogql: Optional[str] = None
    math_property: Optional[str] = None
    math_property_type: Optional[str] = None
    name: Optional[str] = None
    properties: Optional[
        list[
            Union[
                EventPropertyFilter,
                PersonPropertyFilter,
                ElementPropertyFilter,
                SessionPropertyFilter,
                CohortPropertyFilter,
                RecordingPropertyFilter,
                LogEntryPropertyFilter,
                GroupPropertyFilter,
                FeaturePropertyFilter,
                HogQLPropertyFilter,
                EmptyPropertyFilter,
                DataWarehousePropertyFilter,
                DataWarehousePersonPropertyFilter,
            ]
        ]
    ] = Field(default=None, description="Properties configurable in the interface")
    response: Optional[dict[str, Any]] = None


class ActorsPropertyTaxonomyQuery(BaseModel):
    model_config = ConfigDict(
        extra="forbid",
    )
    group_type_index: Optional[int] = None
    kind: Literal["ActorsPropertyTaxonomyQuery"] = "ActorsPropertyTaxonomyQuery"
    modifiers: Optional[HogQLQueryModifiers] = Field(
        default=None, description="Modifiers used when performing the query"
    )
    property: str
    response: Optional[ActorsPropertyTaxonomyQueryResponse] = None


class AnyResponseType(
    RootModel[
        Union[
            dict[str, Any],
            HogQueryResponse,
            HogQLQueryResponse,
            HogQLMetadataResponse,
            HogQLAutocompleteResponse,
            Any,
            EventsQueryResponse,
        ]
    ]
):
    root: Union[
        dict[str, Any],
        HogQueryResponse,
        HogQLQueryResponse,
        HogQLMetadataResponse,
        HogQLAutocompleteResponse,
        Any,
        EventsQueryResponse,
    ]


class DataVisualizationNode(BaseModel):
    model_config = ConfigDict(
        extra="forbid",
    )
    chartSettings: Optional[ChartSettings] = None
    display: Optional[ChartDisplayType] = None
    kind: Literal["DataVisualizationNode"] = "DataVisualizationNode"
    source: HogQLQuery
    tableSettings: Optional[TableSettings] = None


class DatabaseSchemaMaterializedViewTable(BaseModel):
    model_config = ConfigDict(
        extra="forbid",
    )
    fields: dict[str, DatabaseSchemaField]
    id: str
    last_run_at: Optional[str] = None
    name: str
    query: HogQLQuery
    status: Optional[str] = None
    type: Literal["materialized_view"] = "materialized_view"


class DatabaseSchemaViewTable(BaseModel):
    model_config = ConfigDict(
        extra="forbid",
    )
    fields: dict[str, DatabaseSchemaField]
    id: str
    name: str
    query: HogQLQuery
    type: Literal["view"] = "view"


class EventTaxonomyQuery(BaseModel):
    model_config = ConfigDict(
        extra="forbid",
    )
    event: str
    kind: Literal["EventTaxonomyQuery"] = "EventTaxonomyQuery"
    modifiers: Optional[HogQLQueryModifiers] = Field(
        default=None, description="Modifiers used when performing the query"
    )
    response: Optional[EventTaxonomyQueryResponse] = None


class FunnelsFilter(BaseModel):
    model_config = ConfigDict(
        extra="forbid",
    )
    binCount: Optional[int] = None
    breakdownAttributionType: Optional[BreakdownAttributionType] = BreakdownAttributionType.FIRST_TOUCH
    breakdownAttributionValue: Optional[int] = None
    exclusions: Optional[list[Union[FunnelExclusionEventsNode, FunnelExclusionActionsNode]]] = []
    funnelAggregateByHogQL: Optional[str] = None
    funnelFromStep: Optional[int] = None
    funnelOrderType: Optional[StepOrderValue] = StepOrderValue.ORDERED
    funnelStepReference: Optional[FunnelStepReference] = FunnelStepReference.TOTAL
    funnelToStep: Optional[int] = None
    funnelVizType: Optional[FunnelVizType] = FunnelVizType.STEPS
    funnelWindowInterval: Optional[int] = 14
    funnelWindowIntervalUnit: Optional[FunnelConversionWindowTimeUnit] = FunnelConversionWindowTimeUnit.DAY
    hiddenLegendBreakdowns: Optional[list[str]] = None
    layout: Optional[FunnelLayout] = FunnelLayout.VERTICAL
    useUdf: Optional[bool] = None


class InsightFilter(
    RootModel[Union[TrendsFilter, FunnelsFilter, RetentionFilter, PathsFilter, StickinessFilter, LifecycleFilter]]
):
    root: Union[TrendsFilter, FunnelsFilter, RetentionFilter, PathsFilter, StickinessFilter, LifecycleFilter]


class PropertyGroupFilter(BaseModel):
    model_config = ConfigDict(
        extra="forbid",
    )
    type: FilterLogicalOperator
    values: list[PropertyGroupFilterValue]


class RecordingsQuery(BaseModel):
    model_config = ConfigDict(
        extra="forbid",
    )
    actions: Optional[list[dict[str, Any]]] = None
    console_log_filters: Optional[list[LogEntryPropertyFilter]] = None
    date_from: Optional[str] = None
    date_to: Optional[str] = None
    events: Optional[list[dict[str, Any]]] = None
    filter_test_accounts: Optional[bool] = None
    having_predicates: Optional[
        list[
            Union[
                EventPropertyFilter,
                PersonPropertyFilter,
                ElementPropertyFilter,
                SessionPropertyFilter,
                CohortPropertyFilter,
                RecordingPropertyFilter,
                LogEntryPropertyFilter,
                GroupPropertyFilter,
                FeaturePropertyFilter,
                HogQLPropertyFilter,
                EmptyPropertyFilter,
                DataWarehousePropertyFilter,
                DataWarehousePersonPropertyFilter,
            ]
        ]
    ] = None
    kind: Literal["RecordingsQuery"] = "RecordingsQuery"
    limit: Optional[int] = None
    modifiers: Optional[HogQLQueryModifiers] = Field(
        default=None, description="Modifiers used when performing the query"
    )
    offset: Optional[int] = None
    operand: Optional[FilterLogicalOperator] = None
    order: Optional[RecordingOrder] = None
    person_uuid: Optional[str] = None
    properties: Optional[
        list[
            Union[
                EventPropertyFilter,
                PersonPropertyFilter,
                ElementPropertyFilter,
                SessionPropertyFilter,
                CohortPropertyFilter,
                RecordingPropertyFilter,
                LogEntryPropertyFilter,
                GroupPropertyFilter,
                FeaturePropertyFilter,
                HogQLPropertyFilter,
                EmptyPropertyFilter,
                DataWarehousePropertyFilter,
                DataWarehousePersonPropertyFilter,
            ]
        ]
    ] = None
    response: Optional[RecordingsQueryResponse] = None
    session_ids: Optional[list[str]] = None
    user_modified_filters: Optional[dict[str, Any]] = None


class RetentionQuery(BaseModel):
    model_config = ConfigDict(
        extra="forbid",
    )
    aggregation_group_type_index: Optional[int] = Field(default=None, description="Groups aggregation")
    dateRange: Optional[InsightDateRange] = Field(default=None, description="Date range for the query")
    filterTestAccounts: Optional[bool] = Field(
        default=False, description="Exclude internal and test users by applying the respective filters"
    )
    kind: Literal["RetentionQuery"] = "RetentionQuery"
    modifiers: Optional[HogQLQueryModifiers] = Field(
        default=None, description="Modifiers used when performing the query"
    )
    properties: Optional[
        Union[
            list[
                Union[
                    EventPropertyFilter,
                    PersonPropertyFilter,
                    ElementPropertyFilter,
                    SessionPropertyFilter,
                    CohortPropertyFilter,
                    RecordingPropertyFilter,
                    LogEntryPropertyFilter,
                    GroupPropertyFilter,
                    FeaturePropertyFilter,
                    HogQLPropertyFilter,
                    EmptyPropertyFilter,
                    DataWarehousePropertyFilter,
                    DataWarehousePersonPropertyFilter,
                ]
            ],
            PropertyGroupFilter,
        ]
    ] = Field(default=[], description="Property filters for all series")
    response: Optional[RetentionQueryResponse] = None
    retentionFilter: RetentionFilter = Field(..., description="Properties specific to the retention insight")
    samplingFactor: Optional[float] = Field(default=None, description="Sampling rate")


class RootAssistantMessage(
    RootModel[Union[VisualizationMessage, AssistantMessage, HumanMessage, FailureMessage, RouterMessage]]
):
    root: Union[VisualizationMessage, AssistantMessage, HumanMessage, FailureMessage, RouterMessage]


class StickinessQuery(BaseModel):
    model_config = ConfigDict(
        extra="forbid",
    )
    compareFilter: Optional[CompareFilter] = Field(default=None, description="Compare to date range")
    dateRange: Optional[InsightDateRange] = Field(default=None, description="Date range for the query")
    filterTestAccounts: Optional[bool] = Field(
        default=False, description="Exclude internal and test users by applying the respective filters"
    )
    interval: Optional[IntervalType] = Field(
        default=IntervalType.DAY,
        description="Granularity of the response. Can be one of `hour`, `day`, `week` or `month`",
    )
    kind: Literal["StickinessQuery"] = "StickinessQuery"
    modifiers: Optional[HogQLQueryModifiers] = Field(
        default=None, description="Modifiers used when performing the query"
    )
    properties: Optional[
        Union[
            list[
                Union[
                    EventPropertyFilter,
                    PersonPropertyFilter,
                    ElementPropertyFilter,
                    SessionPropertyFilter,
                    CohortPropertyFilter,
                    RecordingPropertyFilter,
                    LogEntryPropertyFilter,
                    GroupPropertyFilter,
                    FeaturePropertyFilter,
                    HogQLPropertyFilter,
                    EmptyPropertyFilter,
                    DataWarehousePropertyFilter,
                    DataWarehousePersonPropertyFilter,
                ]
            ],
            PropertyGroupFilter,
        ]
    ] = Field(default=[], description="Property filters for all series")
    response: Optional[StickinessQueryResponse] = None
    samplingFactor: Optional[float] = Field(default=None, description="Sampling rate")
    series: list[Union[EventsNode, ActionsNode, DataWarehouseNode]] = Field(
        ..., description="Events and actions to include"
    )
    stickinessFilter: Optional[StickinessFilter] = Field(
        default=None, description="Properties specific to the stickiness insight"
    )


class TrendsQuery(BaseModel):
    model_config = ConfigDict(
        extra="forbid",
    )
    aggregation_group_type_index: Optional[int] = Field(default=None, description="Groups aggregation")
    breakdownFilter: Optional[BreakdownFilter] = Field(default=None, description="Breakdown of the events and actions")
    compareFilter: Optional[CompareFilter] = Field(default=None, description="Compare to date range")
    dateRange: Optional[InsightDateRange] = Field(default=None, description="Date range for the query")
    filterTestAccounts: Optional[bool] = Field(
        default=False, description="Exclude internal and test users by applying the respective filters"
    )
    interval: Optional[IntervalType] = Field(
        default=IntervalType.DAY,
        description="Granularity of the response. Can be one of `hour`, `day`, `week` or `month`",
    )
    kind: Literal["TrendsQuery"] = "TrendsQuery"
    legendEntries: Optional[Union[dict[str, LegendEntryConfigByKey], dict[str, LegendEntryConfigByPosition]]] = Field(
        default=None, description="Display configuration for the result datasets."
    )
    modifiers: Optional[HogQLQueryModifiers] = Field(
        default=None, description="Modifiers used when performing the query"
    )
    properties: Optional[
        Union[
            list[
                Union[
                    EventPropertyFilter,
                    PersonPropertyFilter,
                    ElementPropertyFilter,
                    SessionPropertyFilter,
                    CohortPropertyFilter,
                    RecordingPropertyFilter,
                    LogEntryPropertyFilter,
                    GroupPropertyFilter,
                    FeaturePropertyFilter,
                    HogQLPropertyFilter,
                    EmptyPropertyFilter,
                    DataWarehousePropertyFilter,
                    DataWarehousePersonPropertyFilter,
                ]
            ],
            PropertyGroupFilter,
        ]
    ] = Field(default=[], description="Property filters for all series")
    response: Optional[TrendsQueryResponse] = None
    samplingFactor: Optional[float] = Field(default=None, description="Sampling rate")
    series: list[Union[EventsNode, ActionsNode, DataWarehouseNode]] = Field(
        ..., description="Events and actions to include"
    )
    trendsFilter: Optional[TrendsFilter] = Field(default=None, description="Properties specific to the trends insight")


class CachedExperimentTrendsQueryResponse(BaseModel):
    model_config = ConfigDict(
        extra="forbid",
    )
    cache_key: str
    cache_target_age: Optional[AwareDatetime] = None
    calculation_trigger: Optional[str] = Field(
        default=None, description="What triggered the calculation of the query, leave empty if user/immediate"
    )
    count_query: Optional[TrendsQuery] = None
    credible_intervals: dict[str, list[float]]
    exposure_query: Optional[TrendsQuery] = None
    insight: list[dict[str, Any]]
    is_cached: bool
    kind: Literal["ExperimentTrendsQuery"] = "ExperimentTrendsQuery"
    last_refresh: AwareDatetime
    next_allowed_client_refresh: AwareDatetime
    p_value: float
    probability: dict[str, float]
    query_status: Optional[QueryStatus] = Field(
        default=None, description="Query status indicates whether next to the provided data, a query is still running."
    )
    significance_code: ExperimentSignificanceCode
    significant: bool
    timezone: str
    variants: list[ExperimentVariantTrendsBaseStats]


class Response11(BaseModel):
    model_config = ConfigDict(
        extra="forbid",
    )
    count_query: Optional[TrendsQuery] = None
    credible_intervals: dict[str, list[float]]
    exposure_query: Optional[TrendsQuery] = None
    insight: list[dict[str, Any]]
    kind: Literal["ExperimentTrendsQuery"] = "ExperimentTrendsQuery"
    p_value: float
    probability: dict[str, float]
    significance_code: ExperimentSignificanceCode
    significant: bool
    variants: list[ExperimentVariantTrendsBaseStats]


class ErrorTrackingQuery(BaseModel):
    model_config = ConfigDict(
        extra="forbid",
    )
    assignee: Optional[int] = None
    dateRange: DateRange
    filterGroup: Optional[PropertyGroupFilter] = None
    filterTestAccounts: Optional[bool] = None
    fingerprint: Optional[list[str]] = None
    kind: Literal["ErrorTrackingQuery"] = "ErrorTrackingQuery"
    limit: Optional[int] = None
    modifiers: Optional[HogQLQueryModifiers] = Field(
        default=None, description="Modifiers used when performing the query"
    )
    order: Optional[Order] = None
    response: Optional[ErrorTrackingQueryResponse] = None
    searchQuery: Optional[str] = None
    select: Optional[list[str]] = None


class EventsQuery(BaseModel):
    model_config = ConfigDict(
        extra="forbid",
    )
    actionId: Optional[int] = Field(default=None, description="Show events matching a given action")
    after: Optional[str] = Field(default=None, description="Only fetch events that happened after this timestamp")
    before: Optional[str] = Field(default=None, description="Only fetch events that happened before this timestamp")
    event: Optional[str] = Field(default=None, description="Limit to events matching this string")
    filterTestAccounts: Optional[bool] = Field(default=None, description="Filter test accounts")
    fixedProperties: Optional[
        list[
            Union[
                PropertyGroupFilter,
                PropertyGroupFilterValue,
                Union[
                    EventPropertyFilter,
                    PersonPropertyFilter,
                    ElementPropertyFilter,
                    SessionPropertyFilter,
                    CohortPropertyFilter,
                    RecordingPropertyFilter,
                    LogEntryPropertyFilter,
                    GroupPropertyFilter,
                    FeaturePropertyFilter,
                    HogQLPropertyFilter,
                    EmptyPropertyFilter,
                    DataWarehousePropertyFilter,
                    DataWarehousePersonPropertyFilter,
                ],
            ]
        ]
    ] = Field(
        default=None,
        description="Fixed properties in the query, can't be edited in the interface (e.g. scoping down by person)",
    )
    kind: Literal["EventsQuery"] = "EventsQuery"
    limit: Optional[int] = Field(default=None, description="Number of rows to return")
    modifiers: Optional[HogQLQueryModifiers] = Field(
        default=None, description="Modifiers used when performing the query"
    )
    offset: Optional[int] = Field(default=None, description="Number of rows to skip before returning rows")
    orderBy: Optional[list[str]] = Field(default=None, description="Columns to order by")
    personId: Optional[str] = Field(default=None, description="Show events for a given person")
    properties: Optional[
        list[
            Union[
                EventPropertyFilter,
                PersonPropertyFilter,
                ElementPropertyFilter,
                SessionPropertyFilter,
                CohortPropertyFilter,
                RecordingPropertyFilter,
                LogEntryPropertyFilter,
                GroupPropertyFilter,
                FeaturePropertyFilter,
                HogQLPropertyFilter,
                EmptyPropertyFilter,
                DataWarehousePropertyFilter,
                DataWarehousePersonPropertyFilter,
            ]
        ]
    ] = Field(default=None, description="Properties configurable in the interface")
    response: Optional[EventsQueryResponse] = None
    select: list[str] = Field(..., description="Return a limited set of data. Required.")
    where: Optional[list[str]] = Field(default=None, description="HogQL filters to apply on returned data")


class ExperimentTrendsQueryResponse(BaseModel):
    model_config = ConfigDict(
        extra="forbid",
    )
    count_query: Optional[TrendsQuery] = None
    credible_intervals: dict[str, list[float]]
    exposure_query: Optional[TrendsQuery] = None
    insight: list[dict[str, Any]]
    kind: Literal["ExperimentTrendsQuery"] = "ExperimentTrendsQuery"
    p_value: float
    probability: dict[str, float]
    significance_code: ExperimentSignificanceCode
    significant: bool
    variants: list[ExperimentVariantTrendsBaseStats]


class FunnelsQuery(BaseModel):
    model_config = ConfigDict(
        extra="forbid",
    )
    aggregation_group_type_index: Optional[int] = Field(default=None, description="Groups aggregation")
    breakdownFilter: Optional[BreakdownFilter] = Field(default=None, description="Breakdown of the events and actions")
    dateRange: Optional[InsightDateRange] = Field(default=None, description="Date range for the query")
    filterTestAccounts: Optional[bool] = Field(
        default=False, description="Exclude internal and test users by applying the respective filters"
    )
    funnelsFilter: Optional[FunnelsFilter] = Field(
        default=None, description="Properties specific to the funnels insight"
    )
    interval: Optional[IntervalType] = Field(
        default=None, description="Granularity of the response. Can be one of `hour`, `day`, `week` or `month`"
    )
    kind: Literal["FunnelsQuery"] = "FunnelsQuery"
    modifiers: Optional[HogQLQueryModifiers] = Field(
        default=None, description="Modifiers used when performing the query"
    )
    properties: Optional[
        Union[
            list[
                Union[
                    EventPropertyFilter,
                    PersonPropertyFilter,
                    ElementPropertyFilter,
                    SessionPropertyFilter,
                    CohortPropertyFilter,
                    RecordingPropertyFilter,
                    LogEntryPropertyFilter,
                    GroupPropertyFilter,
                    FeaturePropertyFilter,
                    HogQLPropertyFilter,
                    EmptyPropertyFilter,
                    DataWarehousePropertyFilter,
                    DataWarehousePersonPropertyFilter,
                ]
            ],
            PropertyGroupFilter,
        ]
    ] = Field(default=[], description="Property filters for all series")
    response: Optional[FunnelsQueryResponse] = None
    samplingFactor: Optional[float] = Field(default=None, description="Sampling rate")
    series: list[Union[EventsNode, ActionsNode, DataWarehouseNode]] = Field(
        ..., description="Events and actions to include"
    )


class HasPropertiesNode(RootModel[Union[EventsNode, EventsQuery, PersonsNode]]):
    root: Union[EventsNode, EventsQuery, PersonsNode]


class InsightsQueryBaseFunnelsQueryResponse(BaseModel):
    model_config = ConfigDict(
        extra="forbid",
    )
    aggregation_group_type_index: Optional[int] = Field(default=None, description="Groups aggregation")
    dateRange: Optional[InsightDateRange] = Field(default=None, description="Date range for the query")
    filterTestAccounts: Optional[bool] = Field(
        default=False, description="Exclude internal and test users by applying the respective filters"
    )
    kind: NodeKind
    modifiers: Optional[HogQLQueryModifiers] = Field(
        default=None, description="Modifiers used when performing the query"
    )
    properties: Optional[
        Union[
            list[
                Union[
                    EventPropertyFilter,
                    PersonPropertyFilter,
                    ElementPropertyFilter,
                    SessionPropertyFilter,
                    CohortPropertyFilter,
                    RecordingPropertyFilter,
                    LogEntryPropertyFilter,
                    GroupPropertyFilter,
                    FeaturePropertyFilter,
                    HogQLPropertyFilter,
                    EmptyPropertyFilter,
                    DataWarehousePropertyFilter,
                    DataWarehousePersonPropertyFilter,
                ]
            ],
            PropertyGroupFilter,
        ]
    ] = Field(default=[], description="Property filters for all series")
    response: Optional[FunnelsQueryResponse] = None
    samplingFactor: Optional[float] = Field(default=None, description="Sampling rate")


class InsightsQueryBaseLifecycleQueryResponse(BaseModel):
    model_config = ConfigDict(
        extra="forbid",
    )
    aggregation_group_type_index: Optional[int] = Field(default=None, description="Groups aggregation")
    dateRange: Optional[InsightDateRange] = Field(default=None, description="Date range for the query")
    filterTestAccounts: Optional[bool] = Field(
        default=False, description="Exclude internal and test users by applying the respective filters"
    )
    kind: NodeKind
    modifiers: Optional[HogQLQueryModifiers] = Field(
        default=None, description="Modifiers used when performing the query"
    )
    properties: Optional[
        Union[
            list[
                Union[
                    EventPropertyFilter,
                    PersonPropertyFilter,
                    ElementPropertyFilter,
                    SessionPropertyFilter,
                    CohortPropertyFilter,
                    RecordingPropertyFilter,
                    LogEntryPropertyFilter,
                    GroupPropertyFilter,
                    FeaturePropertyFilter,
                    HogQLPropertyFilter,
                    EmptyPropertyFilter,
                    DataWarehousePropertyFilter,
                    DataWarehousePersonPropertyFilter,
                ]
            ],
            PropertyGroupFilter,
        ]
    ] = Field(default=[], description="Property filters for all series")
    response: Optional[LifecycleQueryResponse] = None
    samplingFactor: Optional[float] = Field(default=None, description="Sampling rate")


class InsightsQueryBasePathsQueryResponse(BaseModel):
    model_config = ConfigDict(
        extra="forbid",
    )
    aggregation_group_type_index: Optional[int] = Field(default=None, description="Groups aggregation")
    dateRange: Optional[InsightDateRange] = Field(default=None, description="Date range for the query")
    filterTestAccounts: Optional[bool] = Field(
        default=False, description="Exclude internal and test users by applying the respective filters"
    )
    kind: NodeKind
    modifiers: Optional[HogQLQueryModifiers] = Field(
        default=None, description="Modifiers used when performing the query"
    )
    properties: Optional[
        Union[
            list[
                Union[
                    EventPropertyFilter,
                    PersonPropertyFilter,
                    ElementPropertyFilter,
                    SessionPropertyFilter,
                    CohortPropertyFilter,
                    RecordingPropertyFilter,
                    LogEntryPropertyFilter,
                    GroupPropertyFilter,
                    FeaturePropertyFilter,
                    HogQLPropertyFilter,
                    EmptyPropertyFilter,
                    DataWarehousePropertyFilter,
                    DataWarehousePersonPropertyFilter,
                ]
            ],
            PropertyGroupFilter,
        ]
    ] = Field(default=[], description="Property filters for all series")
    response: Optional[PathsQueryResponse] = None
    samplingFactor: Optional[float] = Field(default=None, description="Sampling rate")


class InsightsQueryBaseRetentionQueryResponse(BaseModel):
    model_config = ConfigDict(
        extra="forbid",
    )
    aggregation_group_type_index: Optional[int] = Field(default=None, description="Groups aggregation")
    dateRange: Optional[InsightDateRange] = Field(default=None, description="Date range for the query")
    filterTestAccounts: Optional[bool] = Field(
        default=False, description="Exclude internal and test users by applying the respective filters"
    )
    kind: NodeKind
    modifiers: Optional[HogQLQueryModifiers] = Field(
        default=None, description="Modifiers used when performing the query"
    )
    properties: Optional[
        Union[
            list[
                Union[
                    EventPropertyFilter,
                    PersonPropertyFilter,
                    ElementPropertyFilter,
                    SessionPropertyFilter,
                    CohortPropertyFilter,
                    RecordingPropertyFilter,
                    LogEntryPropertyFilter,
                    GroupPropertyFilter,
                    FeaturePropertyFilter,
                    HogQLPropertyFilter,
                    EmptyPropertyFilter,
                    DataWarehousePropertyFilter,
                    DataWarehousePersonPropertyFilter,
                ]
            ],
            PropertyGroupFilter,
        ]
    ] = Field(default=[], description="Property filters for all series")
    response: Optional[RetentionQueryResponse] = None
    samplingFactor: Optional[float] = Field(default=None, description="Sampling rate")


class InsightsQueryBaseTrendsQueryResponse(BaseModel):
    model_config = ConfigDict(
        extra="forbid",
    )
    aggregation_group_type_index: Optional[int] = Field(default=None, description="Groups aggregation")
    dateRange: Optional[InsightDateRange] = Field(default=None, description="Date range for the query")
    filterTestAccounts: Optional[bool] = Field(
        default=False, description="Exclude internal and test users by applying the respective filters"
    )
    kind: NodeKind
    modifiers: Optional[HogQLQueryModifiers] = Field(
        default=None, description="Modifiers used when performing the query"
    )
    properties: Optional[
        Union[
            list[
                Union[
                    EventPropertyFilter,
                    PersonPropertyFilter,
                    ElementPropertyFilter,
                    SessionPropertyFilter,
                    CohortPropertyFilter,
                    RecordingPropertyFilter,
                    LogEntryPropertyFilter,
                    GroupPropertyFilter,
                    FeaturePropertyFilter,
                    HogQLPropertyFilter,
                    EmptyPropertyFilter,
                    DataWarehousePropertyFilter,
                    DataWarehousePersonPropertyFilter,
                ]
            ],
            PropertyGroupFilter,
        ]
    ] = Field(default=[], description="Property filters for all series")
    response: Optional[TrendsQueryResponse] = None
    samplingFactor: Optional[float] = Field(default=None, description="Sampling rate")


class LifecycleQuery(BaseModel):
    model_config = ConfigDict(
        extra="forbid",
    )
    aggregation_group_type_index: Optional[int] = Field(default=None, description="Groups aggregation")
    dateRange: Optional[InsightDateRange] = Field(default=None, description="Date range for the query")
    filterTestAccounts: Optional[bool] = Field(
        default=False, description="Exclude internal and test users by applying the respective filters"
    )
    interval: Optional[IntervalType] = Field(
        default=IntervalType.DAY,
        description="Granularity of the response. Can be one of `hour`, `day`, `week` or `month`",
    )
    kind: Literal["LifecycleQuery"] = "LifecycleQuery"
    lifecycleFilter: Optional[LifecycleFilter] = Field(
        default=None, description="Properties specific to the lifecycle insight"
    )
    modifiers: Optional[HogQLQueryModifiers] = Field(
        default=None, description="Modifiers used when performing the query"
    )
    properties: Optional[
        Union[
            list[
                Union[
                    EventPropertyFilter,
                    PersonPropertyFilter,
                    ElementPropertyFilter,
                    SessionPropertyFilter,
                    CohortPropertyFilter,
                    RecordingPropertyFilter,
                    LogEntryPropertyFilter,
                    GroupPropertyFilter,
                    FeaturePropertyFilter,
                    HogQLPropertyFilter,
                    EmptyPropertyFilter,
                    DataWarehousePropertyFilter,
                    DataWarehousePersonPropertyFilter,
                ]
            ],
            PropertyGroupFilter,
        ]
    ] = Field(default=[], description="Property filters for all series")
    response: Optional[LifecycleQueryResponse] = None
    samplingFactor: Optional[float] = Field(default=None, description="Sampling rate")
    series: list[Union[EventsNode, ActionsNode, DataWarehouseNode]] = Field(
        ..., description="Events and actions to include"
    )


class QueryResponseAlternative16(BaseModel):
    model_config = ConfigDict(
        extra="forbid",
    )
    credible_intervals: dict[str, list[float]]
    expected_loss: float
    funnels_query: Optional[FunnelsQuery] = None
    insight: list[list[dict[str, Any]]]
    kind: Literal["ExperimentFunnelsQuery"] = "ExperimentFunnelsQuery"
    probability: dict[str, float]
    significance_code: ExperimentSignificanceCode
    significant: bool
    variants: list[ExperimentVariantFunnelsBaseStats]


class QueryResponseAlternative17(BaseModel):
    model_config = ConfigDict(
        extra="forbid",
    )
    count_query: Optional[TrendsQuery] = None
    credible_intervals: dict[str, list[float]]
    exposure_query: Optional[TrendsQuery] = None
    insight: list[dict[str, Any]]
    kind: Literal["ExperimentTrendsQuery"] = "ExperimentTrendsQuery"
    p_value: float
    probability: dict[str, float]
    significance_code: ExperimentSignificanceCode
    significant: bool
    variants: list[ExperimentVariantTrendsBaseStats]


class QueryResponseAlternative28(BaseModel):
    model_config = ConfigDict(
        extra="forbid",
    )
    credible_intervals: dict[str, list[float]]
    expected_loss: float
    funnels_query: Optional[FunnelsQuery] = None
    insight: list[list[dict[str, Any]]]
    kind: Literal["ExperimentFunnelsQuery"] = "ExperimentFunnelsQuery"
    probability: dict[str, float]
    significance_code: ExperimentSignificanceCode
    significant: bool
    variants: list[ExperimentVariantFunnelsBaseStats]


class QueryResponseAlternative29(BaseModel):
    model_config = ConfigDict(
        extra="forbid",
    )
    count_query: Optional[TrendsQuery] = None
    credible_intervals: dict[str, list[float]]
    exposure_query: Optional[TrendsQuery] = None
    insight: list[dict[str, Any]]
    kind: Literal["ExperimentTrendsQuery"] = "ExperimentTrendsQuery"
    p_value: float
    probability: dict[str, float]
    significance_code: ExperimentSignificanceCode
    significant: bool
    variants: list[ExperimentVariantTrendsBaseStats]


class QueryResponseAlternative37(BaseModel):
    model_config = ConfigDict(
        extra="forbid",
    )
    tables: dict[
        str,
        Union[
            DatabaseSchemaPostHogTable,
            DatabaseSchemaDataWarehouseTable,
            DatabaseSchemaViewTable,
            DatabaseSchemaBatchExportTable,
            DatabaseSchemaMaterializedViewTable,
        ],
    ]


class QueryResponseAlternative(
    RootModel[
        Union[
            dict[str, Any],
            QueryResponseAlternative1,
            QueryResponseAlternative2,
            QueryResponseAlternative3,
            QueryResponseAlternative4,
            QueryResponseAlternative5,
            QueryResponseAlternative6,
            QueryResponseAlternative7,
            QueryResponseAlternative8,
            QueryResponseAlternative9,
            QueryResponseAlternative10,
            QueryResponseAlternative12,
            QueryResponseAlternative13,
            QueryResponseAlternative14,
            QueryResponseAlternative15,
            QueryResponseAlternative16,
            QueryResponseAlternative17,
            Any,
            QueryResponseAlternative18,
            QueryResponseAlternative19,
            QueryResponseAlternative20,
            QueryResponseAlternative22,
            QueryResponseAlternative24,
            QueryResponseAlternative25,
            QueryResponseAlternative26,
            QueryResponseAlternative27,
            QueryResponseAlternative28,
            QueryResponseAlternative29,
            QueryResponseAlternative30,
            QueryResponseAlternative31,
            QueryResponseAlternative32,
            QueryResponseAlternative33,
            QueryResponseAlternative36,
            QueryResponseAlternative37,
            QueryResponseAlternative38,
            QueryResponseAlternative39,
            QueryResponseAlternative40,
            QueryResponseAlternative41,
        ]
    ]
):
    root: Union[
        dict[str, Any],
        QueryResponseAlternative1,
        QueryResponseAlternative2,
        QueryResponseAlternative3,
        QueryResponseAlternative4,
        QueryResponseAlternative5,
        QueryResponseAlternative6,
        QueryResponseAlternative7,
        QueryResponseAlternative8,
        QueryResponseAlternative9,
        QueryResponseAlternative10,
        QueryResponseAlternative12,
        QueryResponseAlternative13,
        QueryResponseAlternative14,
        QueryResponseAlternative15,
        QueryResponseAlternative16,
        QueryResponseAlternative17,
        Any,
        QueryResponseAlternative18,
        QueryResponseAlternative19,
        QueryResponseAlternative20,
        QueryResponseAlternative22,
        QueryResponseAlternative24,
        QueryResponseAlternative25,
        QueryResponseAlternative26,
        QueryResponseAlternative27,
        QueryResponseAlternative28,
        QueryResponseAlternative29,
        QueryResponseAlternative30,
        QueryResponseAlternative31,
        QueryResponseAlternative32,
        QueryResponseAlternative33,
        QueryResponseAlternative36,
        QueryResponseAlternative37,
        QueryResponseAlternative38,
        QueryResponseAlternative39,
        QueryResponseAlternative40,
        QueryResponseAlternative41,
    ]


class CachedExperimentFunnelsQueryResponse(BaseModel):
    model_config = ConfigDict(
        extra="forbid",
    )
    cache_key: str
    cache_target_age: Optional[AwareDatetime] = None
    calculation_trigger: Optional[str] = Field(
        default=None, description="What triggered the calculation of the query, leave empty if user/immediate"
    )
    credible_intervals: dict[str, list[float]]
    expected_loss: float
    funnels_query: Optional[FunnelsQuery] = None
    insight: list[list[dict[str, Any]]]
    is_cached: bool
    kind: Literal["ExperimentFunnelsQuery"] = "ExperimentFunnelsQuery"
    last_refresh: AwareDatetime
    next_allowed_client_refresh: AwareDatetime
    probability: dict[str, float]
    query_status: Optional[QueryStatus] = Field(
        default=None, description="Query status indicates whether next to the provided data, a query is still running."
    )
    significance_code: ExperimentSignificanceCode
    significant: bool
    timezone: str
    variants: list[ExperimentVariantFunnelsBaseStats]


class Response10(BaseModel):
    model_config = ConfigDict(
        extra="forbid",
    )
    credible_intervals: dict[str, list[float]]
    expected_loss: float
    funnels_query: Optional[FunnelsQuery] = None
    insight: list[list[dict[str, Any]]]
    kind: Literal["ExperimentFunnelsQuery"] = "ExperimentFunnelsQuery"
    probability: dict[str, float]
    significance_code: ExperimentSignificanceCode
    significant: bool
    variants: list[ExperimentVariantFunnelsBaseStats]


class DatabaseSchemaQueryResponse(BaseModel):
    model_config = ConfigDict(
        extra="forbid",
    )
    tables: dict[
        str,
        Union[
            DatabaseSchemaPostHogTable,
            DatabaseSchemaDataWarehouseTable,
            DatabaseSchemaViewTable,
            DatabaseSchemaBatchExportTable,
            DatabaseSchemaMaterializedViewTable,
        ],
    ]


class ExperimentFunnelsQueryResponse(BaseModel):
    model_config = ConfigDict(
        extra="forbid",
    )
    credible_intervals: dict[str, list[float]]
    expected_loss: float
    funnels_query: Optional[FunnelsQuery] = None
    insight: list[list[dict[str, Any]]]
    kind: Literal["ExperimentFunnelsQuery"] = "ExperimentFunnelsQuery"
    probability: dict[str, float]
    significance_code: ExperimentSignificanceCode
    significant: bool
    variants: list[ExperimentVariantFunnelsBaseStats]


class ExperimentTrendsQuery(BaseModel):
    model_config = ConfigDict(
        extra="forbid",
    )
    count_query: TrendsQuery
    experiment_id: int
    exposure_query: Optional[TrendsQuery] = None
    kind: Literal["ExperimentTrendsQuery"] = "ExperimentTrendsQuery"
    modifiers: Optional[HogQLQueryModifiers] = Field(
        default=None, description="Modifiers used when performing the query"
    )
    response: Optional[ExperimentTrendsQueryResponse] = None


class FunnelPathsFilter(BaseModel):
    model_config = ConfigDict(
        extra="forbid",
    )
    funnelPathType: Optional[FunnelPathType] = None
    funnelSource: FunnelsQuery
    funnelStep: Optional[int] = None


class FunnelsActorsQuery(BaseModel):
    model_config = ConfigDict(
        extra="forbid",
    )
    funnelCustomSteps: Optional[list[int]] = Field(
        default=None,
        description=(
            "Custom step numbers to get persons for. This overrides `funnelStep`. Primarily for correlation use."
        ),
    )
    funnelStep: Optional[int] = Field(
        default=None,
        description=(
            "Index of the step for which we want to get the timestamp for, per person. Positive for converted persons,"
            " negative for dropped of persons."
        ),
    )
    funnelStepBreakdown: Optional[Union[int, str, float, list[Union[int, str, float]]]] = Field(
        default=None,
        description=(
            "The breakdown value for which to get persons for. This is an array for person and event properties, a"
            " string for groups and an integer for cohorts."
        ),
    )
    funnelTrendsDropOff: Optional[bool] = None
    funnelTrendsEntrancePeriodStart: Optional[str] = Field(
        default=None,
        description="Used together with `funnelTrendsDropOff` for funnels time conversion date for the persons modal.",
    )
    includeRecordings: Optional[bool] = None
    kind: Literal["FunnelsActorsQuery"] = "FunnelsActorsQuery"
    modifiers: Optional[HogQLQueryModifiers] = Field(
        default=None, description="Modifiers used when performing the query"
    )
    response: Optional[ActorsQueryResponse] = None
    source: FunnelsQuery


class PathsQuery(BaseModel):
    model_config = ConfigDict(
        extra="forbid",
    )
    aggregation_group_type_index: Optional[int] = Field(default=None, description="Groups aggregation")
    dateRange: Optional[InsightDateRange] = Field(default=None, description="Date range for the query")
    filterTestAccounts: Optional[bool] = Field(
        default=False, description="Exclude internal and test users by applying the respective filters"
    )
    funnelPathsFilter: Optional[FunnelPathsFilter] = Field(
        default=None, description="Used for displaying paths in relation to funnel steps."
    )
    kind: Literal["PathsQuery"] = "PathsQuery"
    modifiers: Optional[HogQLQueryModifiers] = Field(
        default=None, description="Modifiers used when performing the query"
    )
    pathsFilter: PathsFilter = Field(..., description="Properties specific to the paths insight")
    properties: Optional[
        Union[
            list[
                Union[
                    EventPropertyFilter,
                    PersonPropertyFilter,
                    ElementPropertyFilter,
                    SessionPropertyFilter,
                    CohortPropertyFilter,
                    RecordingPropertyFilter,
                    LogEntryPropertyFilter,
                    GroupPropertyFilter,
                    FeaturePropertyFilter,
                    HogQLPropertyFilter,
                    EmptyPropertyFilter,
                    DataWarehousePropertyFilter,
                    DataWarehousePersonPropertyFilter,
                ]
            ],
            PropertyGroupFilter,
        ]
    ] = Field(default=[], description="Property filters for all series")
    response: Optional[PathsQueryResponse] = None
    samplingFactor: Optional[float] = Field(default=None, description="Sampling rate")


class DatabaseSchemaQuery(BaseModel):
    model_config = ConfigDict(
        extra="forbid",
    )
    kind: Literal["DatabaseSchemaQuery"] = "DatabaseSchemaQuery"
    modifiers: Optional[HogQLQueryModifiers] = Field(
        default=None, description="Modifiers used when performing the query"
    )
    response: Optional[DatabaseSchemaQueryResponse] = None


class ExperimentFunnelsQuery(BaseModel):
    model_config = ConfigDict(
        extra="forbid",
    )
    experiment_id: int
    funnels_query: FunnelsQuery
    kind: Literal["ExperimentFunnelsQuery"] = "ExperimentFunnelsQuery"
    modifiers: Optional[HogQLQueryModifiers] = Field(
        default=None, description="Modifiers used when performing the query"
    )
    response: Optional[ExperimentFunnelsQueryResponse] = None


class FunnelCorrelationQuery(BaseModel):
    model_config = ConfigDict(
        extra="forbid",
    )
    funnelCorrelationEventExcludePropertyNames: Optional[list[str]] = None
    funnelCorrelationEventNames: Optional[list[str]] = None
    funnelCorrelationExcludeEventNames: Optional[list[str]] = None
    funnelCorrelationExcludeNames: Optional[list[str]] = None
    funnelCorrelationNames: Optional[list[str]] = None
    funnelCorrelationType: FunnelCorrelationResultsType
    kind: Literal["FunnelCorrelationQuery"] = "FunnelCorrelationQuery"
    response: Optional[FunnelCorrelationResponse] = None
    source: FunnelsActorsQuery


class InsightVizNode(BaseModel):
    model_config = ConfigDict(
        extra="forbid",
    )
    embedded: Optional[bool] = Field(default=None, description="Query is embedded inside another bordered component")
    full: Optional[bool] = Field(
        default=None, description="Show with most visual options enabled. Used in insight scene."
    )
    hidePersonsModal: Optional[bool] = None
    kind: Literal["InsightVizNode"] = "InsightVizNode"
    showCorrelationTable: Optional[bool] = None
    showFilters: Optional[bool] = None
    showHeader: Optional[bool] = None
    showLastComputation: Optional[bool] = None
    showLastComputationRefresh: Optional[bool] = None
    showResults: Optional[bool] = None
    showTable: Optional[bool] = None
    source: Union[TrendsQuery, FunnelsQuery, RetentionQuery, PathsQuery, StickinessQuery, LifecycleQuery] = Field(
        ..., discriminator="kind"
    )
    suppressSessionAnalysisWarning: Optional[bool] = None
    vizSpecificOptions: Optional[VizSpecificOptions] = None


class FunnelCorrelationActorsQuery(BaseModel):
    model_config = ConfigDict(
        extra="forbid",
    )
    funnelCorrelationPersonConverted: Optional[bool] = None
    funnelCorrelationPersonEntity: Optional[Union[EventsNode, ActionsNode, DataWarehouseNode]] = None
    funnelCorrelationPropertyValues: Optional[
        list[
            Union[
                EventPropertyFilter,
                PersonPropertyFilter,
                ElementPropertyFilter,
                SessionPropertyFilter,
                CohortPropertyFilter,
                RecordingPropertyFilter,
                LogEntryPropertyFilter,
                GroupPropertyFilter,
                FeaturePropertyFilter,
                HogQLPropertyFilter,
                EmptyPropertyFilter,
                DataWarehousePropertyFilter,
                DataWarehousePersonPropertyFilter,
            ]
        ]
    ] = None
    includeRecordings: Optional[bool] = None
    kind: Literal["FunnelCorrelationActorsQuery"] = "FunnelCorrelationActorsQuery"
    modifiers: Optional[HogQLQueryModifiers] = Field(
        default=None, description="Modifiers used when performing the query"
    )
    response: Optional[ActorsQueryResponse] = None
    source: FunnelCorrelationQuery


class InsightActorsQuery(BaseModel):
    model_config = ConfigDict(
        extra="forbid",
    )
    breakdown: Optional[Union[str, list[str], int]] = None
    compare: Optional[Compare] = None
    day: Optional[Union[str, int]] = None
    includeRecordings: Optional[bool] = None
    interval: Optional[int] = Field(
        default=None, description="An interval selected out of available intervals in source query."
    )
    kind: Literal["InsightActorsQuery"] = "InsightActorsQuery"
    modifiers: Optional[HogQLQueryModifiers] = Field(
        default=None, description="Modifiers used when performing the query"
    )
    response: Optional[ActorsQueryResponse] = None
    series: Optional[int] = None
    source: Union[TrendsQuery, FunnelsQuery, RetentionQuery, PathsQuery, StickinessQuery, LifecycleQuery] = Field(
        ..., discriminator="kind"
    )
    status: Optional[str] = None


class InsightActorsQueryOptions(BaseModel):
    model_config = ConfigDict(
        extra="forbid",
    )
    kind: Literal["InsightActorsQueryOptions"] = "InsightActorsQueryOptions"
    response: Optional[InsightActorsQueryOptionsResponse] = None
    source: Union[InsightActorsQuery, FunnelsActorsQuery, FunnelCorrelationActorsQuery]


class ActorsQuery(BaseModel):
    model_config = ConfigDict(
        extra="forbid",
    )
    fixedProperties: Optional[
        list[Union[PersonPropertyFilter, CohortPropertyFilter, HogQLPropertyFilter, EmptyPropertyFilter]]
    ] = Field(
        default=None,
        description=(
            "Currently only person filters supported. No filters for querying groups. See `filter_conditions()` in"
            " actor_strategies.py."
        ),
    )
    kind: Literal["ActorsQuery"] = "ActorsQuery"
    limit: Optional[int] = None
    modifiers: Optional[HogQLQueryModifiers] = Field(
        default=None, description="Modifiers used when performing the query"
    )
    offset: Optional[int] = None
    orderBy: Optional[list[str]] = None
    properties: Optional[
        list[Union[PersonPropertyFilter, CohortPropertyFilter, HogQLPropertyFilter, EmptyPropertyFilter]]
    ] = Field(
        default=None,
        description=(
            "Currently only person filters supported. No filters for querying groups. See `filter_conditions()` in"
            " actor_strategies.py."
        ),
    )
    response: Optional[ActorsQueryResponse] = None
    search: Optional[str] = None
    select: Optional[list[str]] = None
    source: Optional[Union[InsightActorsQuery, FunnelsActorsQuery, FunnelCorrelationActorsQuery, HogQLQuery]] = None


class DataTableNode(BaseModel):
    model_config = ConfigDict(
        extra="forbid",
    )
    allowSorting: Optional[bool] = Field(
        default=None, description="Can the user click on column headers to sort the table? (default: true)"
    )
    columns: Optional[list[str]] = Field(
        default=None, description="Columns shown in the table, unless the `source` provides them."
    )
    embedded: Optional[bool] = Field(default=None, description="Uses the embedded version of LemonTable")
    expandable: Optional[bool] = Field(
        default=None, description="Can expand row to show raw event data (default: true)"
    )
    full: Optional[bool] = Field(default=None, description="Show with most visual options enabled. Used in scenes.")
    hiddenColumns: Optional[list[str]] = Field(
        default=None, description="Columns that aren't shown in the table, even if in columns or returned data"
    )
    kind: Literal["DataTableNode"] = "DataTableNode"
    propertiesViaUrl: Optional[bool] = Field(default=None, description="Link properties via the URL (default: false)")
    response: Optional[
        Union[
            dict[str, Any],
            Response,
            Response1,
            Response2,
            Response3,
            Response4,
            Response6,
            Response7,
            Response8,
            Response9,
            Response10,
            Response11,
        ]
    ] = None
    showActions: Optional[bool] = Field(default=None, description="Show the kebab menu at the end of the row")
    showColumnConfigurator: Optional[bool] = Field(
        default=None, description="Show a button to configure the table's columns if possible"
    )
    showDateRange: Optional[bool] = Field(default=None, description="Show date range selector")
    showElapsedTime: Optional[bool] = Field(default=None, description="Show the time it takes to run a query")
    showEventFilter: Optional[bool] = Field(
        default=None, description="Include an event filter above the table (EventsNode only)"
    )
    showExport: Optional[bool] = Field(default=None, description="Show the export button")
    showHogQLEditor: Optional[bool] = Field(default=None, description="Include a HogQL query editor above HogQL tables")
    showOpenEditorButton: Optional[bool] = Field(
        default=None, description="Show a button to open the current query as a new insight. (default: true)"
    )
    showPersistentColumnConfigurator: Optional[bool] = Field(
        default=None, description="Show a button to configure and persist the table's default columns if possible"
    )
    showPropertyFilter: Optional[Union[bool, list[TaxonomicFilterGroupType]]] = Field(
        default=None, description="Include a property filter above the table"
    )
    showReload: Optional[bool] = Field(default=None, description="Show a reload button")
    showResultsTable: Optional[bool] = Field(default=None, description="Show a results table")
    showSavedQueries: Optional[bool] = Field(default=None, description="Shows a list of saved queries")
    showSearch: Optional[bool] = Field(default=None, description="Include a free text search field (PersonsNode only)")
    showTestAccountFilters: Optional[bool] = Field(default=None, description="Show filter to exclude test accounts")
    showTimings: Optional[bool] = Field(default=None, description="Show a detailed query timing breakdown")
    source: Union[
        EventsNode,
        EventsQuery,
        PersonsNode,
        ActorsQuery,
        HogQLQuery,
        WebOverviewQuery,
        WebStatsTableQuery,
        WebExternalClicksTableQuery,
        WebTopClicksQuery,
        WebGoalsQuery,
        SessionAttributionExplorerQuery,
        ErrorTrackingQuery,
        ExperimentFunnelsQuery,
        ExperimentTrendsQuery,
    ] = Field(..., description="Source of the events")


class HogQLAutocomplete(BaseModel):
    model_config = ConfigDict(
        extra="forbid",
    )
    endPosition: int = Field(..., description="End position of the editor word")
    filters: Optional[HogQLFilters] = Field(default=None, description="Table to validate the expression against")
    globals: Optional[dict[str, Any]] = Field(default=None, description="Global values in scope")
    kind: Literal["HogQLAutocomplete"] = "HogQLAutocomplete"
    language: HogLanguage = Field(..., description="Language to validate")
    modifiers: Optional[HogQLQueryModifiers] = Field(
        default=None, description="Modifiers used when performing the query"
    )
    query: str = Field(..., description="Query to validate")
    response: Optional[HogQLAutocompleteResponse] = None
    sourceQuery: Optional[
        Union[
            EventsNode,
            ActionsNode,
            PersonsNode,
            EventsQuery,
            ActorsQuery,
            InsightActorsQuery,
            InsightActorsQueryOptions,
            SessionsTimelineQuery,
            HogQuery,
            HogQLQuery,
            HogQLMetadata,
            HogQLAutocomplete,
            WebOverviewQuery,
            WebStatsTableQuery,
            WebExternalClicksTableQuery,
            WebTopClicksQuery,
            WebGoalsQuery,
            SessionAttributionExplorerQuery,
            ErrorTrackingQuery,
            ExperimentFunnelsQuery,
            ExperimentTrendsQuery,
        ]
    ] = Field(default=None, description="Query in whose context to validate.")
    startPosition: int = Field(..., description="Start position of the editor word")


class HogQLMetadata(BaseModel):
    model_config = ConfigDict(
        extra="forbid",
    )
    debug: Optional[bool] = Field(
        default=None, description="Enable more verbose output, usually run from the /debug page"
    )
    filters: Optional[HogQLFilters] = Field(default=None, description="Extra filters applied to query via {filters}")
    globals: Optional[dict[str, Any]] = Field(default=None, description="Extra globals for the query")
    kind: Literal["HogQLMetadata"] = "HogQLMetadata"
    language: HogLanguage = Field(..., description="Language to validate")
    modifiers: Optional[HogQLQueryModifiers] = Field(
        default=None, description="Modifiers used when performing the query"
    )
    query: str = Field(..., description="Query to validate")
    response: Optional[HogQLMetadataResponse] = None
    sourceQuery: Optional[
        Union[
            EventsNode,
            ActionsNode,
            PersonsNode,
            EventsQuery,
            ActorsQuery,
            InsightActorsQuery,
            InsightActorsQueryOptions,
            SessionsTimelineQuery,
            HogQuery,
            HogQLQuery,
            HogQLMetadata,
            HogQLAutocomplete,
            WebOverviewQuery,
            WebStatsTableQuery,
            WebExternalClicksTableQuery,
            WebTopClicksQuery,
            WebGoalsQuery,
            SessionAttributionExplorerQuery,
            ErrorTrackingQuery,
            ExperimentFunnelsQuery,
            ExperimentTrendsQuery,
        ]
    ] = Field(
        default=None,
        description='Query within which "expr" and "template" are validated. Defaults to "select * from events"',
    )
    variables: Optional[dict[str, HogQLVariable]] = Field(
        default=None, description="Variables to be subsituted into the query"
    )


class QueryRequest(BaseModel):
    model_config = ConfigDict(
        extra="forbid",
    )
    async_: Optional[bool] = Field(default=None, alias="async")
    client_query_id: Optional[str] = Field(
        default=None, description="Client provided query ID. Can be used to retrieve the status or cancel the query."
    )
    filters_override: Optional[DashboardFilter] = None
    query: Union[
        EventsNode,
        ActionsNode,
        PersonsNode,
        DataWarehouseNode,
        EventsQuery,
        ActorsQuery,
        InsightActorsQuery,
        InsightActorsQueryOptions,
        SessionsTimelineQuery,
        HogQuery,
        HogQLQuery,
        HogQLMetadata,
        HogQLAutocomplete,
        WebOverviewQuery,
        WebStatsTableQuery,
        WebExternalClicksTableQuery,
        WebTopClicksQuery,
        WebGoalsQuery,
        SessionAttributionExplorerQuery,
        ErrorTrackingQuery,
        ExperimentFunnelsQuery,
        ExperimentTrendsQuery,
        DataVisualizationNode,
        DataTableNode,
        SavedInsightNode,
        InsightVizNode,
        TrendsQuery,
        FunnelsQuery,
        RetentionQuery,
        PathsQuery,
        StickinessQuery,
        LifecycleQuery,
        FunnelCorrelationQuery,
        DatabaseSchemaQuery,
        SuggestedQuestionsQuery,
        TeamTaxonomyQuery,
        EventTaxonomyQuery,
        ActorsPropertyTaxonomyQuery,
    ] = Field(
        ...,
        description=(
            "Submit a JSON string representing a query for PostHog data analysis, for example a HogQL query.\n\nExample"
            ' payload:\n\n```\n\n{"query": {"kind": "HogQLQuery", "query": "select * from events limit'
            ' 100"}}\n\n```\n\nFor more details on HogQL queries, see the [PostHog HogQL'
            " documentation](/docs/hogql#api-access)."
        ),
        discriminator="kind",
    )
    refresh: Optional[Union[bool, str]] = Field(
        default="blocking",
        description=(
            "Whether results should be calculated sync or async, and how much to rely on the cache:\n- `'blocking'` -"
            " calculate synchronously (returning only when the query is done), UNLESS there are very fresh results in"
            " the cache\n- `'async'` - kick off background calculation (returning immediately with a query status),"
            " UNLESS there are very fresh results in the cache\n- `'lazy_async'` - kick off background calculation,"
            " UNLESS there are somewhat fresh results in the cache\n- `'force_blocking'` - calculate synchronously,"
            " even if fresh results are already cached\n- `'force_async'` - kick off background calculation, even if"
            " fresh results are already cached\n- `'force_cache'` - return cached data or a cache miss; always"
            " completes immediately as it never calculates Background calculation can be tracked using the"
            " `query_status` response field."
        ),
    )
    variables_override: Optional[dict[str, dict[str, Any]]] = None


class QuerySchemaRoot(
    RootModel[
        Union[
            EventsNode,
            ActionsNode,
            PersonsNode,
            DataWarehouseNode,
            EventsQuery,
            ActorsQuery,
            InsightActorsQuery,
            InsightActorsQueryOptions,
            SessionsTimelineQuery,
            HogQuery,
            HogQLQuery,
            HogQLMetadata,
            HogQLAutocomplete,
            WebOverviewQuery,
            WebStatsTableQuery,
            WebExternalClicksTableQuery,
            WebTopClicksQuery,
            WebGoalsQuery,
            SessionAttributionExplorerQuery,
            ErrorTrackingQuery,
            ExperimentFunnelsQuery,
            ExperimentTrendsQuery,
            DataVisualizationNode,
            DataTableNode,
            SavedInsightNode,
            InsightVizNode,
            TrendsQuery,
            FunnelsQuery,
            RetentionQuery,
            PathsQuery,
            StickinessQuery,
            LifecycleQuery,
            FunnelCorrelationQuery,
            DatabaseSchemaQuery,
            SuggestedQuestionsQuery,
            TeamTaxonomyQuery,
            EventTaxonomyQuery,
            ActorsPropertyTaxonomyQuery,
        ]
    ]
):
    root: Union[
        EventsNode,
        ActionsNode,
        PersonsNode,
        DataWarehouseNode,
        EventsQuery,
        ActorsQuery,
        InsightActorsQuery,
        InsightActorsQueryOptions,
        SessionsTimelineQuery,
        HogQuery,
        HogQLQuery,
        HogQLMetadata,
        HogQLAutocomplete,
        WebOverviewQuery,
        WebStatsTableQuery,
        WebExternalClicksTableQuery,
        WebTopClicksQuery,
        WebGoalsQuery,
        SessionAttributionExplorerQuery,
        ErrorTrackingQuery,
        ExperimentFunnelsQuery,
        ExperimentTrendsQuery,
        DataVisualizationNode,
        DataTableNode,
        SavedInsightNode,
        InsightVizNode,
        TrendsQuery,
        FunnelsQuery,
        RetentionQuery,
        PathsQuery,
        StickinessQuery,
        LifecycleQuery,
        FunnelCorrelationQuery,
        DatabaseSchemaQuery,
        SuggestedQuestionsQuery,
        TeamTaxonomyQuery,
        EventTaxonomyQuery,
        ActorsPropertyTaxonomyQuery,
    ] = Field(..., discriminator="kind")


PropertyGroupFilterValue.model_rebuild()
QueryRequest.model_rebuild()<|MERGE_RESOLUTION|>--- conflicted
+++ resolved
@@ -1754,15 +1754,11 @@
     startAtZero: Optional[bool] = Field(default=None, description="Whether the Y axis should start at zero")
 
 
-<<<<<<< HEAD
 class NumericalKey(RootModel[str]):
     root: str
 
 
-class ActorsPropertyTaxonomyQueryResponse(BaseModel):
-=======
 class AlertCondition(BaseModel):
->>>>>>> afeb5529
     model_config = ConfigDict(
         extra="forbid",
     )
@@ -2393,6 +2389,10 @@
     type: InsightThresholdType
 
 
+class LegendEntryConfig(RootModel[Union[LegendEntryConfigByKey, LegendEntryConfigByPosition]]):
+    root: Union[LegendEntryConfigByKey, LegendEntryConfigByPosition]
+
+
 class LifecycleFilter(BaseModel):
     model_config = ConfigDict(
         extra="forbid",
@@ -3494,24 +3494,10 @@
     query_status: Optional[QueryStatus] = Field(
         default=None, description="Query status indicates whether next to the provided data, a query is still running."
     )
-<<<<<<< HEAD
-    bounds: Optional[InsightsThresholdBounds] = None
-    type: InsightThresholdType
-
-
-class LegendEntryConfig(RootModel[Union[LegendEntryConfigByKey, LegendEntryConfigByPosition]]):
-    root: Union[LegendEntryConfigByKey, LegendEntryConfigByPosition]
-
-
-class LifecycleFilter(BaseModel):
-    model_config = ConfigDict(
-        extra="forbid",
-=======
     results: list
     samplingRate: Optional[SamplingRate] = None
     timings: Optional[list[QueryTiming]] = Field(
         default=None, description="Measured timings for different parts of the query generation process"
->>>>>>> afeb5529
     )
     types: Optional[list] = None
 
