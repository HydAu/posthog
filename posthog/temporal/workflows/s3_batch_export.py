import asyncio
import contextlib
import datetime as dt
import io
import json
import posixpath
import typing
from dataclasses import dataclass

import aioboto3
from django.conf import settings
from temporalio import activity, workflow
from temporalio.common import RetryPolicy

from posthog.batch_exports.service import S3BatchExportInputs
from posthog.temporal.workflows.base import PostHogWorkflow
from posthog.temporal.workflows.batch_exports import (
    BYTES_EXPORTED,
    ROWS_EXPORTED,
    BatchExportTemporaryFile,
    CreateBatchExportRunInputs,
    UpdateBatchExportRunStatusInputs,
    create_export_run,
    execute_batch_export_insert_activity,
    get_data_interval,
    get_results_iterator,
    get_rows_count,
    ROWS_EXPORTED,
    BYTES_EXPORTED,
)
from posthog.temporal.workflows.clickhouse import get_client
from posthog.temporal.workflows.logger import bind_batch_exports_logger


def get_allowed_template_variables(inputs) -> dict[str, str]:
    """Derive from inputs a dictionary of supported template variables for the S3 key prefix."""
    export_datetime = dt.datetime.fromisoformat(inputs.data_interval_end)
    return {
        "second": f"{export_datetime:%S}",
        "minute": f"{export_datetime:%M}",
        "hour": f"{export_datetime:%H}",
        "day": f"{export_datetime:%d}",
        "month": f"{export_datetime:%m}",
        "year": f"{export_datetime:%Y}",
        "data_interval_start": inputs.data_interval_start,
        "data_interval_end": inputs.data_interval_end,
        "table": "events",
    }


def get_s3_key(inputs) -> str:
    """Return an S3 key given S3InsertInputs."""
    template_variables = get_allowed_template_variables(inputs)
    key_prefix = inputs.prefix.format(**template_variables)

    base_file_name = f"{inputs.data_interval_start}-{inputs.data_interval_end}"
    match inputs.compression:
        case "gzip":
            file_name = base_file_name + ".jsonl.gz"
        case "brotli":
            file_name = base_file_name + ".jsonl.br"
        case _:
            file_name = base_file_name + ".jsonl"

    key = posixpath.join(key_prefix, file_name)

    if posixpath.isabs(key):
        # Keys are relative to root dir, so this would add an extra "/"
        key = posixpath.relpath(key, "/")

    return key


class UploadAlreadyInProgressError(Exception):
    """Exception raised when an S3MultiPartUpload is already in progress."""

    def __init__(self, upload_id):
        super().__init__(f"This upload is already in progress with ID: {upload_id}. Instantiate a new object.")


class NoUploadInProgressError(Exception):
    """Exception raised when there is no S3MultiPartUpload in progress."""

    def __init__(self):
        super().__init__("No multi-part upload is in progress. Call 'create' to start one.")


class S3MultiPartUploadState(typing.NamedTuple):
    upload_id: str
    parts: list[dict[str, str | int]]


Part = dict[str, str | int]


class S3MultiPartUpload:
    """An S3 multi-part upload.

    The purpose of this class is to track the progress of an S3 multi-par upload
    during a batch export activity that may span multiple attempts.

    Attributes:
        region_name: The name of the region where the bucket we are batch exporting to is located.
        bucket_name: The name of the bucket where we are batch exporting to.
        key: The key for the object we are batch exporting.
        encryption: An optional encryption option, like 'aws:kms'.
        kms_key_id: If using 'aws:kms' encryption, the KMS key ID.
        aws_access_key_id: The AWS access key ID used to connect to the bucket.
        aws_secret_access_key: The AWS secret access key used to connect to the bucket.
    """

    def __init__(
        self,
        region_name: str,
        bucket_name: str,
        key: str,
        encryption: str | None,
        kms_key_id: str | None,
        aws_access_key_id: str | None = None,
        aws_secret_access_key: str | None = None,
    ):
        self._session = aioboto3.Session()
        self.region_name = region_name
        self.aws_access_key_id = aws_access_key_id
        self.aws_secret_access_key = aws_secret_access_key
        self.bucket_name = bucket_name
        self.key = key
        self.encryption = encryption
        self.kms_key_id = kms_key_id
        self.upload_id: str | None = None
        self.parts: list[Part] = []

    def to_state(self) -> S3MultiPartUploadState:
        """Produce state tuple that can be used to resume this S3MultiPartUpload."""
        # The second predicate is trivial but required by type-checking.
        if self.is_upload_in_progress() is False or self.upload_id is None:
            raise NoUploadInProgressError()

        return S3MultiPartUploadState(self.upload_id, self.parts)

    @property
    def part_number(self):
        """Return the current part number."""
        return len(self.parts)

    def is_upload_in_progress(self) -> bool:
        """Whether this S3MultiPartUpload is in progress or not."""
        if self.upload_id is None:
            return False
        return True

    @contextlib.asynccontextmanager
    async def s3_client(self):
        """Asynchronously yield an S3 client."""
        async with self._session.client(
            "s3",
            region_name=self.region_name,
            aws_access_key_id=self.aws_access_key_id,
            aws_secret_access_key=self.aws_secret_access_key,
        ) as client:
            yield client

    async def start(self) -> str:
        """Start this S3MultiPartUpload."""
        if self.is_upload_in_progress() is True:
            raise UploadAlreadyInProgressError(self.upload_id)

        optional_kwargs = {}
        if self.encryption:
            optional_kwargs["ServerSideEncryption"] = self.encryption
        if self.kms_key_id:
            optional_kwargs["SSEKMSKeyId"] = self.kms_key_id

        async with self.s3_client() as s3_client:
            multipart_response = await s3_client.create_multipart_upload(
                Bucket=self.bucket_name,
                Key=self.key,
                **optional_kwargs,
            )

        upload_id: str = multipart_response["UploadId"]
        self.upload_id = upload_id

        return upload_id

    def continue_from_state(self, state: S3MultiPartUploadState):
        """Continue this S3MultiPartUpload from a previous state.

        This method is intended to be used with the state found in an Activity heartbeat.
        """
        self.upload_id = state.upload_id
        self.parts = state.parts

        return self.upload_id

    async def complete(self) -> str:
        if self.is_upload_in_progress() is False:
            raise NoUploadInProgressError()

        async with self.s3_client() as s3_client:
            response = await s3_client.complete_multipart_upload(
                Bucket=self.bucket_name,
                Key=self.key,
                UploadId=self.upload_id,
                MultipartUpload={"Parts": self.parts},
            )

        self.upload_id = None
        self.parts = []

        return response["Location"]

    async def abort(self):
        """Abort this S3 multi-part upload."""
        if self.is_upload_in_progress() is False:
            raise NoUploadInProgressError()

        async with self.s3_client() as s3_client:
            await s3_client.abort_multipart_upload(
                Bucket=self.bucket_name,
                Key=self.key,
                UploadId=self.upload_id,
            )

        self.upload_id = None
        self.parts = []

    async def upload_part(self, body: BatchExportTemporaryFile, rewind: bool = True):
        """Upload a part of this multi-part upload."""
        next_part_number = self.part_number + 1

        if rewind is True:
            body.rewind()

        # aiohttp is not duck-type friendly and requires a io.IOBase
        # We comply with the file-like interface of io.IOBase.
        # So we tell mypy to be nice with us.
        reader = io.BufferedReader(body)  # type: ignore

        async with self.s3_client() as s3_client:
            response = await s3_client.upload_part(
                Bucket=self.bucket_name,
                Key=self.key,
                PartNumber=next_part_number,
                UploadId=self.upload_id,
                Body=reader,
            )
        reader.detach()  # BufferedReader closes the file otherwise.

        self.parts.append({"PartNumber": next_part_number, "ETag": response["ETag"]})

    async def __aenter__(self):
        """Asynchronous context manager protocol enter."""
        if not self.is_upload_in_progress():
            await self.start()

        return self

    async def __aexit__(self, exc_type, exc_value, traceback) -> bool:
        """Asynchronous context manager protocol exit.

        We re-raise any exceptions captured.
        """
        return False


class HeartbeatDetails(typing.NamedTuple):
    """This tuple allows us to enforce a schema on the Heartbeat details.

    Attributes:
        last_uploaded_part_timestamp: The timestamp of the last part we managed to upload.
        upload_state: State to continue a S3MultiPartUpload when activity execution resumes.
    """

    last_uploaded_part_timestamp: str
    upload_state: S3MultiPartUploadState

    @classmethod
    def from_activity_details(cls, details):
        last_uploaded_part_timestamp = details[0]
        upload_state = S3MultiPartUploadState(*details[1])
        return HeartbeatDetails(last_uploaded_part_timestamp, upload_state)


@dataclass
class S3InsertInputs:
    """Inputs for S3 exports."""

    # TODO: do _not_ store credentials in temporal inputs. It makes it very hard
    # to keep track of where credentials are being stored and increases the
    # attach surface for credential leaks.

    bucket_name: str
    region: str
    prefix: str
    team_id: int
    data_interval_start: str
    data_interval_end: str
    aws_access_key_id: str | None = None
    aws_secret_access_key: str | None = None
    compression: str | None = None
    exclude_events: list[str] | None = None
    include_events: list[str] | None = None
    encryption: str | None = None
    kms_key_id: str | None = None


async def initialize_and_resume_multipart_upload(inputs: S3InsertInputs) -> tuple[S3MultiPartUpload, str]:
    """Initialize a S3MultiPartUpload and resume it from a hearbeat state if available."""
    logger = await bind_batch_exports_logger(team_id=inputs.team_id, destination="S3")
    key = get_s3_key(inputs)

    s3_upload = S3MultiPartUpload(
        bucket_name=inputs.bucket_name,
        key=key,
        encryption=inputs.encryption,
        kms_key_id=inputs.kms_key_id,
        region_name=inputs.region,
        aws_access_key_id=inputs.aws_access_key_id,
        aws_secret_access_key=inputs.aws_secret_access_key,
    )

    details = activity.info().heartbeat_details

    try:
        interval_start, upload_state = HeartbeatDetails.from_activity_details(details)
    except IndexError:
        # This is the error we expect when no details as the sequence will be empty.
        interval_start = inputs.data_interval_start
        logger.debug(
            "Did not receive details from previous activity Excecution. Export will start from the beginning %s",
            interval_start,
        )
    except Exception:
        # We still start from the beginning, but we make a point to log unexpected errors.
        # Ideally, any new exceptions should be added to the previous block after the first time and we will never land here.
        interval_start = inputs.data_interval_start
        logger.warning(
            "Did not receive details from previous activity Excecution due to an unexpected error. Export will start from the beginning %s",
            interval_start,
        )
    else:
        logger.info(
            "Received details from previous activity. Export will attempt to resume from %s",
            interval_start,
        )
        s3_upload.continue_from_state(upload_state)

        if inputs.compression == "brotli":
            # Even if we receive details we cannot resume a brotli compressed upload as we have lost the compressor state.
            interval_start = inputs.data_interval_start

            logger.info(
                f"Export will start from the beginning as we are using brotli compression: %s",
                interval_start,
            )
            await s3_upload.abort()

    return s3_upload, interval_start


@activity.defn
async def insert_into_s3_activity(inputs: S3InsertInputs):
    """Activity to batch export data from PostHog's ClickHouse to S3.

    It currently only creates a single file per run, and uploads as a multipart upload.

    TODO: this implementation currently tries to export as one run, but it could
    be a very big date range and time consuming, better to split into multiple
    runs, timing out after say 30 seconds or something and upload multiple
    files.
    """
    logger = await bind_batch_exports_logger(team_id=inputs.team_id, destination="S3")
    logger.info(
        "Exporting batch %s - %s",
        inputs.data_interval_start,
        inputs.data_interval_end,
    )

    async with get_client() as client:
        if not await client.is_alive():
            raise ConnectionError("Cannot establish connection to ClickHouse")

        count = await get_rows_count(
            client=client,
            team_id=inputs.team_id,
            interval_start=inputs.data_interval_start,
            interval_end=inputs.data_interval_end,
            exclude_events=inputs.exclude_events,
            include_events=inputs.include_events,
        )

        if count == 0:
            logger.info(
                "Nothing to export in batch %s - %s",
                inputs.data_interval_start,
                inputs.data_interval_end,
            )
            return

        logger.info("BatchExporting %s rows to S3", count)

        s3_upload, interval_start = await initialize_and_resume_multipart_upload(inputs)

        # Iterate through chunks of results from ClickHouse and push them to S3
        # as a multipart upload. The intention here is to keep memory usage low,
        # even if the entire results set is large. We receive results from
        # ClickHouse, write them to a local file, and then upload the file to S3
        # when it reaches 50MB in size.

        results_iterator = get_results_iterator(
            client=client,
            team_id=inputs.team_id,
            interval_start=interval_start,
            interval_end=inputs.data_interval_end,
            exclude_events=inputs.exclude_events,
            include_events=inputs.include_events,
            include_person_properties=True,
        )

        result = None
        last_uploaded_part_timestamp = None

        async def worker_shutdown_handler():
            """Handle the Worker shutting down by heart-beating our latest status."""
            await activity.wait_for_worker_shutdown()
            logger.warn(
                f"Worker shutting down! Reporting back latest exported part {last_uploaded_part_timestamp}",
            )
            activity.heartbeat(last_uploaded_part_timestamp, s3_upload.to_state())

        asyncio.create_task(worker_shutdown_handler())

        async with s3_upload as s3_upload:
            with BatchExportTemporaryFile(compression=inputs.compression) as local_results_file:

                async def flush_to_s3(last_uploaded_part_timestamp: str, last=False):
<<<<<<< HEAD
                    logger.info(
                        "Uploading %spart %s containing %s records with size %s bytes to S3",
=======
                    logger.debug(
                        "Uploading %spart %s containing %s records with size %s bytes",
>>>>>>> 9aeacbc5
                        "last " if last else "",
                        s3_upload.part_number + 1,
                        local_results_file.records_since_last_reset,
                        local_results_file.bytes_since_last_reset,
                    )

                    await s3_upload.upload_part(local_results_file)
                    ROWS_EXPORTED.labels(destination="s3").inc(local_results_file.records_since_last_reset)
                    BYTES_EXPORTED.labels(destination="s3").inc(local_results_file.bytes_since_last_reset)

                    activity.heartbeat(last_uploaded_part_timestamp, s3_upload.to_state())

                for result in results_iterator:
                    record = {
                        "created_at": result["created_at"],
                        "distinct_id": result["distinct_id"],
                        "elements_chain": result["elements_chain"],
                        "event": result["event"],
                        "inserted_at": result["inserted_at"],
                        "person_id": result["person_id"],
                        "person_properties": result["person_properties"],
                        "properties": result["properties"],
                        "timestamp": result["timestamp"],
                        "uuid": result["uuid"],
                    }

                    local_results_file.write_records_to_jsonl([record])

                    if local_results_file.tell() > settings.BATCH_EXPORT_S3_UPLOAD_CHUNK_SIZE_BYTES:
                        last_uploaded_part_timestamp = result["inserted_at"]
                        await flush_to_s3(last_uploaded_part_timestamp)
                        local_results_file.reset()

                if local_results_file.tell() > 0 and result is not None:
                    last_uploaded_part_timestamp = result["inserted_at"]
                    await flush_to_s3(last_uploaded_part_timestamp, last=True)

            await s3_upload.complete()


@workflow.defn(name="s3-export")
class S3BatchExportWorkflow(PostHogWorkflow):
    """A Temporal Workflow to export ClickHouse data into S3.

    This Workflow is intended to be executed both manually and by a Temporal Schedule.
    When ran by a schedule, `data_interval_end` should be set to `None` so that we will fetch the
    end of the interval from the Temporal search attribute `TemporalScheduledStartTime`.
    """

    @staticmethod
    def parse_inputs(inputs: list[str]) -> S3BatchExportInputs:
        """Parse inputs from the management command CLI."""
        loaded = json.loads(inputs[0])
        return S3BatchExportInputs(**loaded)

    @workflow.run
    async def run(self, inputs: S3BatchExportInputs):
        """Workflow implementation to export data to S3 bucket."""
        logger = await bind_batch_exports_logger(team_id=inputs.team_id, destination="S3")
        data_interval_start, data_interval_end = get_data_interval(inputs.interval, inputs.data_interval_end)
        logger.info("Starting batch export %s - %s", data_interval_start, data_interval_end)

        create_export_run_inputs = CreateBatchExportRunInputs(
            team_id=inputs.team_id,
            batch_export_id=inputs.batch_export_id,
            data_interval_start=data_interval_start.isoformat(),
            data_interval_end=data_interval_end.isoformat(),
        )
        run_id = await workflow.execute_activity(
            create_export_run,
            create_export_run_inputs,
            start_to_close_timeout=dt.timedelta(minutes=5),
            retry_policy=RetryPolicy(
                initial_interval=dt.timedelta(seconds=10),
                maximum_interval=dt.timedelta(seconds=60),
                maximum_attempts=0,
                non_retryable_error_types=["NotNullViolation", "IntegrityError"],
            ),
        )

        update_inputs = UpdateBatchExportRunStatusInputs(id=run_id, status="Completed")

        insert_inputs = S3InsertInputs(
            bucket_name=inputs.bucket_name,
            region=inputs.region,
            prefix=inputs.prefix,
            team_id=inputs.team_id,
            aws_access_key_id=inputs.aws_access_key_id,
            aws_secret_access_key=inputs.aws_secret_access_key,
            data_interval_start=data_interval_start.isoformat(),
            data_interval_end=data_interval_end.isoformat(),
            compression=inputs.compression,
            exclude_events=inputs.exclude_events,
            include_events=inputs.include_events,
            encryption=inputs.encryption,
            kms_key_id=inputs.kms_key_id,
        )

        await execute_batch_export_insert_activity(
            insert_into_s3_activity,
            insert_inputs,
            non_retryable_error_types=[
                # S3 parameter validation failed.
                "ParamValidationError",
                # This error usually indicates credentials are incorrect or permissions are missing.
                "ClientError",
            ],
            update_inputs=update_inputs,
        )<|MERGE_RESOLUTION|>--- conflicted
+++ resolved
@@ -25,8 +25,6 @@
     get_data_interval,
     get_results_iterator,
     get_rows_count,
-    ROWS_EXPORTED,
-    BYTES_EXPORTED,
 )
 from posthog.temporal.workflows.clickhouse import get_client
 from posthog.temporal.workflows.logger import bind_batch_exports_logger
@@ -435,13 +433,8 @@
             with BatchExportTemporaryFile(compression=inputs.compression) as local_results_file:
 
                 async def flush_to_s3(last_uploaded_part_timestamp: str, last=False):
-<<<<<<< HEAD
-                    logger.info(
-                        "Uploading %spart %s containing %s records with size %s bytes to S3",
-=======
                     logger.debug(
                         "Uploading %spart %s containing %s records with size %s bytes",
->>>>>>> 9aeacbc5
                         "last " if last else "",
                         s3_upload.part_number + 1,
                         local_results_file.records_since_last_reset,
