# name: TestOrganizationFeatureFlagCopy.test_copy_feature_flag_create_new
  '
  SELECT "posthog_user"."id",
         "posthog_user"."password",
         "posthog_user"."last_login",
         "posthog_user"."first_name",
         "posthog_user"."last_name",
         "posthog_user"."is_staff",
         "posthog_user"."is_active",
         "posthog_user"."date_joined",
         "posthog_user"."uuid",
         "posthog_user"."current_organization_id",
         "posthog_user"."current_team_id",
         "posthog_user"."email",
         "posthog_user"."pending_email",
         "posthog_user"."temporary_token",
         "posthog_user"."distinct_id",
         "posthog_user"."is_email_verified",
         "posthog_user"."has_seen_product_intro_for",
         "posthog_user"."email_opt_in",
         "posthog_user"."partial_notification_settings",
         "posthog_user"."anonymize_data",
         "posthog_user"."toolbar_mode",
         "posthog_user"."events_column_config"
  FROM "posthog_user"
  WHERE "posthog_user"."id" = 2
  LIMIT 21 /**/
  '
---
# name: TestOrganizationFeatureFlagCopy.test_copy_feature_flag_create_new.1
  '
  SELECT "posthog_organization"."id",
         "posthog_organization"."name",
         "posthog_organization"."slug",
         "posthog_organization"."created_at",
         "posthog_organization"."updated_at",
         "posthog_organization"."plugins_access_level",
         "posthog_organization"."for_internal_metrics",
         "posthog_organization"."is_member_join_email_enabled",
         "posthog_organization"."enforce_2fa",
         "posthog_organization"."customer_id",
         "posthog_organization"."available_product_features",
         "posthog_organization"."usage",
         "posthog_organization"."never_drop_data",
         "posthog_organization"."setup_section_2_completed",
         "posthog_organization"."personalization",
         "posthog_organization"."domain_whitelist",
         "posthog_organization"."available_features"
  FROM "posthog_organization"
  WHERE "posthog_organization"."id" = '00000000-0000-0000-0000-000000000000'::uuid
  LIMIT 21 /*controller='organization_feature_flags-copy-flags',route='api/organizations/%28%3FP%3Cparent_lookup_organization_id%3E%5B%5E/.%5D%2B%29/feature_flags/copy_flags/%3F%24'*/
  '
---
# name: TestOrganizationFeatureFlagCopy.test_copy_feature_flag_create_new.10
  '
  SELECT "posthog_featureflag"."id",
         "posthog_featureflag"."key",
         "posthog_featureflag"."name",
         "posthog_featureflag"."filters",
         "posthog_featureflag"."rollout_percentage",
         "posthog_featureflag"."team_id",
         "posthog_featureflag"."created_by_id",
         "posthog_featureflag"."created_at",
         "posthog_featureflag"."deleted",
         "posthog_featureflag"."active",
         "posthog_featureflag"."rollback_conditions",
         "posthog_featureflag"."performed_rollback",
         "posthog_featureflag"."ensure_experience_continuity",
         "posthog_featureflag"."usage_dashboard_id",
         "posthog_featureflag"."has_enriched_analytics"
  FROM "posthog_featureflag"
  WHERE ("posthog_featureflag"."active"
         AND NOT "posthog_featureflag"."deleted"
         AND "posthog_featureflag"."team_id" = 2) /*controller='organization_feature_flags-copy-flags',route='api/organizations/%28%3FP%3Cparent_lookup_organization_id%3E%5B%5E/.%5D%2B%29/feature_flags/copy_flags/%3F%24'*/
  '
---
# name: TestOrganizationFeatureFlagCopy.test_copy_feature_flag_create_new.11
  '
  SELECT "posthog_team"."id",
         "posthog_team"."uuid",
         "posthog_team"."organization_id",
         "posthog_team"."api_token",
         "posthog_team"."app_urls",
         "posthog_team"."name",
         "posthog_team"."slack_incoming_webhook",
         "posthog_team"."created_at",
         "posthog_team"."updated_at",
         "posthog_team"."anonymize_ips",
         "posthog_team"."completed_snippet_onboarding",
         "posthog_team"."has_completed_onboarding_for",
         "posthog_team"."ingested_event",
         "posthog_team"."autocapture_opt_out",
         "posthog_team"."autocapture_exceptions_opt_in",
         "posthog_team"."autocapture_exceptions_errors_to_ignore",
         "posthog_team"."session_recording_opt_in",
         "posthog_team"."session_recording_sample_rate",
         "posthog_team"."session_recording_minimum_duration_milliseconds",
         "posthog_team"."session_recording_linked_flag",
         "posthog_team"."session_recording_network_payload_capture_config",
         "posthog_team"."capture_console_log_opt_in",
         "posthog_team"."capture_performance_opt_in",
         "posthog_team"."surveys_opt_in",
         "posthog_team"."session_recording_version",
         "posthog_team"."signup_token",
         "posthog_team"."is_demo",
         "posthog_team"."access_control",
         "posthog_team"."week_start_day",
         "posthog_team"."inject_web_apps",
         "posthog_team"."test_account_filters",
         "posthog_team"."test_account_filters_default_checked",
         "posthog_team"."path_cleaning_filters",
         "posthog_team"."timezone",
         "posthog_team"."data_attributes",
         "posthog_team"."person_display_name_properties",
         "posthog_team"."live_events_columns",
         "posthog_team"."recording_domains",
         "posthog_team"."primary_dashboard_id",
         "posthog_team"."extra_settings",
         "posthog_team"."correlation_config",
         "posthog_team"."session_recording_retention_period_days",
         "posthog_team"."plugins_opt_in",
         "posthog_team"."opt_out_capture",
         "posthog_team"."event_names",
         "posthog_team"."event_names_with_usage",
         "posthog_team"."event_properties",
         "posthog_team"."event_properties_with_usage",
         "posthog_team"."event_properties_numerical",
         "posthog_team"."external_data_workspace_id",
         "posthog_team"."external_data_workspace_last_synced_at",
         "posthog_team"."external_data_workspace_rows_synced_in_month"
  FROM "posthog_team"
  WHERE "posthog_team"."id" = 2
  LIMIT 21 /*controller='organization_feature_flags-copy-flags',route='api/organizations/%28%3FP%3Cparent_lookup_organization_id%3E%5B%5E/.%5D%2B%29/feature_flags/copy_flags/%3F%24'*/
  '
---
# name: TestOrganizationFeatureFlagCopy.test_copy_feature_flag_create_new.12
  '
  SELECT "posthog_dashboardtile"."id"
  FROM "posthog_dashboardtile"
  INNER JOIN "posthog_dashboard" ON ("posthog_dashboardtile"."dashboard_id" = "posthog_dashboard"."id")
  WHERE (NOT ("posthog_dashboardtile"."deleted"
              AND "posthog_dashboardtile"."deleted" IS NOT NULL)
         AND NOT ("posthog_dashboard"."deleted")
         AND "posthog_dashboardtile"."dashboard_id" = 2) /*controller='organization_feature_flags-copy-flags',route='api/organizations/%28%3FP%3Cparent_lookup_organization_id%3E%5B%5E/.%5D%2B%29/feature_flags/copy_flags/%3F%24'*/
  '
---
# name: TestOrganizationFeatureFlagCopy.test_copy_feature_flag_create_new.13
  '
  SELECT "posthog_organization"."id",
         "posthog_organization"."name",
         "posthog_organization"."slug",
         "posthog_organization"."created_at",
         "posthog_organization"."updated_at",
         "posthog_organization"."plugins_access_level",
         "posthog_organization"."for_internal_metrics",
         "posthog_organization"."is_member_join_email_enabled",
         "posthog_organization"."enforce_2fa",
         "posthog_organization"."customer_id",
         "posthog_organization"."available_product_features",
         "posthog_organization"."usage",
         "posthog_organization"."never_drop_data",
         "posthog_organization"."setup_section_2_completed",
         "posthog_organization"."personalization",
         "posthog_organization"."domain_whitelist",
         "posthog_organization"."available_features"
  FROM "posthog_organization"
  WHERE "posthog_organization"."id" = '00000000-0000-0000-0000-000000000000'::uuid
  LIMIT 21 /*controller='organization_feature_flags-copy-flags',route='api/organizations/%28%3FP%3Cparent_lookup_organization_id%3E%5B%5E/.%5D%2B%29/feature_flags/copy_flags/%3F%24'*/
  '
---
# name: TestOrganizationFeatureFlagCopy.test_copy_feature_flag_create_new.14
  '
  SELECT "posthog_dashboardtile"."id"
  FROM "posthog_dashboardtile"
  INNER JOIN "posthog_dashboard" ON ("posthog_dashboardtile"."dashboard_id" = "posthog_dashboard"."id")
  WHERE (NOT ("posthog_dashboardtile"."deleted"
              AND "posthog_dashboardtile"."deleted" IS NOT NULL)
         AND NOT ("posthog_dashboard"."deleted")
         AND "posthog_dashboardtile"."dashboard_id" = 2) /*controller='organization_feature_flags-copy-flags',route='api/organizations/%28%3FP%3Cparent_lookup_organization_id%3E%5B%5E/.%5D%2B%29/feature_flags/copy_flags/%3F%24'*/
  '
---
# name: TestOrganizationFeatureFlagCopy.test_copy_feature_flag_create_new.15
  '
  SELECT "posthog_team"."id",
         "posthog_team"."uuid",
         "posthog_team"."organization_id",
         "posthog_team"."api_token",
         "posthog_team"."app_urls",
         "posthog_team"."name",
         "posthog_team"."slack_incoming_webhook",
         "posthog_team"."created_at",
         "posthog_team"."updated_at",
         "posthog_team"."anonymize_ips",
         "posthog_team"."completed_snippet_onboarding",
         "posthog_team"."has_completed_onboarding_for",
         "posthog_team"."ingested_event",
         "posthog_team"."autocapture_opt_out",
         "posthog_team"."autocapture_exceptions_opt_in",
         "posthog_team"."autocapture_exceptions_errors_to_ignore",
         "posthog_team"."session_recording_opt_in",
         "posthog_team"."session_recording_sample_rate",
         "posthog_team"."session_recording_minimum_duration_milliseconds",
         "posthog_team"."session_recording_linked_flag",
         "posthog_team"."session_recording_network_payload_capture_config",
         "posthog_team"."capture_console_log_opt_in",
         "posthog_team"."capture_performance_opt_in",
         "posthog_team"."surveys_opt_in",
         "posthog_team"."session_recording_version",
         "posthog_team"."signup_token",
         "posthog_team"."is_demo",
         "posthog_team"."access_control",
         "posthog_team"."week_start_day",
         "posthog_team"."inject_web_apps",
         "posthog_team"."test_account_filters",
         "posthog_team"."test_account_filters_default_checked",
         "posthog_team"."path_cleaning_filters",
         "posthog_team"."timezone",
         "posthog_team"."data_attributes",
         "posthog_team"."person_display_name_properties",
         "posthog_team"."live_events_columns",
         "posthog_team"."recording_domains",
         "posthog_team"."primary_dashboard_id",
         "posthog_team"."extra_settings",
         "posthog_team"."correlation_config",
         "posthog_team"."session_recording_retention_period_days",
         "posthog_team"."external_data_workspace_id",
         "posthog_team"."external_data_workspace_last_synced_at",
         "posthog_team"."external_data_workspace_rows_synced_in_month"
  FROM "posthog_team"
  WHERE "posthog_team"."id" = 2
  LIMIT 21 /*controller='organization_feature_flags-copy-flags',route='api/organizations/%28%3FP%3Cparent_lookup_organization_id%3E%5B%5E/.%5D%2B%29/feature_flags/copy_flags/%3F%24'*/
  '
---
# name: TestOrganizationFeatureFlagCopy.test_copy_feature_flag_create_new.16
  '
  SELECT "posthog_dashboarditem"."id",
         "posthog_dashboarditem"."name",
         "posthog_dashboarditem"."derived_name",
         "posthog_dashboarditem"."description",
         "posthog_dashboarditem"."team_id",
         "posthog_dashboarditem"."filters",
         "posthog_dashboarditem"."filters_hash",
         "posthog_dashboarditem"."query",
         "posthog_dashboarditem"."order",
         "posthog_dashboarditem"."deleted",
         "posthog_dashboarditem"."saved",
         "posthog_dashboarditem"."created_at",
         "posthog_dashboarditem"."last_refresh",
         "posthog_dashboarditem"."refreshing",
         "posthog_dashboarditem"."created_by_id",
         "posthog_dashboarditem"."is_sample",
         "posthog_dashboarditem"."short_id",
         "posthog_dashboarditem"."favorited",
         "posthog_dashboarditem"."refresh_attempt",
         "posthog_dashboarditem"."last_modified_at",
         "posthog_dashboarditem"."last_modified_by_id",
         "posthog_dashboarditem"."dashboard_id",
         "posthog_dashboarditem"."layouts",
         "posthog_dashboarditem"."color",
         "posthog_dashboarditem"."dive_dashboard_id",
         "posthog_dashboarditem"."updated_at",
         "posthog_dashboarditem"."deprecated_tags",
         "posthog_dashboarditem"."tags"
  FROM "posthog_dashboarditem"
  WHERE "posthog_dashboarditem"."id" = 2
  LIMIT 21 /*controller='organization_feature_flags-copy-flags',route='api/organizations/%28%3FP%3Cparent_lookup_organization_id%3E%5B%5E/.%5D%2B%29/feature_flags/copy_flags/%3F%24'*/
  '
---
# name: TestOrganizationFeatureFlagCopy.test_copy_feature_flag_create_new.17
  '
  SELECT "posthog_team"."id",
         "posthog_team"."uuid",
         "posthog_team"."organization_id",
         "posthog_team"."api_token",
         "posthog_team"."app_urls",
         "posthog_team"."name",
         "posthog_team"."slack_incoming_webhook",
         "posthog_team"."created_at",
         "posthog_team"."updated_at",
         "posthog_team"."anonymize_ips",
         "posthog_team"."completed_snippet_onboarding",
         "posthog_team"."has_completed_onboarding_for",
         "posthog_team"."ingested_event",
         "posthog_team"."autocapture_opt_out",
         "posthog_team"."autocapture_exceptions_opt_in",
         "posthog_team"."autocapture_exceptions_errors_to_ignore",
         "posthog_team"."session_recording_opt_in",
         "posthog_team"."session_recording_sample_rate",
         "posthog_team"."session_recording_minimum_duration_milliseconds",
         "posthog_team"."session_recording_linked_flag",
         "posthog_team"."session_recording_network_payload_capture_config",
         "posthog_team"."capture_console_log_opt_in",
         "posthog_team"."capture_performance_opt_in",
         "posthog_team"."surveys_opt_in",
         "posthog_team"."session_recording_version",
         "posthog_team"."signup_token",
         "posthog_team"."is_demo",
         "posthog_team"."access_control",
         "posthog_team"."week_start_day",
         "posthog_team"."inject_web_apps",
         "posthog_team"."test_account_filters",
         "posthog_team"."test_account_filters_default_checked",
         "posthog_team"."path_cleaning_filters",
         "posthog_team"."timezone",
         "posthog_team"."data_attributes",
         "posthog_team"."person_display_name_properties",
         "posthog_team"."live_events_columns",
         "posthog_team"."recording_domains",
         "posthog_team"."primary_dashboard_id",
         "posthog_team"."extra_settings",
         "posthog_team"."correlation_config",
         "posthog_team"."session_recording_retention_period_days",
         "posthog_team"."plugins_opt_in",
         "posthog_team"."opt_out_capture",
         "posthog_team"."event_names",
         "posthog_team"."event_names_with_usage",
         "posthog_team"."event_properties",
         "posthog_team"."event_properties_with_usage",
         "posthog_team"."event_properties_numerical",
         "posthog_team"."external_data_workspace_id",
         "posthog_team"."external_data_workspace_last_synced_at",
         "posthog_team"."external_data_workspace_rows_synced_in_month"
  FROM "posthog_team"
  WHERE "posthog_team"."id" = 2
  LIMIT 21 /*controller='organization_feature_flags-copy-flags',route='api/organizations/%28%3FP%3Cparent_lookup_organization_id%3E%5B%5E/.%5D%2B%29/feature_flags/copy_flags/%3F%24'*/
  '
---
# name: TestOrganizationFeatureFlagCopy.test_copy_feature_flag_create_new.18
  '
  SELECT "posthog_instancesetting"."id",
         "posthog_instancesetting"."key",
         "posthog_instancesetting"."raw_value"
  FROM "posthog_instancesetting"
  WHERE "posthog_instancesetting"."key" = 'constance:posthog:PERSON_ON_EVENTS_V2_ENABLED'
  ORDER BY "posthog_instancesetting"."id" ASC
  LIMIT 1 /*controller='organization_feature_flags-copy-flags',route='api/organizations/%28%3FP%3Cparent_lookup_organization_id%3E%5B%5E/.%5D%2B%29/feature_flags/copy_flags/%3F%24'*/
  '
---
# name: TestOrganizationFeatureFlagCopy.test_copy_feature_flag_create_new.19
  '
  SELECT "posthog_instancesetting"."id",
         "posthog_instancesetting"."key",
         "posthog_instancesetting"."raw_value"
  FROM "posthog_instancesetting"
  WHERE "posthog_instancesetting"."key" = 'constance:posthog:PERSON_ON_EVENTS_ENABLED'
  ORDER BY "posthog_instancesetting"."id" ASC
  LIMIT 1 /*controller='organization_feature_flags-copy-flags',route='api/organizations/%28%3FP%3Cparent_lookup_organization_id%3E%5B%5E/.%5D%2B%29/feature_flags/copy_flags/%3F%24'*/
  '
---
# name: TestOrganizationFeatureFlagCopy.test_copy_feature_flag_create_new.2
  '
  SELECT (1) AS "a"
  FROM "posthog_organizationmembership"
  WHERE ("posthog_organizationmembership"."organization_id" = '00000000-0000-0000-0000-000000000000'::uuid
         AND "posthog_organizationmembership"."user_id" = 2)
  LIMIT 1 /*controller='organization_feature_flags-copy-flags',route='api/organizations/%28%3FP%3Cparent_lookup_organization_id%3E%5B%5E/.%5D%2B%29/feature_flags/copy_flags/%3F%24'*/
  '
---
# name: TestOrganizationFeatureFlagCopy.test_copy_feature_flag_create_new.20
  '
  SELECT "posthog_instancesetting"."id",
         "posthog_instancesetting"."key",
         "posthog_instancesetting"."raw_value"
  FROM "posthog_instancesetting"
  WHERE "posthog_instancesetting"."key" = 'constance:posthog:PERSON_ON_EVENTS_V2_ENABLED'
  ORDER BY "posthog_instancesetting"."id" ASC
  LIMIT 1 /*controller='organization_feature_flags-copy-flags',route='api/organizations/%28%3FP%3Cparent_lookup_organization_id%3E%5B%5E/.%5D%2B%29/feature_flags/copy_flags/%3F%24'*/
  '
---
# name: TestOrganizationFeatureFlagCopy.test_copy_feature_flag_create_new.21
  '
  SELECT "posthog_instancesetting"."id",
         "posthog_instancesetting"."key",
         "posthog_instancesetting"."raw_value"
  FROM "posthog_instancesetting"
  WHERE "posthog_instancesetting"."key" = 'constance:posthog:PERSON_ON_EVENTS_ENABLED'
  ORDER BY "posthog_instancesetting"."id" ASC
  LIMIT 1 /*controller='organization_feature_flags-copy-flags',route='api/organizations/%28%3FP%3Cparent_lookup_organization_id%3E%5B%5E/.%5D%2B%29/feature_flags/copy_flags/%3F%24'*/
  '
---
# name: TestOrganizationFeatureFlagCopy.test_copy_feature_flag_create_new.22
  '
  SELECT "posthog_instancesetting"."id",
         "posthog_instancesetting"."key",
         "posthog_instancesetting"."raw_value"
  FROM "posthog_instancesetting"
  WHERE "posthog_instancesetting"."key" = 'constance:posthog:PERSON_ON_EVENTS_V2_ENABLED'
  ORDER BY "posthog_instancesetting"."id" ASC
  LIMIT 1 /*controller='organization_feature_flags-copy-flags',route='api/organizations/%28%3FP%3Cparent_lookup_organization_id%3E%5B%5E/.%5D%2B%29/feature_flags/copy_flags/%3F%24'*/
  '
---
# name: TestOrganizationFeatureFlagCopy.test_copy_feature_flag_create_new.23
  '
  SELECT "posthog_instancesetting"."id",
         "posthog_instancesetting"."key",
         "posthog_instancesetting"."raw_value"
  FROM "posthog_instancesetting"
  WHERE "posthog_instancesetting"."key" = 'constance:posthog:PERSON_ON_EVENTS_ENABLED'
  ORDER BY "posthog_instancesetting"."id" ASC
  LIMIT 1 /*controller='organization_feature_flags-copy-flags',route='api/organizations/%28%3FP%3Cparent_lookup_organization_id%3E%5B%5E/.%5D%2B%29/feature_flags/copy_flags/%3F%24'*/
  '
---
# name: TestOrganizationFeatureFlagCopy.test_copy_feature_flag_create_new.24
  '
  SELECT "posthog_instancesetting"."id",
         "posthog_instancesetting"."key",
         "posthog_instancesetting"."raw_value"
  FROM "posthog_instancesetting"
  WHERE "posthog_instancesetting"."key" = 'constance:posthog:PERSON_ON_EVENTS_V2_ENABLED'
  ORDER BY "posthog_instancesetting"."id" ASC
  LIMIT 1 /*controller='organization_feature_flags-copy-flags',route='api/organizations/%28%3FP%3Cparent_lookup_organization_id%3E%5B%5E/.%5D%2B%29/feature_flags/copy_flags/%3F%24'*/
  '
---
# name: TestOrganizationFeatureFlagCopy.test_copy_feature_flag_create_new.25
  '
  SELECT "posthog_instancesetting"."id",
         "posthog_instancesetting"."key",
         "posthog_instancesetting"."raw_value"
  FROM "posthog_instancesetting"
  WHERE "posthog_instancesetting"."key" = 'constance:posthog:PERSON_ON_EVENTS_ENABLED'
  ORDER BY "posthog_instancesetting"."id" ASC
  LIMIT 1 /*controller='organization_feature_flags-copy-flags',route='api/organizations/%28%3FP%3Cparent_lookup_organization_id%3E%5B%5E/.%5D%2B%29/feature_flags/copy_flags/%3F%24'*/
  '
---
# name: TestOrganizationFeatureFlagCopy.test_copy_feature_flag_create_new.26
  '
  SELECT "posthog_instancesetting"."id",
         "posthog_instancesetting"."key",
         "posthog_instancesetting"."raw_value"
  FROM "posthog_instancesetting"
  WHERE "posthog_instancesetting"."key" = 'constance:posthog:PERSON_ON_EVENTS_V2_ENABLED'
  ORDER BY "posthog_instancesetting"."id" ASC
  LIMIT 1 /*controller='organization_feature_flags-copy-flags',route='api/organizations/%28%3FP%3Cparent_lookup_organization_id%3E%5B%5E/.%5D%2B%29/feature_flags/copy_flags/%3F%24'*/
  '
---
# name: TestOrganizationFeatureFlagCopy.test_copy_feature_flag_create_new.27
  '
  SELECT "posthog_instancesetting"."id",
         "posthog_instancesetting"."key",
         "posthog_instancesetting"."raw_value"
  FROM "posthog_instancesetting"
  WHERE "posthog_instancesetting"."key" = 'constance:posthog:PERSON_ON_EVENTS_ENABLED'
  ORDER BY "posthog_instancesetting"."id" ASC
  LIMIT 1 /*controller='organization_feature_flags-copy-flags',route='api/organizations/%28%3FP%3Cparent_lookup_organization_id%3E%5B%5E/.%5D%2B%29/feature_flags/copy_flags/%3F%24'*/
  '
---
# name: TestOrganizationFeatureFlagCopy.test_copy_feature_flag_create_new.28
  '
  SELECT "posthog_instancesetting"."id",
         "posthog_instancesetting"."key",
         "posthog_instancesetting"."raw_value"
  FROM "posthog_instancesetting"
  WHERE "posthog_instancesetting"."key" = 'constance:posthog:PERSON_ON_EVENTS_V2_ENABLED'
  ORDER BY "posthog_instancesetting"."id" ASC
  LIMIT 1 /*controller='organization_feature_flags-copy-flags',route='api/organizations/%28%3FP%3Cparent_lookup_organization_id%3E%5B%5E/.%5D%2B%29/feature_flags/copy_flags/%3F%24'*/
  '
---
# name: TestOrganizationFeatureFlagCopy.test_copy_feature_flag_create_new.29
  '
  SELECT "posthog_instancesetting"."id",
         "posthog_instancesetting"."key",
         "posthog_instancesetting"."raw_value"
  FROM "posthog_instancesetting"
  WHERE "posthog_instancesetting"."key" = 'constance:posthog:PERSON_ON_EVENTS_ENABLED'
  ORDER BY "posthog_instancesetting"."id" ASC
  LIMIT 1 /*controller='organization_feature_flags-copy-flags',route='api/organizations/%28%3FP%3Cparent_lookup_organization_id%3E%5B%5E/.%5D%2B%29/feature_flags/copy_flags/%3F%24'*/
  '
---
# name: TestOrganizationFeatureFlagCopy.test_copy_feature_flag_create_new.3
  '
  SELECT "posthog_instancesetting"."id",
         "posthog_instancesetting"."key",
         "posthog_instancesetting"."raw_value"
  FROM "posthog_instancesetting"
  WHERE "posthog_instancesetting"."key" = 'constance:posthog:RATE_LIMIT_ENABLED'
  ORDER BY "posthog_instancesetting"."id" ASC
  LIMIT 1 /*controller='organization_feature_flags-copy-flags',route='api/organizations/%28%3FP%3Cparent_lookup_organization_id%3E%5B%5E/.%5D%2B%29/feature_flags/copy_flags/%3F%24'*/
  '
---
# name: TestOrganizationFeatureFlagCopy.test_copy_feature_flag_create_new.30
  '
  SELECT "posthog_team"."id",
         "posthog_team"."uuid",
         "posthog_team"."organization_id",
         "posthog_team"."api_token",
         "posthog_team"."app_urls",
         "posthog_team"."name",
         "posthog_team"."slack_incoming_webhook",
         "posthog_team"."created_at",
         "posthog_team"."updated_at",
         "posthog_team"."anonymize_ips",
         "posthog_team"."completed_snippet_onboarding",
         "posthog_team"."has_completed_onboarding_for",
         "posthog_team"."ingested_event",
         "posthog_team"."autocapture_opt_out",
         "posthog_team"."autocapture_exceptions_opt_in",
         "posthog_team"."autocapture_exceptions_errors_to_ignore",
         "posthog_team"."session_recording_opt_in",
         "posthog_team"."session_recording_sample_rate",
         "posthog_team"."session_recording_minimum_duration_milliseconds",
         "posthog_team"."session_recording_linked_flag",
         "posthog_team"."session_recording_network_payload_capture_config",
         "posthog_team"."capture_console_log_opt_in",
         "posthog_team"."capture_performance_opt_in",
         "posthog_team"."surveys_opt_in",
         "posthog_team"."session_recording_version",
         "posthog_team"."signup_token",
         "posthog_team"."is_demo",
         "posthog_team"."access_control",
         "posthog_team"."week_start_day",
         "posthog_team"."inject_web_apps",
         "posthog_team"."test_account_filters",
         "posthog_team"."test_account_filters_default_checked",
         "posthog_team"."path_cleaning_filters",
         "posthog_team"."timezone",
         "posthog_team"."data_attributes",
         "posthog_team"."person_display_name_properties",
         "posthog_team"."live_events_columns",
         "posthog_team"."recording_domains",
         "posthog_team"."primary_dashboard_id",
         "posthog_team"."extra_settings",
         "posthog_team"."correlation_config",
         "posthog_team"."session_recording_retention_period_days",
         "posthog_team"."external_data_workspace_id",
         "posthog_team"."external_data_workspace_last_synced_at",
         "posthog_team"."external_data_workspace_rows_synced_in_month"
  FROM "posthog_team"
  WHERE "posthog_team"."id" = 2
  LIMIT 21 /*controller='organization_feature_flags-copy-flags',route='api/organizations/%28%3FP%3Cparent_lookup_organization_id%3E%5B%5E/.%5D%2B%29/feature_flags/copy_flags/%3F%24'*/
  '
---
# name: TestOrganizationFeatureFlagCopy.test_copy_feature_flag_create_new.31
  '
  SELECT "posthog_dashboardtile"."id",
         "posthog_dashboardtile"."dashboard_id",
         "posthog_dashboardtile"."insight_id",
         "posthog_dashboardtile"."text_id",
         "posthog_dashboardtile"."layouts",
         "posthog_dashboardtile"."color",
         "posthog_dashboardtile"."filters_hash",
         "posthog_dashboardtile"."last_refresh",
         "posthog_dashboardtile"."refreshing",
         "posthog_dashboardtile"."refresh_attempt",
         "posthog_dashboardtile"."deleted"
  FROM "posthog_dashboardtile"
  WHERE "posthog_dashboardtile"."id" = 2
  LIMIT 21 /*controller='organization_feature_flags-copy-flags',route='api/organizations/%28%3FP%3Cparent_lookup_organization_id%3E%5B%5E/.%5D%2B%29/feature_flags/copy_flags/%3F%24'*/
  '
---
# name: TestOrganizationFeatureFlagCopy.test_copy_feature_flag_create_new.32
  '
  SELECT "posthog_dashboarditem"."id",
         "posthog_dashboarditem"."name",
         "posthog_dashboarditem"."derived_name",
         "posthog_dashboarditem"."description",
         "posthog_dashboarditem"."team_id",
         "posthog_dashboarditem"."filters",
         "posthog_dashboarditem"."filters_hash",
         "posthog_dashboarditem"."query",
         "posthog_dashboarditem"."order",
         "posthog_dashboarditem"."deleted",
         "posthog_dashboarditem"."saved",
         "posthog_dashboarditem"."created_at",
         "posthog_dashboarditem"."last_refresh",
         "posthog_dashboarditem"."refreshing",
         "posthog_dashboarditem"."created_by_id",
         "posthog_dashboarditem"."is_sample",
         "posthog_dashboarditem"."short_id",
         "posthog_dashboarditem"."favorited",
         "posthog_dashboarditem"."refresh_attempt",
         "posthog_dashboarditem"."last_modified_at",
         "posthog_dashboarditem"."last_modified_by_id",
         "posthog_dashboarditem"."dashboard_id",
         "posthog_dashboarditem"."layouts",
         "posthog_dashboarditem"."color",
         "posthog_dashboarditem"."dive_dashboard_id",
         "posthog_dashboarditem"."updated_at",
         "posthog_dashboarditem"."deprecated_tags",
         "posthog_dashboarditem"."tags"
  FROM "posthog_dashboarditem"
  WHERE "posthog_dashboarditem"."id" = 2
  LIMIT 21 /*controller='organization_feature_flags-copy-flags',route='api/organizations/%28%3FP%3Cparent_lookup_organization_id%3E%5B%5E/.%5D%2B%29/feature_flags/copy_flags/%3F%24'*/
  '
---
# name: TestOrganizationFeatureFlagCopy.test_copy_feature_flag_create_new.33
  '
  SELECT "posthog_dashboard"."id",
         "posthog_dashboard"."name",
         "posthog_dashboard"."description",
         "posthog_dashboard"."team_id",
         "posthog_dashboard"."pinned",
         "posthog_dashboard"."created_at",
         "posthog_dashboard"."created_by_id",
         "posthog_dashboard"."deleted",
         "posthog_dashboard"."last_accessed_at",
         "posthog_dashboard"."filters",
         "posthog_dashboard"."creation_mode",
         "posthog_dashboard"."restriction_level",
         "posthog_dashboard"."deprecated_tags",
         "posthog_dashboard"."tags",
         "posthog_dashboard"."share_token",
         "posthog_dashboard"."is_shared"
  FROM "posthog_dashboard"
  WHERE "posthog_dashboard"."id" = 2
  LIMIT 21 /*controller='organization_feature_flags-copy-flags',route='api/organizations/%28%3FP%3Cparent_lookup_organization_id%3E%5B%5E/.%5D%2B%29/feature_flags/copy_flags/%3F%24'*/
  '
---
# name: TestOrganizationFeatureFlagCopy.test_copy_feature_flag_create_new.34
  '
  SELECT "posthog_team"."id",
         "posthog_team"."uuid",
         "posthog_team"."organization_id",
         "posthog_team"."api_token",
         "posthog_team"."app_urls",
         "posthog_team"."name",
         "posthog_team"."slack_incoming_webhook",
         "posthog_team"."created_at",
         "posthog_team"."updated_at",
         "posthog_team"."anonymize_ips",
         "posthog_team"."completed_snippet_onboarding",
         "posthog_team"."has_completed_onboarding_for",
         "posthog_team"."ingested_event",
         "posthog_team"."autocapture_opt_out",
         "posthog_team"."autocapture_exceptions_opt_in",
         "posthog_team"."autocapture_exceptions_errors_to_ignore",
         "posthog_team"."session_recording_opt_in",
         "posthog_team"."session_recording_sample_rate",
         "posthog_team"."session_recording_minimum_duration_milliseconds",
         "posthog_team"."session_recording_linked_flag",
         "posthog_team"."session_recording_network_payload_capture_config",
         "posthog_team"."capture_console_log_opt_in",
         "posthog_team"."capture_performance_opt_in",
         "posthog_team"."surveys_opt_in",
         "posthog_team"."session_recording_version",
         "posthog_team"."signup_token",
         "posthog_team"."is_demo",
         "posthog_team"."access_control",
         "posthog_team"."week_start_day",
         "posthog_team"."inject_web_apps",
         "posthog_team"."test_account_filters",
         "posthog_team"."test_account_filters_default_checked",
         "posthog_team"."path_cleaning_filters",
         "posthog_team"."timezone",
         "posthog_team"."data_attributes",
         "posthog_team"."person_display_name_properties",
         "posthog_team"."live_events_columns",
         "posthog_team"."recording_domains",
         "posthog_team"."primary_dashboard_id",
         "posthog_team"."extra_settings",
         "posthog_team"."correlation_config",
         "posthog_team"."session_recording_retention_period_days",
         "posthog_team"."plugins_opt_in",
         "posthog_team"."opt_out_capture",
         "posthog_team"."event_names",
         "posthog_team"."event_names_with_usage",
         "posthog_team"."event_properties",
         "posthog_team"."event_properties_with_usage",
         "posthog_team"."event_properties_numerical",
         "posthog_team"."external_data_workspace_id",
         "posthog_team"."external_data_workspace_last_synced_at",
         "posthog_team"."external_data_workspace_rows_synced_in_month"
  FROM "posthog_team"
  WHERE "posthog_team"."id" = 2
  LIMIT 21 /*controller='organization_feature_flags-copy-flags',route='api/organizations/%28%3FP%3Cparent_lookup_organization_id%3E%5B%5E/.%5D%2B%29/feature_flags/copy_flags/%3F%24'*/
  '
---
# name: TestOrganizationFeatureFlagCopy.test_copy_feature_flag_create_new.35
  '
  SELECT "posthog_instancesetting"."id",
         "posthog_instancesetting"."key",
         "posthog_instancesetting"."raw_value"
  FROM "posthog_instancesetting"
  WHERE "posthog_instancesetting"."key" = 'constance:posthog:PERSON_ON_EVENTS_V2_ENABLED'
  ORDER BY "posthog_instancesetting"."id" ASC
  LIMIT 1 /*controller='organization_feature_flags-copy-flags',route='api/organizations/%28%3FP%3Cparent_lookup_organization_id%3E%5B%5E/.%5D%2B%29/feature_flags/copy_flags/%3F%24'*/
  '
---
# name: TestOrganizationFeatureFlagCopy.test_copy_feature_flag_create_new.36
  '
  SELECT "posthog_instancesetting"."id",
         "posthog_instancesetting"."key",
         "posthog_instancesetting"."raw_value"
  FROM "posthog_instancesetting"
  WHERE "posthog_instancesetting"."key" = 'constance:posthog:PERSON_ON_EVENTS_ENABLED'
  ORDER BY "posthog_instancesetting"."id" ASC
  LIMIT 1 /*controller='organization_feature_flags-copy-flags',route='api/organizations/%28%3FP%3Cparent_lookup_organization_id%3E%5B%5E/.%5D%2B%29/feature_flags/copy_flags/%3F%24'*/
  '
---
# name: TestOrganizationFeatureFlagCopy.test_copy_feature_flag_create_new.37
  '
  SELECT "posthog_instancesetting"."id",
         "posthog_instancesetting"."key",
         "posthog_instancesetting"."raw_value"
  FROM "posthog_instancesetting"
  WHERE "posthog_instancesetting"."key" = 'constance:posthog:PERSON_ON_EVENTS_V2_ENABLED'
  ORDER BY "posthog_instancesetting"."id" ASC
  LIMIT 1 /*controller='organization_feature_flags-copy-flags',route='api/organizations/%28%3FP%3Cparent_lookup_organization_id%3E%5B%5E/.%5D%2B%29/feature_flags/copy_flags/%3F%24'*/
  '
---
# name: TestOrganizationFeatureFlagCopy.test_copy_feature_flag_create_new.38
  '
  SELECT "posthog_instancesetting"."id",
         "posthog_instancesetting"."key",
         "posthog_instancesetting"."raw_value"
  FROM "posthog_instancesetting"
  WHERE "posthog_instancesetting"."key" = 'constance:posthog:PERSON_ON_EVENTS_ENABLED'
  ORDER BY "posthog_instancesetting"."id" ASC
  LIMIT 1 /*controller='organization_feature_flags-copy-flags',route='api/organizations/%28%3FP%3Cparent_lookup_organization_id%3E%5B%5E/.%5D%2B%29/feature_flags/copy_flags/%3F%24'*/
  '
---
# name: TestOrganizationFeatureFlagCopy.test_copy_feature_flag_create_new.39
  '
  SELECT "posthog_instancesetting"."id",
         "posthog_instancesetting"."key",
         "posthog_instancesetting"."raw_value"
  FROM "posthog_instancesetting"
  WHERE "posthog_instancesetting"."key" = 'constance:posthog:PERSON_ON_EVENTS_V2_ENABLED'
  ORDER BY "posthog_instancesetting"."id" ASC
  LIMIT 1 /*controller='organization_feature_flags-copy-flags',route='api/organizations/%28%3FP%3Cparent_lookup_organization_id%3E%5B%5E/.%5D%2B%29/feature_flags/copy_flags/%3F%24'*/
  '
---
# name: TestOrganizationFeatureFlagCopy.test_copy_feature_flag_create_new.4
  '
  SELECT "posthog_featureflag"."id",
         "posthog_featureflag"."key",
         "posthog_featureflag"."name",
         "posthog_featureflag"."filters",
         "posthog_featureflag"."rollout_percentage",
         "posthog_featureflag"."team_id",
         "posthog_featureflag"."created_by_id",
         "posthog_featureflag"."created_at",
         "posthog_featureflag"."deleted",
         "posthog_featureflag"."active",
         "posthog_featureflag"."rollback_conditions",
         "posthog_featureflag"."performed_rollback",
         "posthog_featureflag"."ensure_experience_continuity",
         "posthog_featureflag"."usage_dashboard_id",
         "posthog_featureflag"."has_enriched_analytics"
  FROM "posthog_featureflag"
  WHERE ("posthog_featureflag"."key" = 'copied-flag-key'
         AND "posthog_featureflag"."team_id" = 2)
  LIMIT 21 /*controller='organization_feature_flags-copy-flags',route='api/organizations/%28%3FP%3Cparent_lookup_organization_id%3E%5B%5E/.%5D%2B%29/feature_flags/copy_flags/%3F%24'*/
  '
---
# name: TestOrganizationFeatureFlagCopy.test_copy_feature_flag_create_new.40
  '
  SELECT "posthog_instancesetting"."id",
         "posthog_instancesetting"."key",
         "posthog_instancesetting"."raw_value"
  FROM "posthog_instancesetting"
  WHERE "posthog_instancesetting"."key" = 'constance:posthog:PERSON_ON_EVENTS_ENABLED'
  ORDER BY "posthog_instancesetting"."id" ASC
  LIMIT 1 /*controller='organization_feature_flags-copy-flags',route='api/organizations/%28%3FP%3Cparent_lookup_organization_id%3E%5B%5E/.%5D%2B%29/feature_flags/copy_flags/%3F%24'*/
  '
---
# name: TestOrganizationFeatureFlagCopy.test_copy_feature_flag_create_new.41
  '
  SELECT "posthog_team"."id",
         "posthog_team"."uuid",
         "posthog_team"."organization_id",
         "posthog_team"."api_token",
         "posthog_team"."app_urls",
         "posthog_team"."name",
         "posthog_team"."slack_incoming_webhook",
         "posthog_team"."created_at",
         "posthog_team"."updated_at",
         "posthog_team"."anonymize_ips",
         "posthog_team"."completed_snippet_onboarding",
         "posthog_team"."has_completed_onboarding_for",
         "posthog_team"."ingested_event",
         "posthog_team"."autocapture_opt_out",
         "posthog_team"."autocapture_exceptions_opt_in",
         "posthog_team"."autocapture_exceptions_errors_to_ignore",
         "posthog_team"."session_recording_opt_in",
         "posthog_team"."session_recording_sample_rate",
         "posthog_team"."session_recording_minimum_duration_milliseconds",
         "posthog_team"."session_recording_linked_flag",
         "posthog_team"."session_recording_network_payload_capture_config",
         "posthog_team"."capture_console_log_opt_in",
         "posthog_team"."capture_performance_opt_in",
         "posthog_team"."surveys_opt_in",
         "posthog_team"."session_recording_version",
         "posthog_team"."signup_token",
         "posthog_team"."is_demo",
         "posthog_team"."access_control",
         "posthog_team"."week_start_day",
         "posthog_team"."inject_web_apps",
         "posthog_team"."test_account_filters",
         "posthog_team"."test_account_filters_default_checked",
         "posthog_team"."path_cleaning_filters",
         "posthog_team"."timezone",
         "posthog_team"."data_attributes",
         "posthog_team"."person_display_name_properties",
         "posthog_team"."live_events_columns",
         "posthog_team"."recording_domains",
         "posthog_team"."primary_dashboard_id",
         "posthog_team"."extra_settings",
         "posthog_team"."correlation_config",
         "posthog_team"."session_recording_retention_period_days",
         "posthog_team"."external_data_workspace_id",
         "posthog_team"."external_data_workspace_last_synced_at",
         "posthog_team"."external_data_workspace_rows_synced_in_month"
  FROM "posthog_team"
  WHERE "posthog_team"."id" = 2
  LIMIT 21 /*controller='organization_feature_flags-copy-flags',route='api/organizations/%28%3FP%3Cparent_lookup_organization_id%3E%5B%5E/.%5D%2B%29/feature_flags/copy_flags/%3F%24'*/
  '
---
# name: TestOrganizationFeatureFlagCopy.test_copy_feature_flag_create_new.42
  '
  SELECT "posthog_dashboarditem"."id",
         "posthog_dashboarditem"."name",
         "posthog_dashboarditem"."derived_name",
         "posthog_dashboarditem"."description",
         "posthog_dashboarditem"."team_id",
         "posthog_dashboarditem"."filters",
         "posthog_dashboarditem"."filters_hash",
         "posthog_dashboarditem"."query",
         "posthog_dashboarditem"."order",
         "posthog_dashboarditem"."deleted",
         "posthog_dashboarditem"."saved",
         "posthog_dashboarditem"."created_at",
         "posthog_dashboarditem"."last_refresh",
         "posthog_dashboarditem"."refreshing",
         "posthog_dashboarditem"."created_by_id",
         "posthog_dashboarditem"."is_sample",
         "posthog_dashboarditem"."short_id",
         "posthog_dashboarditem"."favorited",
         "posthog_dashboarditem"."refresh_attempt",
         "posthog_dashboarditem"."last_modified_at",
         "posthog_dashboarditem"."last_modified_by_id",
         "posthog_dashboarditem"."dashboard_id",
         "posthog_dashboarditem"."layouts",
         "posthog_dashboarditem"."color",
         "posthog_dashboarditem"."dive_dashboard_id",
         "posthog_dashboarditem"."updated_at",
         "posthog_dashboarditem"."deprecated_tags",
         "posthog_dashboarditem"."tags"
  FROM "posthog_dashboarditem"
  WHERE "posthog_dashboarditem"."id" = 2
  LIMIT 21 /*controller='organization_feature_flags-copy-flags',route='api/organizations/%28%3FP%3Cparent_lookup_organization_id%3E%5B%5E/.%5D%2B%29/feature_flags/copy_flags/%3F%24'*/
  '
---
# name: TestOrganizationFeatureFlagCopy.test_copy_feature_flag_create_new.43
  '
  SELECT "posthog_team"."id",
         "posthog_team"."uuid",
         "posthog_team"."organization_id",
         "posthog_team"."api_token",
         "posthog_team"."app_urls",
         "posthog_team"."name",
         "posthog_team"."slack_incoming_webhook",
         "posthog_team"."created_at",
         "posthog_team"."updated_at",
         "posthog_team"."anonymize_ips",
         "posthog_team"."completed_snippet_onboarding",
         "posthog_team"."has_completed_onboarding_for",
         "posthog_team"."ingested_event",
         "posthog_team"."autocapture_opt_out",
         "posthog_team"."autocapture_exceptions_opt_in",
         "posthog_team"."autocapture_exceptions_errors_to_ignore",
         "posthog_team"."session_recording_opt_in",
         "posthog_team"."session_recording_sample_rate",
         "posthog_team"."session_recording_minimum_duration_milliseconds",
         "posthog_team"."session_recording_linked_flag",
         "posthog_team"."session_recording_network_payload_capture_config",
         "posthog_team"."capture_console_log_opt_in",
         "posthog_team"."capture_performance_opt_in",
         "posthog_team"."surveys_opt_in",
         "posthog_team"."session_recording_version",
         "posthog_team"."signup_token",
         "posthog_team"."is_demo",
         "posthog_team"."access_control",
         "posthog_team"."week_start_day",
         "posthog_team"."inject_web_apps",
         "posthog_team"."test_account_filters",
         "posthog_team"."test_account_filters_default_checked",
         "posthog_team"."path_cleaning_filters",
         "posthog_team"."timezone",
         "posthog_team"."data_attributes",
         "posthog_team"."person_display_name_properties",
         "posthog_team"."live_events_columns",
         "posthog_team"."recording_domains",
         "posthog_team"."primary_dashboard_id",
         "posthog_team"."extra_settings",
         "posthog_team"."correlation_config",
         "posthog_team"."session_recording_retention_period_days",
         "posthog_team"."plugins_opt_in",
         "posthog_team"."opt_out_capture",
         "posthog_team"."event_names",
         "posthog_team"."event_names_with_usage",
         "posthog_team"."event_properties",
         "posthog_team"."event_properties_with_usage",
         "posthog_team"."event_properties_numerical",
         "posthog_team"."external_data_workspace_id",
         "posthog_team"."external_data_workspace_last_synced_at",
         "posthog_team"."external_data_workspace_rows_synced_in_month"
  FROM "posthog_team"
  WHERE "posthog_team"."id" = 2
  LIMIT 21 /*controller='organization_feature_flags-copy-flags',route='api/organizations/%28%3FP%3Cparent_lookup_organization_id%3E%5B%5E/.%5D%2B%29/feature_flags/copy_flags/%3F%24'*/
  '
---
# name: TestOrganizationFeatureFlagCopy.test_copy_feature_flag_create_new.44
  '
  SELECT "posthog_instancesetting"."id",
         "posthog_instancesetting"."key",
         "posthog_instancesetting"."raw_value"
  FROM "posthog_instancesetting"
  WHERE "posthog_instancesetting"."key" = 'constance:posthog:PERSON_ON_EVENTS_V2_ENABLED'
  ORDER BY "posthog_instancesetting"."id" ASC
  LIMIT 1 /*controller='organization_feature_flags-copy-flags',route='api/organizations/%28%3FP%3Cparent_lookup_organization_id%3E%5B%5E/.%5D%2B%29/feature_flags/copy_flags/%3F%24'*/
  '
---
# name: TestOrganizationFeatureFlagCopy.test_copy_feature_flag_create_new.45
  '
  SELECT "posthog_instancesetting"."id",
         "posthog_instancesetting"."key",
         "posthog_instancesetting"."raw_value"
  FROM "posthog_instancesetting"
  WHERE "posthog_instancesetting"."key" = 'constance:posthog:PERSON_ON_EVENTS_ENABLED'
  ORDER BY "posthog_instancesetting"."id" ASC
  LIMIT 1 /*controller='organization_feature_flags-copy-flags',route='api/organizations/%28%3FP%3Cparent_lookup_organization_id%3E%5B%5E/.%5D%2B%29/feature_flags/copy_flags/%3F%24'*/
  '
---
# name: TestOrganizationFeatureFlagCopy.test_copy_feature_flag_create_new.46
  '
  SELECT "posthog_instancesetting"."id",
         "posthog_instancesetting"."key",
         "posthog_instancesetting"."raw_value"
  FROM "posthog_instancesetting"
  WHERE "posthog_instancesetting"."key" = 'constance:posthog:PERSON_ON_EVENTS_V2_ENABLED'
  ORDER BY "posthog_instancesetting"."id" ASC
  LIMIT 1 /*controller='organization_feature_flags-copy-flags',route='api/organizations/%28%3FP%3Cparent_lookup_organization_id%3E%5B%5E/.%5D%2B%29/feature_flags/copy_flags/%3F%24'*/
  '
---
# name: TestOrganizationFeatureFlagCopy.test_copy_feature_flag_create_new.47
  '
  SELECT "posthog_instancesetting"."id",
         "posthog_instancesetting"."key",
         "posthog_instancesetting"."raw_value"
  FROM "posthog_instancesetting"
  WHERE "posthog_instancesetting"."key" = 'constance:posthog:PERSON_ON_EVENTS_ENABLED'
  ORDER BY "posthog_instancesetting"."id" ASC
  LIMIT 1 /*controller='organization_feature_flags-copy-flags',route='api/organizations/%28%3FP%3Cparent_lookup_organization_id%3E%5B%5E/.%5D%2B%29/feature_flags/copy_flags/%3F%24'*/
  '
---
# name: TestOrganizationFeatureFlagCopy.test_copy_feature_flag_create_new.48
  '
  SELECT "posthog_instancesetting"."id",
         "posthog_instancesetting"."key",
         "posthog_instancesetting"."raw_value"
  FROM "posthog_instancesetting"
  WHERE "posthog_instancesetting"."key" = 'constance:posthog:PERSON_ON_EVENTS_V2_ENABLED'
  ORDER BY "posthog_instancesetting"."id" ASC
  LIMIT 1 /*controller='organization_feature_flags-copy-flags',route='api/organizations/%28%3FP%3Cparent_lookup_organization_id%3E%5B%5E/.%5D%2B%29/feature_flags/copy_flags/%3F%24'*/
  '
---
# name: TestOrganizationFeatureFlagCopy.test_copy_feature_flag_create_new.49
  '
  SELECT "posthog_instancesetting"."id",
         "posthog_instancesetting"."key",
         "posthog_instancesetting"."raw_value"
  FROM "posthog_instancesetting"
  WHERE "posthog_instancesetting"."key" = 'constance:posthog:PERSON_ON_EVENTS_ENABLED'
  ORDER BY "posthog_instancesetting"."id" ASC
  LIMIT 1 /*controller='organization_feature_flags-copy-flags',route='api/organizations/%28%3FP%3Cparent_lookup_organization_id%3E%5B%5E/.%5D%2B%29/feature_flags/copy_flags/%3F%24'*/
  '
---
# name: TestOrganizationFeatureFlagCopy.test_copy_feature_flag_create_new.5
  '
<<<<<<< HEAD
  SELECT "posthog_team"."id",
         "posthog_team"."uuid",
         "posthog_team"."organization_id",
         "posthog_team"."api_token",
         "posthog_team"."app_urls",
         "posthog_team"."name",
         "posthog_team"."slack_incoming_webhook",
         "posthog_team"."created_at",
         "posthog_team"."updated_at",
         "posthog_team"."anonymize_ips",
         "posthog_team"."completed_snippet_onboarding",
         "posthog_team"."has_completed_onboarding_for",
         "posthog_team"."ingested_event",
         "posthog_team"."autocapture_opt_out",
         "posthog_team"."autocapture_exceptions_opt_in",
         "posthog_team"."autocapture_exceptions_errors_to_ignore",
         "posthog_team"."session_recording_opt_in",
         "posthog_team"."session_recording_sample_rate",
         "posthog_team"."session_recording_minimum_duration_milliseconds",
         "posthog_team"."session_recording_linked_flag",
         "posthog_team"."capture_console_log_opt_in",
         "posthog_team"."capture_performance_opt_in",
         "posthog_team"."surveys_opt_in",
         "posthog_team"."session_recording_version",
         "posthog_team"."signup_token",
         "posthog_team"."is_demo",
         "posthog_team"."access_control",
         "posthog_team"."week_start_day",
         "posthog_team"."inject_web_apps",
         "posthog_team"."test_account_filters",
         "posthog_team"."test_account_filters_default_checked",
         "posthog_team"."path_cleaning_filters",
         "posthog_team"."timezone",
         "posthog_team"."data_attributes",
         "posthog_team"."person_display_name_properties",
         "posthog_team"."live_events_columns",
         "posthog_team"."recording_domains",
         "posthog_team"."primary_dashboard_id",
         "posthog_team"."extra_settings",
         "posthog_team"."correlation_config",
         "posthog_team"."session_recording_retention_period_days",
         "posthog_team"."external_data_workspace_id",
         "posthog_team"."external_data_workspace_last_synced_at",
         "posthog_team"."external_data_workspace_rows_synced_in_month"
  FROM "posthog_team"
  WHERE "posthog_team"."id" = 2
=======
  SELECT "posthog_organization"."id",
         "posthog_organization"."name",
         "posthog_organization"."slug",
         "posthog_organization"."created_at",
         "posthog_organization"."updated_at",
         "posthog_organization"."plugins_access_level",
         "posthog_organization"."for_internal_metrics",
         "posthog_organization"."is_member_join_email_enabled",
         "posthog_organization"."enforce_2fa",
         "posthog_organization"."customer_id",
         "posthog_organization"."available_product_features",
         "posthog_organization"."usage",
         "posthog_organization"."never_drop_data",
         "posthog_organization"."setup_section_2_completed",
         "posthog_organization"."personalization",
         "posthog_organization"."domain_whitelist",
         "posthog_organization"."available_features"
  FROM "posthog_organization"
  WHERE "posthog_organization"."id" = '00000000-0000-0000-0000-000000000000'::uuid
>>>>>>> cd54a6a3
  LIMIT 21 /*controller='organization_feature_flags-copy-flags',route='api/organizations/%28%3FP%3Cparent_lookup_organization_id%3E%5B%5E/.%5D%2B%29/feature_flags/copy_flags/%3F%24'*/
  '
---
# name: TestOrganizationFeatureFlagCopy.test_copy_feature_flag_create_new.50
  '
  SELECT "posthog_instancesetting"."id",
         "posthog_instancesetting"."key",
         "posthog_instancesetting"."raw_value"
  FROM "posthog_instancesetting"
  WHERE "posthog_instancesetting"."key" = 'constance:posthog:PERSON_ON_EVENTS_V2_ENABLED'
  ORDER BY "posthog_instancesetting"."id" ASC
  LIMIT 1 /*controller='organization_feature_flags-copy-flags',route='api/organizations/%28%3FP%3Cparent_lookup_organization_id%3E%5B%5E/.%5D%2B%29/feature_flags/copy_flags/%3F%24'*/
  '
---
# name: TestOrganizationFeatureFlagCopy.test_copy_feature_flag_create_new.51
  '
  SELECT "posthog_instancesetting"."id",
         "posthog_instancesetting"."key",
         "posthog_instancesetting"."raw_value"
  FROM "posthog_instancesetting"
  WHERE "posthog_instancesetting"."key" = 'constance:posthog:PERSON_ON_EVENTS_ENABLED'
  ORDER BY "posthog_instancesetting"."id" ASC
  LIMIT 1 /*controller='organization_feature_flags-copy-flags',route='api/organizations/%28%3FP%3Cparent_lookup_organization_id%3E%5B%5E/.%5D%2B%29/feature_flags/copy_flags/%3F%24'*/
  '
---
# name: TestOrganizationFeatureFlagCopy.test_copy_feature_flag_create_new.52
  '
  SELECT "posthog_instancesetting"."id",
         "posthog_instancesetting"."key",
         "posthog_instancesetting"."raw_value"
  FROM "posthog_instancesetting"
  WHERE "posthog_instancesetting"."key" = 'constance:posthog:PERSON_ON_EVENTS_V2_ENABLED'
  ORDER BY "posthog_instancesetting"."id" ASC
  LIMIT 1 /*controller='organization_feature_flags-copy-flags',route='api/organizations/%28%3FP%3Cparent_lookup_organization_id%3E%5B%5E/.%5D%2B%29/feature_flags/copy_flags/%3F%24'*/
  '
---
# name: TestOrganizationFeatureFlagCopy.test_copy_feature_flag_create_new.53
  '
  SELECT "posthog_instancesetting"."id",
         "posthog_instancesetting"."key",
         "posthog_instancesetting"."raw_value"
  FROM "posthog_instancesetting"
  WHERE "posthog_instancesetting"."key" = 'constance:posthog:PERSON_ON_EVENTS_ENABLED'
  ORDER BY "posthog_instancesetting"."id" ASC
  LIMIT 1 /*controller='organization_feature_flags-copy-flags',route='api/organizations/%28%3FP%3Cparent_lookup_organization_id%3E%5B%5E/.%5D%2B%29/feature_flags/copy_flags/%3F%24'*/
  '
---
# name: TestOrganizationFeatureFlagCopy.test_copy_feature_flag_create_new.54
  '
  SELECT "posthog_instancesetting"."id",
         "posthog_instancesetting"."key",
         "posthog_instancesetting"."raw_value"
  FROM "posthog_instancesetting"
  WHERE "posthog_instancesetting"."key" = 'constance:posthog:PERSON_ON_EVENTS_V2_ENABLED'
  ORDER BY "posthog_instancesetting"."id" ASC
  LIMIT 1 /*controller='organization_feature_flags-copy-flags',route='api/organizations/%28%3FP%3Cparent_lookup_organization_id%3E%5B%5E/.%5D%2B%29/feature_flags/copy_flags/%3F%24'*/
  '
---
# name: TestOrganizationFeatureFlagCopy.test_copy_feature_flag_create_new.55
  '
  SELECT "posthog_instancesetting"."id",
         "posthog_instancesetting"."key",
         "posthog_instancesetting"."raw_value"
  FROM "posthog_instancesetting"
  WHERE "posthog_instancesetting"."key" = 'constance:posthog:PERSON_ON_EVENTS_ENABLED'
  ORDER BY "posthog_instancesetting"."id" ASC
  LIMIT 1 /*controller='organization_feature_flags-copy-flags',route='api/organizations/%28%3FP%3Cparent_lookup_organization_id%3E%5B%5E/.%5D%2B%29/feature_flags/copy_flags/%3F%24'*/
  '
---
# name: TestOrganizationFeatureFlagCopy.test_copy_feature_flag_create_new.56
  '
  SELECT "posthog_team"."id",
         "posthog_team"."uuid",
         "posthog_team"."organization_id",
         "posthog_team"."api_token",
         "posthog_team"."app_urls",
         "posthog_team"."name",
         "posthog_team"."slack_incoming_webhook",
         "posthog_team"."created_at",
         "posthog_team"."updated_at",
         "posthog_team"."anonymize_ips",
         "posthog_team"."completed_snippet_onboarding",
         "posthog_team"."has_completed_onboarding_for",
         "posthog_team"."ingested_event",
         "posthog_team"."autocapture_opt_out",
         "posthog_team"."autocapture_exceptions_opt_in",
         "posthog_team"."autocapture_exceptions_errors_to_ignore",
         "posthog_team"."session_recording_opt_in",
         "posthog_team"."session_recording_sample_rate",
         "posthog_team"."session_recording_minimum_duration_milliseconds",
         "posthog_team"."session_recording_linked_flag",
         "posthog_team"."session_recording_network_payload_capture_config",
         "posthog_team"."capture_console_log_opt_in",
         "posthog_team"."capture_performance_opt_in",
         "posthog_team"."surveys_opt_in",
         "posthog_team"."session_recording_version",
         "posthog_team"."signup_token",
         "posthog_team"."is_demo",
         "posthog_team"."access_control",
         "posthog_team"."week_start_day",
         "posthog_team"."inject_web_apps",
         "posthog_team"."test_account_filters",
         "posthog_team"."test_account_filters_default_checked",
         "posthog_team"."path_cleaning_filters",
         "posthog_team"."timezone",
         "posthog_team"."data_attributes",
         "posthog_team"."person_display_name_properties",
         "posthog_team"."live_events_columns",
         "posthog_team"."recording_domains",
         "posthog_team"."primary_dashboard_id",
         "posthog_team"."extra_settings",
         "posthog_team"."correlation_config",
         "posthog_team"."session_recording_retention_period_days",
         "posthog_team"."external_data_workspace_id",
         "posthog_team"."external_data_workspace_last_synced_at",
         "posthog_team"."external_data_workspace_rows_synced_in_month"
  FROM "posthog_team"
  WHERE "posthog_team"."id" = 2
  LIMIT 21 /*controller='organization_feature_flags-copy-flags',route='api/organizations/%28%3FP%3Cparent_lookup_organization_id%3E%5B%5E/.%5D%2B%29/feature_flags/copy_flags/%3F%24'*/
  '
---
# name: TestOrganizationFeatureFlagCopy.test_copy_feature_flag_create_new.57
  '
  SELECT "posthog_dashboardtile"."id",
         "posthog_dashboardtile"."dashboard_id",
         "posthog_dashboardtile"."insight_id",
         "posthog_dashboardtile"."text_id",
         "posthog_dashboardtile"."layouts",
         "posthog_dashboardtile"."color",
         "posthog_dashboardtile"."filters_hash",
         "posthog_dashboardtile"."last_refresh",
         "posthog_dashboardtile"."refreshing",
         "posthog_dashboardtile"."refresh_attempt",
         "posthog_dashboardtile"."deleted"
  FROM "posthog_dashboardtile"
  WHERE "posthog_dashboardtile"."id" = 2
  LIMIT 21 /*controller='organization_feature_flags-copy-flags',route='api/organizations/%28%3FP%3Cparent_lookup_organization_id%3E%5B%5E/.%5D%2B%29/feature_flags/copy_flags/%3F%24'*/
  '
---
# name: TestOrganizationFeatureFlagCopy.test_copy_feature_flag_create_new.58
  '
  SELECT "posthog_dashboarditem"."id",
         "posthog_dashboarditem"."name",
         "posthog_dashboarditem"."derived_name",
         "posthog_dashboarditem"."description",
         "posthog_dashboarditem"."team_id",
         "posthog_dashboarditem"."filters",
         "posthog_dashboarditem"."filters_hash",
         "posthog_dashboarditem"."query",
         "posthog_dashboarditem"."order",
         "posthog_dashboarditem"."deleted",
         "posthog_dashboarditem"."saved",
         "posthog_dashboarditem"."created_at",
         "posthog_dashboarditem"."last_refresh",
         "posthog_dashboarditem"."refreshing",
         "posthog_dashboarditem"."created_by_id",
         "posthog_dashboarditem"."is_sample",
         "posthog_dashboarditem"."short_id",
         "posthog_dashboarditem"."favorited",
         "posthog_dashboarditem"."refresh_attempt",
         "posthog_dashboarditem"."last_modified_at",
         "posthog_dashboarditem"."last_modified_by_id",
         "posthog_dashboarditem"."dashboard_id",
         "posthog_dashboarditem"."layouts",
         "posthog_dashboarditem"."color",
         "posthog_dashboarditem"."dive_dashboard_id",
         "posthog_dashboarditem"."updated_at",
         "posthog_dashboarditem"."deprecated_tags",
         "posthog_dashboarditem"."tags"
  FROM "posthog_dashboarditem"
  WHERE "posthog_dashboarditem"."id" = 2
  LIMIT 21 /*controller='organization_feature_flags-copy-flags',route='api/organizations/%28%3FP%3Cparent_lookup_organization_id%3E%5B%5E/.%5D%2B%29/feature_flags/copy_flags/%3F%24'*/
  '
---
# name: TestOrganizationFeatureFlagCopy.test_copy_feature_flag_create_new.59
  '
  SELECT "posthog_dashboard"."id",
         "posthog_dashboard"."name",
         "posthog_dashboard"."description",
         "posthog_dashboard"."team_id",
         "posthog_dashboard"."pinned",
         "posthog_dashboard"."created_at",
         "posthog_dashboard"."created_by_id",
         "posthog_dashboard"."deleted",
         "posthog_dashboard"."last_accessed_at",
         "posthog_dashboard"."filters",
         "posthog_dashboard"."creation_mode",
         "posthog_dashboard"."restriction_level",
         "posthog_dashboard"."deprecated_tags",
         "posthog_dashboard"."tags",
         "posthog_dashboard"."share_token",
         "posthog_dashboard"."is_shared"
  FROM "posthog_dashboard"
  WHERE "posthog_dashboard"."id" = 2
  LIMIT 21 /*controller='organization_feature_flags-copy-flags',route='api/organizations/%28%3FP%3Cparent_lookup_organization_id%3E%5B%5E/.%5D%2B%29/feature_flags/copy_flags/%3F%24'*/
  '
---
# name: TestOrganizationFeatureFlagCopy.test_copy_feature_flag_create_new.6
  '
  SELECT "posthog_team"."id",
         "posthog_team"."uuid",
         "posthog_team"."organization_id",
         "posthog_team"."api_token",
         "posthog_team"."app_urls",
         "posthog_team"."name",
         "posthog_team"."slack_incoming_webhook",
         "posthog_team"."created_at",
         "posthog_team"."updated_at",
         "posthog_team"."anonymize_ips",
         "posthog_team"."completed_snippet_onboarding",
         "posthog_team"."has_completed_onboarding_for",
         "posthog_team"."ingested_event",
         "posthog_team"."autocapture_opt_out",
         "posthog_team"."autocapture_exceptions_opt_in",
         "posthog_team"."autocapture_exceptions_errors_to_ignore",
         "posthog_team"."session_recording_opt_in",
         "posthog_team"."session_recording_sample_rate",
         "posthog_team"."session_recording_minimum_duration_milliseconds",
         "posthog_team"."session_recording_linked_flag",
         "posthog_team"."session_recording_network_payload_capture_config",
         "posthog_team"."capture_console_log_opt_in",
         "posthog_team"."capture_performance_opt_in",
         "posthog_team"."surveys_opt_in",
         "posthog_team"."session_recording_version",
         "posthog_team"."signup_token",
         "posthog_team"."is_demo",
         "posthog_team"."access_control",
         "posthog_team"."week_start_day",
         "posthog_team"."inject_web_apps",
         "posthog_team"."test_account_filters",
         "posthog_team"."test_account_filters_default_checked",
         "posthog_team"."path_cleaning_filters",
         "posthog_team"."timezone",
         "posthog_team"."data_attributes",
         "posthog_team"."person_display_name_properties",
         "posthog_team"."live_events_columns",
         "posthog_team"."recording_domains",
         "posthog_team"."primary_dashboard_id",
         "posthog_team"."extra_settings",
         "posthog_team"."correlation_config",
         "posthog_team"."session_recording_retention_period_days",
         "posthog_team"."external_data_workspace_id"
  FROM "posthog_team"
  WHERE "posthog_team"."id" = 2
  LIMIT 21 /*controller='organization_feature_flags-copy-flags',route='api/organizations/%28%3FP%3Cparent_lookup_organization_id%3E%5B%5E/.%5D%2B%29/feature_flags/copy_flags/%3F%24'*/
  '
---
# name: TestOrganizationFeatureFlagCopy.test_copy_feature_flag_create_new.60
  '
  SELECT "posthog_team"."id",
         "posthog_team"."uuid",
         "posthog_team"."organization_id",
         "posthog_team"."api_token",
         "posthog_team"."app_urls",
         "posthog_team"."name",
         "posthog_team"."slack_incoming_webhook",
         "posthog_team"."created_at",
         "posthog_team"."updated_at",
         "posthog_team"."anonymize_ips",
         "posthog_team"."completed_snippet_onboarding",
         "posthog_team"."has_completed_onboarding_for",
         "posthog_team"."ingested_event",
         "posthog_team"."autocapture_opt_out",
         "posthog_team"."autocapture_exceptions_opt_in",
         "posthog_team"."autocapture_exceptions_errors_to_ignore",
         "posthog_team"."session_recording_opt_in",
         "posthog_team"."session_recording_sample_rate",
         "posthog_team"."session_recording_minimum_duration_milliseconds",
         "posthog_team"."session_recording_linked_flag",
         "posthog_team"."session_recording_network_payload_capture_config",
         "posthog_team"."capture_console_log_opt_in",
         "posthog_team"."capture_performance_opt_in",
         "posthog_team"."surveys_opt_in",
         "posthog_team"."session_recording_version",
         "posthog_team"."signup_token",
         "posthog_team"."is_demo",
         "posthog_team"."access_control",
         "posthog_team"."week_start_day",
         "posthog_team"."inject_web_apps",
         "posthog_team"."test_account_filters",
         "posthog_team"."test_account_filters_default_checked",
         "posthog_team"."path_cleaning_filters",
         "posthog_team"."timezone",
         "posthog_team"."data_attributes",
         "posthog_team"."person_display_name_properties",
         "posthog_team"."live_events_columns",
         "posthog_team"."recording_domains",
         "posthog_team"."primary_dashboard_id",
         "posthog_team"."extra_settings",
         "posthog_team"."correlation_config",
         "posthog_team"."session_recording_retention_period_days",
         "posthog_team"."plugins_opt_in",
         "posthog_team"."opt_out_capture",
         "posthog_team"."event_names",
         "posthog_team"."event_names_with_usage",
         "posthog_team"."event_properties",
         "posthog_team"."event_properties_with_usage",
         "posthog_team"."event_properties_numerical",
         "posthog_team"."external_data_workspace_id",
         "posthog_team"."external_data_workspace_last_synced_at",
         "posthog_team"."external_data_workspace_rows_synced_in_month"
  FROM "posthog_team"
  WHERE "posthog_team"."id" = 2
  LIMIT 21 /*controller='organization_feature_flags-copy-flags',route='api/organizations/%28%3FP%3Cparent_lookup_organization_id%3E%5B%5E/.%5D%2B%29/feature_flags/copy_flags/%3F%24'*/
  '
---
# name: TestOrganizationFeatureFlagCopy.test_copy_feature_flag_create_new.61
  '
  SELECT "posthog_instancesetting"."id",
         "posthog_instancesetting"."key",
         "posthog_instancesetting"."raw_value"
  FROM "posthog_instancesetting"
  WHERE "posthog_instancesetting"."key" = 'constance:posthog:PERSON_ON_EVENTS_V2_ENABLED'
  ORDER BY "posthog_instancesetting"."id" ASC
  LIMIT 1 /*controller='organization_feature_flags-copy-flags',route='api/organizations/%28%3FP%3Cparent_lookup_organization_id%3E%5B%5E/.%5D%2B%29/feature_flags/copy_flags/%3F%24'*/
  '
---
# name: TestOrganizationFeatureFlagCopy.test_copy_feature_flag_create_new.62
  '
  SELECT "posthog_instancesetting"."id",
         "posthog_instancesetting"."key",
         "posthog_instancesetting"."raw_value"
  FROM "posthog_instancesetting"
  WHERE "posthog_instancesetting"."key" = 'constance:posthog:PERSON_ON_EVENTS_ENABLED'
  ORDER BY "posthog_instancesetting"."id" ASC
  LIMIT 1 /*controller='organization_feature_flags-copy-flags',route='api/organizations/%28%3FP%3Cparent_lookup_organization_id%3E%5B%5E/.%5D%2B%29/feature_flags/copy_flags/%3F%24'*/
  '
---
# name: TestOrganizationFeatureFlagCopy.test_copy_feature_flag_create_new.63
  '
  SELECT "posthog_instancesetting"."id",
         "posthog_instancesetting"."key",
         "posthog_instancesetting"."raw_value"
  FROM "posthog_instancesetting"
  WHERE "posthog_instancesetting"."key" = 'constance:posthog:PERSON_ON_EVENTS_V2_ENABLED'
  ORDER BY "posthog_instancesetting"."id" ASC
  LIMIT 1 /*controller='organization_feature_flags-copy-flags',route='api/organizations/%28%3FP%3Cparent_lookup_organization_id%3E%5B%5E/.%5D%2B%29/feature_flags/copy_flags/%3F%24'*/
  '
---
# name: TestOrganizationFeatureFlagCopy.test_copy_feature_flag_create_new.64
  '
  SELECT "posthog_instancesetting"."id",
         "posthog_instancesetting"."key",
         "posthog_instancesetting"."raw_value"
  FROM "posthog_instancesetting"
  WHERE "posthog_instancesetting"."key" = 'constance:posthog:PERSON_ON_EVENTS_ENABLED'
  ORDER BY "posthog_instancesetting"."id" ASC
  LIMIT 1 /*controller='organization_feature_flags-copy-flags',route='api/organizations/%28%3FP%3Cparent_lookup_organization_id%3E%5B%5E/.%5D%2B%29/feature_flags/copy_flags/%3F%24'*/
  '
---
# name: TestOrganizationFeatureFlagCopy.test_copy_feature_flag_create_new.65
  '
  SELECT "posthog_instancesetting"."id",
         "posthog_instancesetting"."key",
         "posthog_instancesetting"."raw_value"
  FROM "posthog_instancesetting"
  WHERE "posthog_instancesetting"."key" = 'constance:posthog:PERSON_ON_EVENTS_V2_ENABLED'
  ORDER BY "posthog_instancesetting"."id" ASC
  LIMIT 1 /*controller='organization_feature_flags-copy-flags',route='api/organizations/%28%3FP%3Cparent_lookup_organization_id%3E%5B%5E/.%5D%2B%29/feature_flags/copy_flags/%3F%24'*/
  '
---
# name: TestOrganizationFeatureFlagCopy.test_copy_feature_flag_create_new.66
  '
  SELECT "posthog_instancesetting"."id",
         "posthog_instancesetting"."key",
         "posthog_instancesetting"."raw_value"
  FROM "posthog_instancesetting"
  WHERE "posthog_instancesetting"."key" = 'constance:posthog:PERSON_ON_EVENTS_ENABLED'
  ORDER BY "posthog_instancesetting"."id" ASC
  LIMIT 1 /*controller='organization_feature_flags-copy-flags',route='api/organizations/%28%3FP%3Cparent_lookup_organization_id%3E%5B%5E/.%5D%2B%29/feature_flags/copy_flags/%3F%24'*/
  '
---
# name: TestOrganizationFeatureFlagCopy.test_copy_feature_flag_create_new.67
  '
  SELECT "posthog_featureflag"."id",
         "posthog_featureflag"."key",
         "posthog_featureflag"."name",
         "posthog_featureflag"."filters",
         "posthog_featureflag"."rollout_percentage",
         "posthog_featureflag"."team_id",
         "posthog_featureflag"."created_by_id",
         "posthog_featureflag"."created_at",
         "posthog_featureflag"."deleted",
         "posthog_featureflag"."active",
         "posthog_featureflag"."rollback_conditions",
         "posthog_featureflag"."performed_rollback",
         "posthog_featureflag"."ensure_experience_continuity",
         "posthog_featureflag"."usage_dashboard_id",
         "posthog_featureflag"."has_enriched_analytics"
  FROM "posthog_featureflag"
  WHERE ("posthog_featureflag"."active"
         AND NOT "posthog_featureflag"."deleted"
         AND "posthog_featureflag"."team_id" = 2) /*controller='organization_feature_flags-copy-flags',route='api/organizations/%28%3FP%3Cparent_lookup_organization_id%3E%5B%5E/.%5D%2B%29/feature_flags/copy_flags/%3F%24'*/
  '
---
# name: TestOrganizationFeatureFlagCopy.test_copy_feature_flag_create_new.68
  '
  SELECT "posthog_team"."id",
         "posthog_team"."uuid",
         "posthog_team"."organization_id",
         "posthog_team"."api_token",
         "posthog_team"."app_urls",
         "posthog_team"."name",
         "posthog_team"."slack_incoming_webhook",
         "posthog_team"."created_at",
         "posthog_team"."updated_at",
         "posthog_team"."anonymize_ips",
         "posthog_team"."completed_snippet_onboarding",
         "posthog_team"."has_completed_onboarding_for",
         "posthog_team"."ingested_event",
         "posthog_team"."autocapture_opt_out",
         "posthog_team"."autocapture_exceptions_opt_in",
         "posthog_team"."autocapture_exceptions_errors_to_ignore",
         "posthog_team"."session_recording_opt_in",
         "posthog_team"."session_recording_sample_rate",
         "posthog_team"."session_recording_minimum_duration_milliseconds",
         "posthog_team"."session_recording_linked_flag",
         "posthog_team"."session_recording_network_payload_capture_config",
         "posthog_team"."capture_console_log_opt_in",
         "posthog_team"."capture_performance_opt_in",
         "posthog_team"."surveys_opt_in",
         "posthog_team"."session_recording_version",
         "posthog_team"."signup_token",
         "posthog_team"."is_demo",
         "posthog_team"."access_control",
         "posthog_team"."week_start_day",
         "posthog_team"."inject_web_apps",
         "posthog_team"."test_account_filters",
         "posthog_team"."test_account_filters_default_checked",
         "posthog_team"."path_cleaning_filters",
         "posthog_team"."timezone",
         "posthog_team"."data_attributes",
         "posthog_team"."person_display_name_properties",
         "posthog_team"."live_events_columns",
         "posthog_team"."recording_domains",
         "posthog_team"."primary_dashboard_id",
         "posthog_team"."extra_settings",
         "posthog_team"."correlation_config",
         "posthog_team"."session_recording_retention_period_days",
         "posthog_team"."plugins_opt_in",
         "posthog_team"."opt_out_capture",
         "posthog_team"."event_names",
         "posthog_team"."event_names_with_usage",
         "posthog_team"."event_properties",
         "posthog_team"."event_properties_with_usage",
         "posthog_team"."event_properties_numerical",
         "posthog_team"."external_data_workspace_id",
         "posthog_team"."external_data_workspace_last_synced_at",
         "posthog_team"."external_data_workspace_rows_synced_in_month"
  FROM "posthog_team"
  WHERE "posthog_team"."id" = 2
  LIMIT 21 /*controller='organization_feature_flags-copy-flags',route='api/organizations/%28%3FP%3Cparent_lookup_organization_id%3E%5B%5E/.%5D%2B%29/feature_flags/copy_flags/%3F%24'*/
  '
---
# name: TestOrganizationFeatureFlagCopy.test_copy_feature_flag_create_new.69
  '
  SELECT "posthog_experiment"."id",
         "posthog_experiment"."name",
         "posthog_experiment"."description",
         "posthog_experiment"."team_id",
         "posthog_experiment"."filters",
         "posthog_experiment"."parameters",
         "posthog_experiment"."secondary_metrics",
         "posthog_experiment"."feature_flag_id",
         "posthog_experiment"."created_by_id",
         "posthog_experiment"."start_date",
         "posthog_experiment"."end_date",
         "posthog_experiment"."created_at",
         "posthog_experiment"."updated_at",
         "posthog_experiment"."archived"
  FROM "posthog_experiment"
  WHERE "posthog_experiment"."feature_flag_id" = 2 /*controller='organization_feature_flags-copy-flags',route='api/organizations/%28%3FP%3Cparent_lookup_organization_id%3E%5B%5E/.%5D%2B%29/feature_flags/copy_flags/%3F%24'*/
  '
---
# name: TestOrganizationFeatureFlagCopy.test_copy_feature_flag_create_new.7
  '
  SELECT "posthog_featureflag"."id",
         "posthog_featureflag"."key",
         "posthog_featureflag"."name",
         "posthog_featureflag"."filters",
         "posthog_featureflag"."rollout_percentage",
         "posthog_featureflag"."team_id",
         "posthog_featureflag"."created_by_id",
         "posthog_featureflag"."created_at",
         "posthog_featureflag"."deleted",
         "posthog_featureflag"."active",
         "posthog_featureflag"."rollback_conditions",
         "posthog_featureflag"."performed_rollback",
         "posthog_featureflag"."ensure_experience_continuity",
         "posthog_featureflag"."usage_dashboard_id",
         "posthog_featureflag"."has_enriched_analytics"
  FROM "posthog_featureflag"
  WHERE (NOT "posthog_featureflag"."deleted"
         AND "posthog_featureflag"."key" = 'copied-flag-key'
         AND "posthog_featureflag"."team_id" = 2)
  ORDER BY "posthog_featureflag"."id" ASC
  LIMIT 1 /*controller='organization_feature_flags-copy-flags',route='api/organizations/%28%3FP%3Cparent_lookup_organization_id%3E%5B%5E/.%5D%2B%29/feature_flags/copy_flags/%3F%24'*/
  '
---
# name: TestOrganizationFeatureFlagCopy.test_copy_feature_flag_create_new.70
  '
  SELECT "posthog_survey"."id",
         "posthog_survey"."team_id",
         "posthog_survey"."name",
         "posthog_survey"."description",
         "posthog_survey"."linked_flag_id",
         "posthog_survey"."targeting_flag_id",
         "posthog_survey"."type",
         "posthog_survey"."conditions",
         "posthog_survey"."questions",
         "posthog_survey"."appearance",
         "posthog_survey"."created_at",
         "posthog_survey"."created_by_id",
         "posthog_survey"."start_date",
         "posthog_survey"."end_date",
         "posthog_survey"."updated_at",
         "posthog_survey"."archived"
  FROM "posthog_survey"
  WHERE "posthog_survey"."linked_flag_id" = 2 /*controller='organization_feature_flags-copy-flags',route='api/organizations/%28%3FP%3Cparent_lookup_organization_id%3E%5B%5E/.%5D%2B%29/feature_flags/copy_flags/%3F%24'*/
  '
---
# name: TestOrganizationFeatureFlagCopy.test_copy_feature_flag_create_new.71
  '
  SELECT "posthog_earlyaccessfeature"."id",
         "posthog_earlyaccessfeature"."team_id",
         "posthog_earlyaccessfeature"."feature_flag_id",
         "posthog_earlyaccessfeature"."name",
         "posthog_earlyaccessfeature"."description",
         "posthog_earlyaccessfeature"."stage",
         "posthog_earlyaccessfeature"."documentation_url",
         "posthog_earlyaccessfeature"."created_at"
  FROM "posthog_earlyaccessfeature"
  WHERE "posthog_earlyaccessfeature"."feature_flag_id" = 2 /*controller='organization_feature_flags-copy-flags',route='api/organizations/%28%3FP%3Cparent_lookup_organization_id%3E%5B%5E/.%5D%2B%29/feature_flags/copy_flags/%3F%24'*/
  '
---
# name: TestOrganizationFeatureFlagCopy.test_copy_feature_flag_create_new.72
  '
  SELECT "posthog_dashboard"."id",
         "posthog_dashboard"."name",
         "posthog_dashboard"."description",
         "posthog_dashboard"."team_id",
         "posthog_dashboard"."pinned",
         "posthog_dashboard"."created_at",
         "posthog_dashboard"."created_by_id",
         "posthog_dashboard"."deleted",
         "posthog_dashboard"."last_accessed_at",
         "posthog_dashboard"."filters",
         "posthog_dashboard"."creation_mode",
         "posthog_dashboard"."restriction_level",
         "posthog_dashboard"."deprecated_tags",
         "posthog_dashboard"."tags",
         "posthog_dashboard"."share_token",
         "posthog_dashboard"."is_shared"
  FROM "posthog_dashboard"
  INNER JOIN "posthog_featureflagdashboards" ON ("posthog_dashboard"."id" = "posthog_featureflagdashboards"."dashboard_id")
  WHERE (NOT ("posthog_dashboard"."deleted")
         AND "posthog_featureflagdashboards"."feature_flag_id" = 2) /*controller='organization_feature_flags-copy-flags',route='api/organizations/%28%3FP%3Cparent_lookup_organization_id%3E%5B%5E/.%5D%2B%29/feature_flags/copy_flags/%3F%24'*/
  '
---
# name: TestOrganizationFeatureFlagCopy.test_copy_feature_flag_create_new.8
  '
  SELECT (1) AS "a"
  FROM "posthog_featureflag"
  WHERE (NOT "posthog_featureflag"."deleted"
         AND "posthog_featureflag"."key" = 'copied-flag-key'
         AND "posthog_featureflag"."team_id" = 2)
  LIMIT 1 /*controller='organization_feature_flags-copy-flags',route='api/organizations/%28%3FP%3Cparent_lookup_organization_id%3E%5B%5E/.%5D%2B%29/feature_flags/copy_flags/%3F%24'*/
  '
---
# name: TestOrganizationFeatureFlagCopy.test_copy_feature_flag_create_new.9
  '
  SELECT "posthog_featureflag"."id",
         "posthog_featureflag"."key",
         "posthog_featureflag"."name",
         "posthog_featureflag"."filters",
         "posthog_featureflag"."rollout_percentage",
         "posthog_featureflag"."team_id",
         "posthog_featureflag"."created_by_id",
         "posthog_featureflag"."created_at",
         "posthog_featureflag"."deleted",
         "posthog_featureflag"."active",
         "posthog_featureflag"."rollback_conditions",
         "posthog_featureflag"."performed_rollback",
         "posthog_featureflag"."ensure_experience_continuity",
         "posthog_featureflag"."usage_dashboard_id",
         "posthog_featureflag"."has_enriched_analytics"
  FROM "posthog_featureflag"
  WHERE ("posthog_featureflag"."deleted"
         AND "posthog_featureflag"."key" = 'copied-flag-key'
         AND "posthog_featureflag"."team_id" = 2) /*controller='organization_feature_flags-copy-flags',route='api/organizations/%28%3FP%3Cparent_lookup_organization_id%3E%5B%5E/.%5D%2B%29/feature_flags/copy_flags/%3F%24'*/
  '
---
# name: TestOrganizationFeatureFlagGet.test_get_feature_flag_success
  '
  SELECT "posthog_user"."id",
         "posthog_user"."password",
         "posthog_user"."last_login",
         "posthog_user"."first_name",
         "posthog_user"."last_name",
         "posthog_user"."is_staff",
         "posthog_user"."is_active",
         "posthog_user"."date_joined",
         "posthog_user"."uuid",
         "posthog_user"."current_organization_id",
         "posthog_user"."current_team_id",
         "posthog_user"."email",
         "posthog_user"."pending_email",
         "posthog_user"."temporary_token",
         "posthog_user"."distinct_id",
         "posthog_user"."is_email_verified",
         "posthog_user"."has_seen_product_intro_for",
         "posthog_user"."email_opt_in",
         "posthog_user"."partial_notification_settings",
         "posthog_user"."anonymize_data",
         "posthog_user"."toolbar_mode",
         "posthog_user"."events_column_config"
  FROM "posthog_user"
  WHERE "posthog_user"."id" = 2
  LIMIT 21 /**/
  '
---
# name: TestOrganizationFeatureFlagGet.test_get_feature_flag_success.1
  '
  SELECT "posthog_organization"."id",
         "posthog_organization"."name",
         "posthog_organization"."slug",
         "posthog_organization"."created_at",
         "posthog_organization"."updated_at",
         "posthog_organization"."plugins_access_level",
         "posthog_organization"."for_internal_metrics",
         "posthog_organization"."is_member_join_email_enabled",
         "posthog_organization"."enforce_2fa",
         "posthog_organization"."customer_id",
         "posthog_organization"."available_product_features",
         "posthog_organization"."usage",
         "posthog_organization"."never_drop_data",
         "posthog_organization"."setup_section_2_completed",
         "posthog_organization"."personalization",
         "posthog_organization"."domain_whitelist",
         "posthog_organization"."available_features"
  FROM "posthog_organization"
  WHERE "posthog_organization"."id" = '00000000-0000-0000-0000-000000000000'::uuid
  LIMIT 21 /*controller='organization_feature_flags-detail',route='api/organizations/%28%3FP%3Cparent_lookup_organization_id%3E%5B%5E/.%5D%2B%29/feature_flags/%28%3FP%3Cfeature_flag_key%3E%5B%5E/.%5D%2B%29/%3F%24'*/
  '
---
# name: TestOrganizationFeatureFlagGet.test_get_feature_flag_success.2
  '
  SELECT (1) AS "a"
  FROM "posthog_organizationmembership"
  WHERE ("posthog_organizationmembership"."organization_id" = '00000000-0000-0000-0000-000000000000'::uuid
         AND "posthog_organizationmembership"."user_id" = 2)
  LIMIT 1 /*controller='organization_feature_flags-detail',route='api/organizations/%28%3FP%3Cparent_lookup_organization_id%3E%5B%5E/.%5D%2B%29/feature_flags/%28%3FP%3Cfeature_flag_key%3E%5B%5E/.%5D%2B%29/%3F%24'*/
  '
---
# name: TestOrganizationFeatureFlagGet.test_get_feature_flag_success.3
  '
  SELECT "posthog_instancesetting"."id",
         "posthog_instancesetting"."key",
         "posthog_instancesetting"."raw_value"
  FROM "posthog_instancesetting"
  WHERE "posthog_instancesetting"."key" = 'constance:posthog:RATE_LIMIT_ENABLED'
  ORDER BY "posthog_instancesetting"."id" ASC
  LIMIT 1 /*controller='organization_feature_flags-detail',route='api/organizations/%28%3FP%3Cparent_lookup_organization_id%3E%5B%5E/.%5D%2B%29/feature_flags/%28%3FP%3Cfeature_flag_key%3E%5B%5E/.%5D%2B%29/%3F%24'*/
  '
---
# name: TestOrganizationFeatureFlagGet.test_get_feature_flag_success.4
  '
  SELECT "posthog_team"."id",
         "posthog_team"."uuid",
         "posthog_team"."organization_id",
         "posthog_team"."api_token",
         "posthog_team"."app_urls",
         "posthog_team"."name",
         "posthog_team"."slack_incoming_webhook",
         "posthog_team"."created_at",
         "posthog_team"."updated_at",
         "posthog_team"."anonymize_ips",
         "posthog_team"."completed_snippet_onboarding",
         "posthog_team"."has_completed_onboarding_for",
         "posthog_team"."ingested_event",
         "posthog_team"."autocapture_opt_out",
         "posthog_team"."autocapture_exceptions_opt_in",
         "posthog_team"."autocapture_exceptions_errors_to_ignore",
         "posthog_team"."session_recording_opt_in",
         "posthog_team"."session_recording_sample_rate",
         "posthog_team"."session_recording_minimum_duration_milliseconds",
         "posthog_team"."session_recording_linked_flag",
         "posthog_team"."session_recording_network_payload_capture_config",
         "posthog_team"."capture_console_log_opt_in",
         "posthog_team"."capture_performance_opt_in",
         "posthog_team"."surveys_opt_in",
         "posthog_team"."session_recording_version",
         "posthog_team"."signup_token",
         "posthog_team"."is_demo",
         "posthog_team"."access_control",
         "posthog_team"."week_start_day",
         "posthog_team"."inject_web_apps",
         "posthog_team"."test_account_filters",
         "posthog_team"."test_account_filters_default_checked",
         "posthog_team"."path_cleaning_filters",
         "posthog_team"."timezone",
         "posthog_team"."data_attributes",
         "posthog_team"."person_display_name_properties",
         "posthog_team"."live_events_columns",
         "posthog_team"."recording_domains",
         "posthog_team"."primary_dashboard_id",
         "posthog_team"."extra_settings",
         "posthog_team"."correlation_config",
         "posthog_team"."session_recording_retention_period_days",
         "posthog_team"."external_data_workspace_id",
         "posthog_team"."external_data_workspace_last_synced_at",
         "posthog_team"."external_data_workspace_rows_synced_in_month"
  FROM "posthog_team"
  WHERE "posthog_team"."organization_id" = '00000000-0000-0000-0000-000000000000'::uuid /*controller='organization_feature_flags-detail',route='api/organizations/%28%3FP%3Cparent_lookup_organization_id%3E%5B%5E/.%5D%2B%29/feature_flags/%28%3FP%3Cfeature_flag_key%3E%5B%5E/.%5D%2B%29/%3F%24'*/
  '
---
# name: TestOrganizationFeatureFlagGet.test_get_feature_flag_success.5
  '
  SELECT "posthog_featureflag"."id",
         "posthog_featureflag"."key",
         "posthog_featureflag"."name",
         "posthog_featureflag"."filters",
         "posthog_featureflag"."rollout_percentage",
         "posthog_featureflag"."team_id",
         "posthog_featureflag"."created_by_id",
         "posthog_featureflag"."created_at",
         "posthog_featureflag"."deleted",
         "posthog_featureflag"."active",
         "posthog_featureflag"."rollback_conditions",
         "posthog_featureflag"."performed_rollback",
         "posthog_featureflag"."ensure_experience_continuity",
         "posthog_featureflag"."usage_dashboard_id",
         "posthog_featureflag"."has_enriched_analytics"
  FROM "posthog_featureflag"
  WHERE (NOT "posthog_featureflag"."deleted"
         AND "posthog_featureflag"."key" = 'key-1'
         AND "posthog_featureflag"."team_id" IN (1,
                                                 2,
                                                 3,
                                                 4,
                                                 5 /* ... */)) /*controller='organization_feature_flags-detail',route='api/organizations/%28%3FP%3Cparent_lookup_organization_id%3E%5B%5E/.%5D%2B%29/feature_flags/%28%3FP%3Cfeature_flag_key%3E%5B%5E/.%5D%2B%29/%3F%24'*/
  '
---
# name: TestOrganizationFeatureFlagGet.test_get_feature_flag_success.6
  '
  SELECT "posthog_user"."id",
         "posthog_user"."password",
         "posthog_user"."last_login",
         "posthog_user"."first_name",
         "posthog_user"."last_name",
         "posthog_user"."is_staff",
         "posthog_user"."is_active",
         "posthog_user"."date_joined",
         "posthog_user"."uuid",
         "posthog_user"."current_organization_id",
         "posthog_user"."current_team_id",
         "posthog_user"."email",
         "posthog_user"."pending_email",
         "posthog_user"."temporary_token",
         "posthog_user"."distinct_id",
         "posthog_user"."is_email_verified",
         "posthog_user"."requested_password_reset_at",
         "posthog_user"."has_seen_product_intro_for",
         "posthog_user"."email_opt_in",
         "posthog_user"."partial_notification_settings",
         "posthog_user"."anonymize_data",
         "posthog_user"."toolbar_mode",
         "posthog_user"."events_column_config"
  FROM "posthog_user"
  WHERE "posthog_user"."id" = 2
  LIMIT 21 /*controller='organization_feature_flags-detail',route='api/organizations/%28%3FP%3Cparent_lookup_organization_id%3E%5B%5E/.%5D%2B%29/feature_flags/%28%3FP%3Cfeature_flag_key%3E%5B%5E/.%5D%2B%29/%3F%24'*/
  '
---
# name: TestOrganizationFeatureFlagGet.test_get_feature_flag_success.7
  '
  SELECT "posthog_user"."id",
         "posthog_user"."password",
         "posthog_user"."last_login",
         "posthog_user"."first_name",
         "posthog_user"."last_name",
         "posthog_user"."is_staff",
         "posthog_user"."is_active",
         "posthog_user"."date_joined",
         "posthog_user"."uuid",
         "posthog_user"."current_organization_id",
         "posthog_user"."current_team_id",
         "posthog_user"."email",
         "posthog_user"."pending_email",
         "posthog_user"."temporary_token",
         "posthog_user"."distinct_id",
         "posthog_user"."is_email_verified",
         "posthog_user"."requested_password_reset_at",
         "posthog_user"."has_seen_product_intro_for",
         "posthog_user"."email_opt_in",
         "posthog_user"."partial_notification_settings",
         "posthog_user"."anonymize_data",
         "posthog_user"."toolbar_mode",
         "posthog_user"."events_column_config"
  FROM "posthog_user"
  WHERE "posthog_user"."id" = 2
  LIMIT 21 /*controller='organization_feature_flags-detail',route='api/organizations/%28%3FP%3Cparent_lookup_organization_id%3E%5B%5E/.%5D%2B%29/feature_flags/%28%3FP%3Cfeature_flag_key%3E%5B%5E/.%5D%2B%29/%3F%24'*/
  '
---<|MERGE_RESOLUTION|>--- conflicted
+++ resolved
@@ -967,54 +967,6 @@
 ---
 # name: TestOrganizationFeatureFlagCopy.test_copy_feature_flag_create_new.5
   '
-<<<<<<< HEAD
-  SELECT "posthog_team"."id",
-         "posthog_team"."uuid",
-         "posthog_team"."organization_id",
-         "posthog_team"."api_token",
-         "posthog_team"."app_urls",
-         "posthog_team"."name",
-         "posthog_team"."slack_incoming_webhook",
-         "posthog_team"."created_at",
-         "posthog_team"."updated_at",
-         "posthog_team"."anonymize_ips",
-         "posthog_team"."completed_snippet_onboarding",
-         "posthog_team"."has_completed_onboarding_for",
-         "posthog_team"."ingested_event",
-         "posthog_team"."autocapture_opt_out",
-         "posthog_team"."autocapture_exceptions_opt_in",
-         "posthog_team"."autocapture_exceptions_errors_to_ignore",
-         "posthog_team"."session_recording_opt_in",
-         "posthog_team"."session_recording_sample_rate",
-         "posthog_team"."session_recording_minimum_duration_milliseconds",
-         "posthog_team"."session_recording_linked_flag",
-         "posthog_team"."capture_console_log_opt_in",
-         "posthog_team"."capture_performance_opt_in",
-         "posthog_team"."surveys_opt_in",
-         "posthog_team"."session_recording_version",
-         "posthog_team"."signup_token",
-         "posthog_team"."is_demo",
-         "posthog_team"."access_control",
-         "posthog_team"."week_start_day",
-         "posthog_team"."inject_web_apps",
-         "posthog_team"."test_account_filters",
-         "posthog_team"."test_account_filters_default_checked",
-         "posthog_team"."path_cleaning_filters",
-         "posthog_team"."timezone",
-         "posthog_team"."data_attributes",
-         "posthog_team"."person_display_name_properties",
-         "posthog_team"."live_events_columns",
-         "posthog_team"."recording_domains",
-         "posthog_team"."primary_dashboard_id",
-         "posthog_team"."extra_settings",
-         "posthog_team"."correlation_config",
-         "posthog_team"."session_recording_retention_period_days",
-         "posthog_team"."external_data_workspace_id",
-         "posthog_team"."external_data_workspace_last_synced_at",
-         "posthog_team"."external_data_workspace_rows_synced_in_month"
-  FROM "posthog_team"
-  WHERE "posthog_team"."id" = 2
-=======
   SELECT "posthog_organization"."id",
          "posthog_organization"."name",
          "posthog_organization"."slug",
@@ -1034,7 +986,6 @@
          "posthog_organization"."available_features"
   FROM "posthog_organization"
   WHERE "posthog_organization"."id" = '00000000-0000-0000-0000-000000000000'::uuid
->>>>>>> cd54a6a3
   LIMIT 21 /*controller='organization_feature_flags-copy-flags',route='api/organizations/%28%3FP%3Cparent_lookup_organization_id%3E%5B%5E/.%5D%2B%29/feature_flags/copy_flags/%3F%24'*/
   '
 ---
