# serializer version: 1
# name: TestDecide.test_decide_doesnt_error_out_when_database_is_down
  '''
  SELECT "posthog_user"."id",
         "posthog_user"."password",
         "posthog_user"."last_login",
         "posthog_user"."first_name",
         "posthog_user"."last_name",
         "posthog_user"."is_staff",
         "posthog_user"."date_joined",
         "posthog_user"."uuid",
         "posthog_user"."current_organization_id",
         "posthog_user"."current_team_id",
         "posthog_user"."email",
         "posthog_user"."pending_email",
         "posthog_user"."temporary_token",
         "posthog_user"."distinct_id",
         "posthog_user"."is_email_verified",
         "posthog_user"."has_seen_product_intro_for",
         "posthog_user"."strapi_id",
         "posthog_user"."is_active",
         "posthog_user"."role_at_organization",
         "posthog_user"."theme_mode",
         "posthog_user"."partial_notification_settings",
         "posthog_user"."anonymize_data",
         "posthog_user"."toolbar_mode",
         "posthog_user"."hedgehog_config",
         "posthog_user"."events_column_config",
         "posthog_user"."email_opt_in"
  FROM "posthog_user"
  WHERE "posthog_user"."id" = 99999
  LIMIT 21
  '''
# ---
# name: TestDecide.test_decide_doesnt_error_out_when_database_is_down.1
  '''
  SELECT "posthog_organizationmembership"."id",
         "posthog_organizationmembership"."organization_id",
         "posthog_organizationmembership"."user_id",
         "posthog_organizationmembership"."level",
         "posthog_organizationmembership"."joined_at",
         "posthog_organizationmembership"."updated_at",
         "posthog_organization"."id",
         "posthog_organization"."name",
         "posthog_organization"."slug",
         "posthog_organization"."logo_media_id",
         "posthog_organization"."created_at",
         "posthog_organization"."updated_at",
         "posthog_organization"."plugins_access_level",
         "posthog_organization"."session_cookie_age",
         "posthog_organization"."for_internal_metrics",
         "posthog_organization"."is_member_join_email_enabled",
         "posthog_organization"."is_ai_data_processing_approved",
         "posthog_organization"."enforce_2fa",
         "posthog_organization"."members_can_invite",
         "posthog_organization"."is_hipaa",
         "posthog_organization"."customer_id",
         "posthog_organization"."available_product_features",
         "posthog_organization"."usage",
         "posthog_organization"."never_drop_data",
         "posthog_organization"."customer_trust_scores",
         "posthog_organization"."setup_section_2_completed",
         "posthog_organization"."personalization",
         "posthog_organization"."domain_whitelist",
         "posthog_organization"."is_platform"
  FROM "posthog_organizationmembership"
  INNER JOIN "posthog_organization" ON ("posthog_organizationmembership"."organization_id" = "posthog_organization"."id")
  WHERE "posthog_organizationmembership"."user_id" = 99999
  '''
# ---
# name: TestDecide.test_decide_doesnt_error_out_when_database_is_down.10
  '''
  SELECT "posthog_organizationmembership"."id",
         "posthog_organizationmembership"."organization_id",
         "posthog_organizationmembership"."user_id",
         "posthog_organizationmembership"."level",
         "posthog_organizationmembership"."joined_at",
         "posthog_organizationmembership"."updated_at",
         "posthog_organization"."id",
         "posthog_organization"."name",
         "posthog_organization"."slug",
         "posthog_organization"."logo_media_id",
         "posthog_organization"."created_at",
         "posthog_organization"."updated_at",
         "posthog_organization"."plugins_access_level",
         "posthog_organization"."session_cookie_age",
         "posthog_organization"."for_internal_metrics",
         "posthog_organization"."is_member_join_email_enabled",
         "posthog_organization"."is_ai_data_processing_approved",
         "posthog_organization"."enforce_2fa",
         "posthog_organization"."members_can_invite",
         "posthog_organization"."is_hipaa",
         "posthog_organization"."customer_id",
         "posthog_organization"."available_product_features",
         "posthog_organization"."usage",
         "posthog_organization"."never_drop_data",
         "posthog_organization"."customer_trust_scores",
         "posthog_organization"."setup_section_2_completed",
         "posthog_organization"."personalization",
         "posthog_organization"."domain_whitelist",
         "posthog_organization"."is_platform"
  FROM "posthog_organizationmembership"
  INNER JOIN "posthog_organization" ON ("posthog_organizationmembership"."organization_id" = "posthog_organization"."id")
  WHERE "posthog_organizationmembership"."user_id" = 99999
  '''
# ---
# name: TestDecide.test_decide_doesnt_error_out_when_database_is_down.11
  '''
  SELECT "posthog_team"."id",
         "posthog_team"."organization_id",
         "posthog_team"."access_control"
  FROM "posthog_team"
  WHERE "posthog_team"."organization_id" IN ('00000000-0000-0000-0000-000000000000'::uuid)
  '''
# ---
# name: TestDecide.test_decide_doesnt_error_out_when_database_is_down.12
  '''
  SELECT "posthog_organizationmembership"."id",
         "posthog_organizationmembership"."organization_id",
         "posthog_organizationmembership"."user_id",
         "posthog_organizationmembership"."level",
         "posthog_organizationmembership"."joined_at",
         "posthog_organizationmembership"."updated_at",
         "posthog_organization"."id",
         "posthog_organization"."name",
         "posthog_organization"."slug",
         "posthog_organization"."logo_media_id",
         "posthog_organization"."created_at",
         "posthog_organization"."updated_at",
         "posthog_organization"."plugins_access_level",
         "posthog_organization"."session_cookie_age",
         "posthog_organization"."for_internal_metrics",
         "posthog_organization"."is_member_join_email_enabled",
         "posthog_organization"."is_ai_data_processing_approved",
         "posthog_organization"."enforce_2fa",
         "posthog_organization"."members_can_invite",
         "posthog_organization"."is_hipaa",
         "posthog_organization"."customer_id",
         "posthog_organization"."available_product_features",
         "posthog_organization"."usage",
         "posthog_organization"."never_drop_data",
         "posthog_organization"."customer_trust_scores",
         "posthog_organization"."setup_section_2_completed",
         "posthog_organization"."personalization",
         "posthog_organization"."domain_whitelist",
         "posthog_organization"."is_platform"
  FROM "posthog_organizationmembership"
  INNER JOIN "posthog_organization" ON ("posthog_organizationmembership"."organization_id" = "posthog_organization"."id")
  WHERE ("posthog_organizationmembership"."organization_id" = '00000000-0000-0000-0000-000000000000'::uuid
         AND "posthog_organizationmembership"."user_id" = 99999)
  LIMIT 21
  '''
# ---
# name: TestDecide.test_decide_doesnt_error_out_when_database_is_down.13
  '''
  SELECT "posthog_organizationmembership"."id",
         "posthog_organizationmembership"."organization_id",
         "posthog_organizationmembership"."user_id",
         "posthog_organizationmembership"."level",
         "posthog_organizationmembership"."joined_at",
         "posthog_organizationmembership"."updated_at",
         "posthog_organization"."id",
         "posthog_organization"."name",
         "posthog_organization"."slug",
         "posthog_organization"."logo_media_id",
         "posthog_organization"."created_at",
         "posthog_organization"."updated_at",
         "posthog_organization"."plugins_access_level",
         "posthog_organization"."session_cookie_age",
         "posthog_organization"."for_internal_metrics",
         "posthog_organization"."is_member_join_email_enabled",
         "posthog_organization"."is_ai_data_processing_approved",
         "posthog_organization"."enforce_2fa",
         "posthog_organization"."members_can_invite",
         "posthog_organization"."is_hipaa",
         "posthog_organization"."customer_id",
         "posthog_organization"."available_product_features",
         "posthog_organization"."usage",
         "posthog_organization"."never_drop_data",
         "posthog_organization"."customer_trust_scores",
         "posthog_organization"."setup_section_2_completed",
         "posthog_organization"."personalization",
         "posthog_organization"."domain_whitelist",
         "posthog_organization"."is_platform"
  FROM "posthog_organizationmembership"
  INNER JOIN "posthog_organization" ON ("posthog_organizationmembership"."organization_id" = "posthog_organization"."id")
  WHERE "posthog_organizationmembership"."user_id" = 99999
  '''
# ---
# name: TestDecide.test_decide_doesnt_error_out_when_database_is_down.14
  '''
  SELECT "posthog_organizationmembership"."id",
         "posthog_organizationmembership"."organization_id",
         "posthog_organizationmembership"."user_id",
         "posthog_organizationmembership"."level",
         "posthog_organizationmembership"."joined_at",
         "posthog_organizationmembership"."updated_at",
         "posthog_organization"."id",
         "posthog_organization"."name",
         "posthog_organization"."slug",
         "posthog_organization"."logo_media_id",
         "posthog_organization"."created_at",
         "posthog_organization"."updated_at",
         "posthog_organization"."plugins_access_level",
         "posthog_organization"."session_cookie_age",
         "posthog_organization"."for_internal_metrics",
         "posthog_organization"."is_member_join_email_enabled",
         "posthog_organization"."is_ai_data_processing_approved",
         "posthog_organization"."enforce_2fa",
         "posthog_organization"."members_can_invite",
         "posthog_organization"."is_hipaa",
         "posthog_organization"."customer_id",
         "posthog_organization"."available_product_features",
         "posthog_organization"."usage",
         "posthog_organization"."never_drop_data",
         "posthog_organization"."customer_trust_scores",
         "posthog_organization"."setup_section_2_completed",
         "posthog_organization"."personalization",
         "posthog_organization"."domain_whitelist",
         "posthog_organization"."is_platform"
  FROM "posthog_organizationmembership"
  INNER JOIN "posthog_organization" ON ("posthog_organizationmembership"."organization_id" = "posthog_organization"."id")
  WHERE "posthog_organizationmembership"."user_id" = 99999
  '''
# ---
# name: TestDecide.test_decide_doesnt_error_out_when_database_is_down.15
  '''
  SELECT "posthog_team"."id",
         "posthog_team"."organization_id",
         "posthog_team"."access_control"
  FROM "posthog_team"
  WHERE "posthog_team"."organization_id" IN ('00000000-0000-0000-0000-000000000000'::uuid)
  '''
# ---
# name: TestDecide.test_decide_doesnt_error_out_when_database_is_down.16
  '''
  SELECT "posthog_organizationmembership"."id",
         "posthog_organizationmembership"."organization_id",
         "posthog_organizationmembership"."user_id",
         "posthog_organizationmembership"."level",
         "posthog_organizationmembership"."joined_at",
         "posthog_organizationmembership"."updated_at",
         "posthog_organization"."id",
         "posthog_organization"."name",
         "posthog_organization"."slug",
         "posthog_organization"."logo_media_id",
         "posthog_organization"."created_at",
         "posthog_organization"."updated_at",
         "posthog_organization"."plugins_access_level",
         "posthog_organization"."session_cookie_age",
         "posthog_organization"."for_internal_metrics",
         "posthog_organization"."is_member_join_email_enabled",
         "posthog_organization"."is_ai_data_processing_approved",
         "posthog_organization"."enforce_2fa",
         "posthog_organization"."members_can_invite",
         "posthog_organization"."is_hipaa",
         "posthog_organization"."customer_id",
         "posthog_organization"."available_product_features",
         "posthog_organization"."usage",
         "posthog_organization"."never_drop_data",
         "posthog_organization"."customer_trust_scores",
         "posthog_organization"."setup_section_2_completed",
         "posthog_organization"."personalization",
         "posthog_organization"."domain_whitelist",
         "posthog_organization"."is_platform"
  FROM "posthog_organizationmembership"
  INNER JOIN "posthog_organization" ON ("posthog_organizationmembership"."organization_id" = "posthog_organization"."id")
  WHERE ("posthog_organizationmembership"."organization_id" = '00000000-0000-0000-0000-000000000000'::uuid
         AND "posthog_organizationmembership"."user_id" = 99999)
  LIMIT 21
  '''
# ---
# name: TestDecide.test_decide_doesnt_error_out_when_database_is_down.17
  '''
  SELECT "posthog_hogfunction"."id",
         "posthog_hogfunction"."team_id",
         "posthog_hogfunction"."name",
         "posthog_hogfunction"."description",
         "posthog_hogfunction"."created_at",
         "posthog_hogfunction"."created_by_id",
         "posthog_hogfunction"."deleted",
         "posthog_hogfunction"."updated_at",
         "posthog_hogfunction"."enabled",
         "posthog_hogfunction"."type",
         "posthog_hogfunction"."kind",
         "posthog_hogfunction"."icon_url",
         "posthog_hogfunction"."hog",
         "posthog_hogfunction"."bytecode",
         "posthog_hogfunction"."transpiled",
         "posthog_hogfunction"."inputs_schema",
         "posthog_hogfunction"."inputs",
         "posthog_hogfunction"."encrypted_inputs",
         "posthog_hogfunction"."filters",
         "posthog_hogfunction"."mappings",
         "posthog_hogfunction"."masking",
         "posthog_hogfunction"."template_id",
         "posthog_hogfunction"."hog_function_template_id",
         "posthog_hogfunction"."execution_order",
         "posthog_team"."id",
         "posthog_team"."uuid",
         "posthog_team"."organization_id",
         "posthog_team"."parent_team_id",
         "posthog_team"."project_id",
         "posthog_team"."api_token",
         "posthog_team"."app_urls",
         "posthog_team"."name",
         "posthog_team"."slack_incoming_webhook",
         "posthog_team"."created_at",
         "posthog_team"."updated_at",
         "posthog_team"."anonymize_ips",
         "posthog_team"."completed_snippet_onboarding",
         "posthog_team"."has_completed_onboarding_for",
         "posthog_team"."onboarding_tasks",
         "posthog_team"."ingested_event",
         "posthog_team"."autocapture_opt_out",
         "posthog_team"."autocapture_web_vitals_opt_in",
         "posthog_team"."autocapture_web_vitals_allowed_metrics",
         "posthog_team"."autocapture_exceptions_opt_in",
         "posthog_team"."autocapture_exceptions_errors_to_ignore",
         "posthog_team"."person_processing_opt_out",
         "posthog_team"."secret_api_token",
         "posthog_team"."secret_api_token_backup",
         "posthog_team"."session_recording_opt_in",
         "posthog_team"."session_recording_sample_rate",
         "posthog_team"."session_recording_minimum_duration_milliseconds",
         "posthog_team"."session_recording_linked_flag",
         "posthog_team"."session_recording_network_payload_capture_config",
         "posthog_team"."session_recording_masking_config",
         "posthog_team"."session_recording_url_trigger_config",
         "posthog_team"."session_recording_url_blocklist_config",
         "posthog_team"."session_recording_event_trigger_config",
         "posthog_team"."session_recording_trigger_match_type_config",
         "posthog_team"."session_replay_config",
         "posthog_team"."survey_config",
         "posthog_team"."capture_console_log_opt_in",
         "posthog_team"."capture_performance_opt_in",
         "posthog_team"."capture_dead_clicks",
         "posthog_team"."surveys_opt_in",
         "posthog_team"."heatmaps_opt_in",
         "posthog_team"."flags_persistence_default",
         "posthog_team"."session_recording_version",
         "posthog_team"."signup_token",
         "posthog_team"."is_demo",
         "posthog_team"."access_control",
         "posthog_team"."week_start_day",
         "posthog_team"."inject_web_apps",
         "posthog_team"."test_account_filters",
         "posthog_team"."test_account_filters_default_checked",
         "posthog_team"."path_cleaning_filters",
         "posthog_team"."timezone",
         "posthog_team"."data_attributes",
         "posthog_team"."person_display_name_properties",
         "posthog_team"."live_events_columns",
         "posthog_team"."recording_domains",
         "posthog_team"."human_friendly_comparison_periods",
         "posthog_team"."cookieless_server_hash_mode",
         "posthog_team"."primary_dashboard_id",
         "posthog_team"."default_data_theme",
         "posthog_team"."extra_settings",
         "posthog_team"."modifiers",
         "posthog_team"."correlation_config",
         "posthog_team"."session_recording_retention_period_days",
         "posthog_team"."plugins_opt_in",
         "posthog_team"."opt_out_capture",
         "posthog_team"."event_names",
         "posthog_team"."event_names_with_usage",
         "posthog_team"."event_properties",
         "posthog_team"."event_properties_with_usage",
         "posthog_team"."event_properties_numerical",
         "posthog_team"."external_data_workspace_id",
         "posthog_team"."external_data_workspace_last_synced_at",
         "posthog_team"."api_query_rate_limit",
         "posthog_team"."revenue_tracking_config",
         "posthog_team"."base_currency"
  FROM "posthog_hogfunction"
  INNER JOIN "posthog_team" ON ("posthog_hogfunction"."team_id" = "posthog_team"."id")
  WHERE ("posthog_hogfunction"."team_id" = 99999
         AND "posthog_hogfunction"."filters" @> '{"filter_test_accounts": true}'::jsonb)
  '''
# ---
# name: TestDecide.test_decide_doesnt_error_out_when_database_is_down.18
  '''
  SELECT "posthog_team"."id",
         "posthog_team"."uuid",
         "posthog_team"."organization_id",
         "posthog_team"."parent_team_id",
         "posthog_team"."project_id",
         "posthog_team"."api_token",
         "posthog_team"."app_urls",
         "posthog_team"."name",
         "posthog_team"."slack_incoming_webhook",
         "posthog_team"."created_at",
         "posthog_team"."updated_at",
         "posthog_team"."anonymize_ips",
         "posthog_team"."completed_snippet_onboarding",
         "posthog_team"."has_completed_onboarding_for",
         "posthog_team"."onboarding_tasks",
         "posthog_team"."ingested_event",
         "posthog_team"."autocapture_opt_out",
         "posthog_team"."autocapture_web_vitals_opt_in",
         "posthog_team"."autocapture_web_vitals_allowed_metrics",
         "posthog_team"."autocapture_exceptions_opt_in",
         "posthog_team"."autocapture_exceptions_errors_to_ignore",
         "posthog_team"."person_processing_opt_out",
         "posthog_team"."secret_api_token",
         "posthog_team"."secret_api_token_backup",
         "posthog_team"."session_recording_opt_in",
         "posthog_team"."session_recording_sample_rate",
         "posthog_team"."session_recording_minimum_duration_milliseconds",
         "posthog_team"."session_recording_linked_flag",
         "posthog_team"."session_recording_network_payload_capture_config",
         "posthog_team"."session_recording_masking_config",
         "posthog_team"."session_recording_url_trigger_config",
         "posthog_team"."session_recording_url_blocklist_config",
         "posthog_team"."session_recording_event_trigger_config",
         "posthog_team"."session_recording_trigger_match_type_config",
         "posthog_team"."session_replay_config",
         "posthog_team"."survey_config",
         "posthog_team"."capture_console_log_opt_in",
         "posthog_team"."capture_performance_opt_in",
         "posthog_team"."capture_dead_clicks",
         "posthog_team"."surveys_opt_in",
         "posthog_team"."heatmaps_opt_in",
         "posthog_team"."flags_persistence_default",
         "posthog_team"."session_recording_version",
         "posthog_team"."signup_token",
         "posthog_team"."is_demo",
         "posthog_team"."access_control",
         "posthog_team"."week_start_day",
         "posthog_team"."inject_web_apps",
         "posthog_team"."test_account_filters",
         "posthog_team"."test_account_filters_default_checked",
         "posthog_team"."path_cleaning_filters",
         "posthog_team"."timezone",
         "posthog_team"."data_attributes",
         "posthog_team"."person_display_name_properties",
         "posthog_team"."live_events_columns",
         "posthog_team"."recording_domains",
         "posthog_team"."human_friendly_comparison_periods",
         "posthog_team"."cookieless_server_hash_mode",
         "posthog_team"."primary_dashboard_id",
         "posthog_team"."default_data_theme",
         "posthog_team"."extra_settings",
         "posthog_team"."modifiers",
         "posthog_team"."correlation_config",
         "posthog_team"."session_recording_retention_period_days",
         "posthog_team"."external_data_workspace_id",
         "posthog_team"."external_data_workspace_last_synced_at",
         "posthog_team"."api_query_rate_limit",
         "posthog_team"."revenue_tracking_config",
         "posthog_team"."base_currency"
  FROM "posthog_team"
  WHERE "posthog_team"."id" = 99999
  LIMIT 21
  '''
# ---
# name: TestDecide.test_decide_doesnt_error_out_when_database_is_down.19
  '''
  SELECT "posthog_remoteconfig"."id",
         "posthog_remoteconfig"."team_id",
         "posthog_remoteconfig"."config",
         "posthog_remoteconfig"."updated_at",
         "posthog_remoteconfig"."synced_at"
  FROM "posthog_remoteconfig"
  WHERE "posthog_remoteconfig"."team_id" = 99999
  LIMIT 21
  '''
# ---
# name: TestDecide.test_decide_doesnt_error_out_when_database_is_down.2
  '''
  SELECT "posthog_team"."id",
         "posthog_team"."organization_id",
         "posthog_team"."access_control"
  FROM "posthog_team"
  WHERE "posthog_team"."organization_id" IN ('00000000-0000-0000-0000-000000000000'::uuid)
  '''
# ---
# name: TestDecide.test_decide_doesnt_error_out_when_database_is_down.20
  '''
  SELECT "posthog_team"."id",
         "posthog_team"."uuid",
         "posthog_team"."organization_id",
         "posthog_team"."parent_team_id",
         "posthog_team"."project_id",
         "posthog_team"."api_token",
         "posthog_team"."app_urls",
         "posthog_team"."name",
         "posthog_team"."slack_incoming_webhook",
         "posthog_team"."created_at",
         "posthog_team"."updated_at",
         "posthog_team"."anonymize_ips",
         "posthog_team"."completed_snippet_onboarding",
         "posthog_team"."has_completed_onboarding_for",
         "posthog_team"."onboarding_tasks",
         "posthog_team"."ingested_event",
         "posthog_team"."autocapture_opt_out",
         "posthog_team"."autocapture_web_vitals_opt_in",
         "posthog_team"."autocapture_web_vitals_allowed_metrics",
         "posthog_team"."autocapture_exceptions_opt_in",
         "posthog_team"."autocapture_exceptions_errors_to_ignore",
         "posthog_team"."person_processing_opt_out",
         "posthog_team"."secret_api_token",
         "posthog_team"."secret_api_token_backup",
         "posthog_team"."session_recording_opt_in",
         "posthog_team"."session_recording_sample_rate",
         "posthog_team"."session_recording_minimum_duration_milliseconds",
         "posthog_team"."session_recording_linked_flag",
         "posthog_team"."session_recording_network_payload_capture_config",
         "posthog_team"."session_recording_masking_config",
         "posthog_team"."session_recording_url_trigger_config",
         "posthog_team"."session_recording_url_blocklist_config",
         "posthog_team"."session_recording_event_trigger_config",
         "posthog_team"."session_recording_trigger_match_type_config",
         "posthog_team"."session_replay_config",
         "posthog_team"."survey_config",
         "posthog_team"."capture_console_log_opt_in",
         "posthog_team"."capture_performance_opt_in",
         "posthog_team"."capture_dead_clicks",
         "posthog_team"."surveys_opt_in",
         "posthog_team"."heatmaps_opt_in",
         "posthog_team"."flags_persistence_default",
         "posthog_team"."session_recording_version",
         "posthog_team"."signup_token",
         "posthog_team"."is_demo",
         "posthog_team"."access_control",
         "posthog_team"."week_start_day",
         "posthog_team"."inject_web_apps",
         "posthog_team"."test_account_filters",
         "posthog_team"."test_account_filters_default_checked",
         "posthog_team"."path_cleaning_filters",
         "posthog_team"."timezone",
         "posthog_team"."data_attributes",
         "posthog_team"."person_display_name_properties",
         "posthog_team"."live_events_columns",
         "posthog_team"."recording_domains",
         "posthog_team"."human_friendly_comparison_periods",
         "posthog_team"."cookieless_server_hash_mode",
         "posthog_team"."primary_dashboard_id",
         "posthog_team"."default_data_theme",
         "posthog_team"."extra_settings",
         "posthog_team"."modifiers",
         "posthog_team"."correlation_config",
         "posthog_team"."session_recording_retention_period_days",
         "posthog_team"."plugins_opt_in",
         "posthog_team"."opt_out_capture",
         "posthog_team"."event_names",
         "posthog_team"."event_names_with_usage",
         "posthog_team"."event_properties",
         "posthog_team"."event_properties_with_usage",
         "posthog_team"."event_properties_numerical",
         "posthog_team"."external_data_workspace_id",
         "posthog_team"."external_data_workspace_last_synced_at",
         "posthog_team"."api_query_rate_limit",
         "posthog_team"."revenue_tracking_config",
         "posthog_team"."base_currency"
  FROM "posthog_team"
  WHERE "posthog_team"."id" = 99999
  LIMIT 21
  '''
# ---
# name: TestDecide.test_decide_doesnt_error_out_when_database_is_down.21
  '''
  SELECT COUNT(*) AS "__count"
  FROM "posthog_featureflag"
  WHERE ("posthog_featureflag"."active"
         AND NOT "posthog_featureflag"."deleted"
         AND "posthog_featureflag"."team_id" = 99999)
  '''
# ---
# name: TestDecide.test_decide_doesnt_error_out_when_database_is_down.22
  '''
  SELECT "posthog_errortrackingsuppressionrule"."filters"
  FROM "posthog_errortrackingsuppressionrule"
  WHERE "posthog_errortrackingsuppressionrule"."team_id" = 99999
  '''
# ---
# name: TestDecide.test_decide_doesnt_error_out_when_database_is_down.23
  '''
  SELECT "posthog_survey"."id",
         "posthog_survey"."team_id",
         "posthog_survey"."name",
         "posthog_survey"."description",
         "posthog_survey"."linked_flag_id",
         "posthog_survey"."targeting_flag_id",
         "posthog_survey"."internal_targeting_flag_id",
         "posthog_survey"."internal_response_sampling_flag_id",
         "posthog_survey"."type",
         "posthog_survey"."conditions",
         "posthog_survey"."questions",
         "posthog_survey"."appearance",
         "posthog_survey"."created_at",
         "posthog_survey"."created_by_id",
         "posthog_survey"."start_date",
         "posthog_survey"."end_date",
         "posthog_survey"."updated_at",
         "posthog_survey"."archived",
         "posthog_survey"."responses_limit",
         "posthog_survey"."response_sampling_start_date",
         "posthog_survey"."response_sampling_interval_type",
         "posthog_survey"."response_sampling_interval",
         "posthog_survey"."response_sampling_limit",
         "posthog_survey"."response_sampling_daily_limits",
         "posthog_survey"."iteration_count",
         "posthog_survey"."iteration_frequency_days",
         "posthog_survey"."iteration_start_dates",
         "posthog_survey"."current_iteration",
         "posthog_survey"."current_iteration_start_date",
         "posthog_survey"."schedule",
         "posthog_survey"."enable_partial_responses",
         "posthog_featureflag"."id",
         "posthog_featureflag"."key",
         "posthog_featureflag"."name",
         "posthog_featureflag"."filters",
         "posthog_featureflag"."rollout_percentage",
         "posthog_featureflag"."team_id",
         "posthog_featureflag"."created_by_id",
         "posthog_featureflag"."created_at",
         "posthog_featureflag"."deleted",
         "posthog_featureflag"."active",
         "posthog_featureflag"."version",
         "posthog_featureflag"."last_modified_by_id",
         "posthog_featureflag"."rollback_conditions",
         "posthog_featureflag"."performed_rollback",
         "posthog_featureflag"."ensure_experience_continuity",
         "posthog_featureflag"."usage_dashboard_id",
         "posthog_featureflag"."has_enriched_analytics",
         "posthog_featureflag"."is_remote_configuration",
         "posthog_featureflag"."has_encrypted_payloads",
         T5."id",
         T5."key",
         T5."name",
         T5."filters",
         T5."rollout_percentage",
         T5."team_id",
         T5."created_by_id",
         T5."created_at",
         T5."deleted",
         T5."active",
         T5."version",
         T5."last_modified_by_id",
         T5."rollback_conditions",
         T5."performed_rollback",
         T5."ensure_experience_continuity",
         T5."usage_dashboard_id",
         T5."has_enriched_analytics",
         T5."is_remote_configuration",
         T5."has_encrypted_payloads",
         T6."id",
         T6."key",
         T6."name",
         T6."filters",
         T6."rollout_percentage",
         T6."team_id",
         T6."created_by_id",
         T6."created_at",
         T6."deleted",
         T6."active",
         T6."version",
         T6."last_modified_by_id",
         T6."rollback_conditions",
         T6."performed_rollback",
         T6."ensure_experience_continuity",
         T6."usage_dashboard_id",
         T6."has_enriched_analytics",
         T6."is_remote_configuration",
         T6."has_encrypted_payloads"
  FROM "posthog_survey"
  INNER JOIN "posthog_team" ON ("posthog_survey"."team_id" = "posthog_team"."id")
  LEFT OUTER JOIN "posthog_featureflag" ON ("posthog_survey"."linked_flag_id" = "posthog_featureflag"."id")
  LEFT OUTER JOIN "posthog_featureflag" T5 ON ("posthog_survey"."targeting_flag_id" = T5."id")
  LEFT OUTER JOIN "posthog_featureflag" T6 ON ("posthog_survey"."internal_targeting_flag_id" = T6."id")
  WHERE ("posthog_team"."project_id" = 99999
         AND NOT ("posthog_survey"."archived"))
  '''
# ---
# name: TestDecide.test_decide_doesnt_error_out_when_database_is_down.24
  '''
  SELECT "posthog_pluginconfig"."id",
         "posthog_pluginconfig"."web_token",
         "posthog_pluginsourcefile"."updated_at",
         "posthog_plugin"."updated_at",
         "posthog_pluginconfig"."updated_at"
  FROM "posthog_pluginconfig"
  INNER JOIN "posthog_plugin" ON ("posthog_pluginconfig"."plugin_id" = "posthog_plugin"."id")
  INNER JOIN "posthog_pluginsourcefile" ON ("posthog_plugin"."id" = "posthog_pluginsourcefile"."plugin_id")
  WHERE ("posthog_pluginconfig"."enabled"
         AND "posthog_pluginsourcefile"."filename" = 'site.ts'
         AND "posthog_pluginsourcefile"."status" = 'TRANSPILED'
         AND "posthog_pluginconfig"."team_id" = 99999)
  '''
# ---
# name: TestDecide.test_decide_doesnt_error_out_when_database_is_down.25
  '''
  SELECT "posthog_pluginconfig"."id",
         "posthog_pluginsourcefile"."transpiled",
         "posthog_pluginconfig"."web_token",
         "posthog_plugin"."config_schema",
         "posthog_pluginconfig"."config"
  FROM "posthog_pluginconfig"
  INNER JOIN "posthog_plugin" ON ("posthog_pluginconfig"."plugin_id" = "posthog_plugin"."id")
  INNER JOIN "posthog_pluginsourcefile" ON ("posthog_plugin"."id" = "posthog_pluginsourcefile"."plugin_id")
  WHERE ("posthog_pluginconfig"."enabled"
         AND "posthog_pluginsourcefile"."filename" = 'site.ts'
         AND "posthog_pluginsourcefile"."status" = 'TRANSPILED'
         AND "posthog_pluginconfig"."team_id" = 99999)
  '''
# ---
# name: TestDecide.test_decide_doesnt_error_out_when_database_is_down.26
  '''
  SELECT "posthog_hogfunction"."id",
         "posthog_hogfunction"."team_id",
         "posthog_hogfunction"."name",
         "posthog_hogfunction"."description",
         "posthog_hogfunction"."created_at",
         "posthog_hogfunction"."created_by_id",
         "posthog_hogfunction"."deleted",
         "posthog_hogfunction"."updated_at",
         "posthog_hogfunction"."enabled",
         "posthog_hogfunction"."type",
         "posthog_hogfunction"."kind",
         "posthog_hogfunction"."icon_url",
         "posthog_hogfunction"."hog",
         "posthog_hogfunction"."bytecode",
         "posthog_hogfunction"."transpiled",
         "posthog_hogfunction"."inputs_schema",
         "posthog_hogfunction"."inputs",
         "posthog_hogfunction"."encrypted_inputs",
         "posthog_hogfunction"."filters",
         "posthog_hogfunction"."mappings",
         "posthog_hogfunction"."masking",
         "posthog_hogfunction"."template_id",
         "posthog_hogfunction"."hog_function_template_id",
         "posthog_hogfunction"."execution_order",
         "posthog_team"."id",
         "posthog_team"."uuid",
         "posthog_team"."organization_id",
         "posthog_team"."parent_team_id",
         "posthog_team"."project_id",
         "posthog_team"."api_token",
         "posthog_team"."app_urls",
         "posthog_team"."name",
         "posthog_team"."slack_incoming_webhook",
         "posthog_team"."created_at",
         "posthog_team"."updated_at",
         "posthog_team"."anonymize_ips",
         "posthog_team"."completed_snippet_onboarding",
         "posthog_team"."has_completed_onboarding_for",
         "posthog_team"."onboarding_tasks",
         "posthog_team"."ingested_event",
         "posthog_team"."autocapture_opt_out",
         "posthog_team"."autocapture_web_vitals_opt_in",
         "posthog_team"."autocapture_web_vitals_allowed_metrics",
         "posthog_team"."autocapture_exceptions_opt_in",
         "posthog_team"."autocapture_exceptions_errors_to_ignore",
         "posthog_team"."person_processing_opt_out",
         "posthog_team"."secret_api_token",
         "posthog_team"."secret_api_token_backup",
         "posthog_team"."session_recording_opt_in",
         "posthog_team"."session_recording_sample_rate",
         "posthog_team"."session_recording_minimum_duration_milliseconds",
         "posthog_team"."session_recording_linked_flag",
         "posthog_team"."session_recording_network_payload_capture_config",
         "posthog_team"."session_recording_masking_config",
         "posthog_team"."session_recording_url_trigger_config",
         "posthog_team"."session_recording_url_blocklist_config",
         "posthog_team"."session_recording_event_trigger_config",
         "posthog_team"."session_recording_trigger_match_type_config",
         "posthog_team"."session_replay_config",
         "posthog_team"."survey_config",
         "posthog_team"."capture_console_log_opt_in",
         "posthog_team"."capture_performance_opt_in",
         "posthog_team"."capture_dead_clicks",
         "posthog_team"."surveys_opt_in",
         "posthog_team"."heatmaps_opt_in",
         "posthog_team"."flags_persistence_default",
         "posthog_team"."session_recording_version",
         "posthog_team"."signup_token",
         "posthog_team"."is_demo",
         "posthog_team"."access_control",
         "posthog_team"."week_start_day",
         "posthog_team"."inject_web_apps",
         "posthog_team"."test_account_filters",
         "posthog_team"."test_account_filters_default_checked",
         "posthog_team"."path_cleaning_filters",
         "posthog_team"."timezone",
         "posthog_team"."data_attributes",
         "posthog_team"."person_display_name_properties",
         "posthog_team"."live_events_columns",
         "posthog_team"."recording_domains",
         "posthog_team"."human_friendly_comparison_periods",
         "posthog_team"."cookieless_server_hash_mode",
         "posthog_team"."primary_dashboard_id",
         "posthog_team"."default_data_theme",
         "posthog_team"."extra_settings",
         "posthog_team"."modifiers",
         "posthog_team"."correlation_config",
         "posthog_team"."session_recording_retention_period_days",
         "posthog_team"."plugins_opt_in",
         "posthog_team"."opt_out_capture",
         "posthog_team"."event_names",
         "posthog_team"."event_names_with_usage",
         "posthog_team"."event_properties",
         "posthog_team"."event_properties_with_usage",
         "posthog_team"."event_properties_numerical",
         "posthog_team"."external_data_workspace_id",
         "posthog_team"."external_data_workspace_last_synced_at",
         "posthog_team"."api_query_rate_limit",
         "posthog_team"."revenue_tracking_config",
         "posthog_team"."base_currency"
  FROM "posthog_hogfunction"
  INNER JOIN "posthog_team" ON ("posthog_hogfunction"."team_id" = "posthog_team"."id")
  WHERE (NOT "posthog_hogfunction"."deleted"
         AND "posthog_hogfunction"."enabled"
         AND "posthog_hogfunction"."team_id" = 99999
         AND "posthog_hogfunction"."type" IN ('site_destination',
                                              'site_app'))
  '''
# ---
# name: TestDecide.test_decide_doesnt_error_out_when_database_is_down.27
  '''
  SELECT "posthog_teamrevenueanalyticsconfig"."team_id",
         "posthog_teamrevenueanalyticsconfig"."notified_first_sync",
         "posthog_teamrevenueanalyticsconfig"."events",
         "posthog_teamrevenueanalyticsconfig"."goals"
  FROM "posthog_teamrevenueanalyticsconfig"
  WHERE "posthog_teamrevenueanalyticsconfig"."team_id" = 99999
  LIMIT 21
  '''
# ---
# name: TestDecide.test_decide_doesnt_error_out_when_database_is_down.28
  '''
  SELECT "posthog_teammarketinganalyticsconfig"."team_id",
         "posthog_teammarketinganalyticsconfig"."sources_map"
  FROM "posthog_teammarketinganalyticsconfig"
  WHERE "posthog_teammarketinganalyticsconfig"."team_id" = 99999
  LIMIT 21
  '''
# ---
# name: TestDecide.test_decide_doesnt_error_out_when_database_is_down.29
  '''
  SELECT 1 AS "a"
  FROM "posthog_grouptypemapping"
  WHERE "posthog_grouptypemapping"."project_id" = 99999
  LIMIT 1
  '''
# ---
# name: TestDecide.test_decide_doesnt_error_out_when_database_is_down.3
  '''
  SELECT "posthog_team"."id",
         "posthog_team"."uuid",
         "posthog_team"."organization_id",
         "posthog_team"."parent_team_id",
         "posthog_team"."project_id",
         "posthog_team"."api_token",
         "posthog_team"."app_urls",
         "posthog_team"."name",
         "posthog_team"."slack_incoming_webhook",
         "posthog_team"."created_at",
         "posthog_team"."updated_at",
         "posthog_team"."anonymize_ips",
         "posthog_team"."completed_snippet_onboarding",
         "posthog_team"."has_completed_onboarding_for",
         "posthog_team"."onboarding_tasks",
         "posthog_team"."ingested_event",
         "posthog_team"."autocapture_opt_out",
         "posthog_team"."autocapture_web_vitals_opt_in",
         "posthog_team"."autocapture_web_vitals_allowed_metrics",
         "posthog_team"."autocapture_exceptions_opt_in",
         "posthog_team"."autocapture_exceptions_errors_to_ignore",
         "posthog_team"."person_processing_opt_out",
         "posthog_team"."secret_api_token",
         "posthog_team"."secret_api_token_backup",
         "posthog_team"."session_recording_opt_in",
         "posthog_team"."session_recording_sample_rate",
         "posthog_team"."session_recording_minimum_duration_milliseconds",
         "posthog_team"."session_recording_linked_flag",
         "posthog_team"."session_recording_network_payload_capture_config",
         "posthog_team"."session_recording_masking_config",
         "posthog_team"."session_recording_url_trigger_config",
         "posthog_team"."session_recording_url_blocklist_config",
         "posthog_team"."session_recording_event_trigger_config",
         "posthog_team"."session_recording_trigger_match_type_config",
         "posthog_team"."session_replay_config",
         "posthog_team"."survey_config",
         "posthog_team"."capture_console_log_opt_in",
         "posthog_team"."capture_performance_opt_in",
         "posthog_team"."capture_dead_clicks",
         "posthog_team"."surveys_opt_in",
         "posthog_team"."heatmaps_opt_in",
         "posthog_team"."flags_persistence_default",
         "posthog_team"."session_recording_version",
         "posthog_team"."signup_token",
         "posthog_team"."is_demo",
         "posthog_team"."access_control",
         "posthog_team"."week_start_day",
         "posthog_team"."inject_web_apps",
         "posthog_team"."test_account_filters",
         "posthog_team"."test_account_filters_default_checked",
         "posthog_team"."path_cleaning_filters",
         "posthog_team"."timezone",
         "posthog_team"."data_attributes",
         "posthog_team"."person_display_name_properties",
         "posthog_team"."live_events_columns",
         "posthog_team"."recording_domains",
         "posthog_team"."human_friendly_comparison_periods",
         "posthog_team"."cookieless_server_hash_mode",
         "posthog_team"."primary_dashboard_id",
         "posthog_team"."default_data_theme",
         "posthog_team"."extra_settings",
         "posthog_team"."modifiers",
         "posthog_team"."correlation_config",
         "posthog_team"."session_recording_retention_period_days",
         "posthog_team"."plugins_opt_in",
         "posthog_team"."opt_out_capture",
         "posthog_team"."event_names",
         "posthog_team"."event_names_with_usage",
         "posthog_team"."event_properties",
         "posthog_team"."event_properties_with_usage",
         "posthog_team"."event_properties_numerical",
         "posthog_team"."external_data_workspace_id",
         "posthog_team"."external_data_workspace_last_synced_at",
         "posthog_team"."api_query_rate_limit",
         "posthog_team"."revenue_tracking_config",
         "posthog_team"."base_currency"
  FROM "posthog_team"
  WHERE "posthog_team"."id" = 99999
  LIMIT 21
  '''
# ---
# name: TestDecide.test_decide_doesnt_error_out_when_database_is_down.30
  '''
  SELECT "posthog_grouptypemapping"."group_type",
         "posthog_grouptypemapping"."group_type_index",
         "posthog_grouptypemapping"."name_singular",
         "posthog_grouptypemapping"."name_plural",
         "posthog_grouptypemapping"."detail_dashboard_id",
         "posthog_grouptypemapping"."default_columns"
  FROM "posthog_grouptypemapping"
  WHERE "posthog_grouptypemapping"."project_id" = 99999
  ORDER BY "posthog_grouptypemapping"."group_type_index" ASC
  '''
# ---
# name: TestDecide.test_decide_doesnt_error_out_when_database_is_down.31
  '''
  SELECT "posthog_team"."id",
         "posthog_team"."uuid",
         "posthog_team"."organization_id",
         "posthog_team"."parent_team_id",
         "posthog_team"."project_id",
         "posthog_team"."api_token",
         "posthog_team"."app_urls",
         "posthog_team"."name",
         "posthog_team"."slack_incoming_webhook",
         "posthog_team"."created_at",
         "posthog_team"."updated_at",
         "posthog_team"."anonymize_ips",
         "posthog_team"."completed_snippet_onboarding",
         "posthog_team"."has_completed_onboarding_for",
         "posthog_team"."onboarding_tasks",
         "posthog_team"."ingested_event",
         "posthog_team"."autocapture_opt_out",
         "posthog_team"."autocapture_web_vitals_opt_in",
         "posthog_team"."autocapture_web_vitals_allowed_metrics",
         "posthog_team"."autocapture_exceptions_opt_in",
         "posthog_team"."autocapture_exceptions_errors_to_ignore",
         "posthog_team"."person_processing_opt_out",
         "posthog_team"."secret_api_token",
         "posthog_team"."secret_api_token_backup",
         "posthog_team"."session_recording_opt_in",
         "posthog_team"."session_recording_sample_rate",
         "posthog_team"."session_recording_minimum_duration_milliseconds",
         "posthog_team"."session_recording_linked_flag",
         "posthog_team"."session_recording_network_payload_capture_config",
         "posthog_team"."session_recording_masking_config",
         "posthog_team"."session_recording_url_trigger_config",
         "posthog_team"."session_recording_url_blocklist_config",
         "posthog_team"."session_recording_event_trigger_config",
         "posthog_team"."session_recording_trigger_match_type_config",
         "posthog_team"."session_replay_config",
         "posthog_team"."survey_config",
         "posthog_team"."capture_console_log_opt_in",
         "posthog_team"."capture_performance_opt_in",
         "posthog_team"."capture_dead_clicks",
         "posthog_team"."surveys_opt_in",
         "posthog_team"."heatmaps_opt_in",
         "posthog_team"."flags_persistence_default",
         "posthog_team"."session_recording_version",
         "posthog_team"."signup_token",
         "posthog_team"."is_demo",
         "posthog_team"."access_control",
         "posthog_team"."week_start_day",
         "posthog_team"."inject_web_apps",
         "posthog_team"."test_account_filters",
         "posthog_team"."test_account_filters_default_checked",
         "posthog_team"."path_cleaning_filters",
         "posthog_team"."timezone",
         "posthog_team"."data_attributes",
         "posthog_team"."person_display_name_properties",
         "posthog_team"."live_events_columns",
         "posthog_team"."recording_domains",
         "posthog_team"."human_friendly_comparison_periods",
         "posthog_team"."cookieless_server_hash_mode",
         "posthog_team"."primary_dashboard_id",
         "posthog_team"."default_data_theme",
         "posthog_team"."extra_settings",
         "posthog_team"."modifiers",
         "posthog_team"."correlation_config",
         "posthog_team"."session_recording_retention_period_days",
         "posthog_team"."external_data_workspace_id",
         "posthog_team"."external_data_workspace_last_synced_at",
         "posthog_team"."api_query_rate_limit",
         "posthog_team"."revenue_tracking_config",
         "posthog_team"."base_currency"
  FROM "posthog_team"
  WHERE "posthog_team"."id" = 99999
  LIMIT 21
  '''
# ---
# name: TestDecide.test_decide_doesnt_error_out_when_database_is_down.32
  '''
  SELECT "posthog_productintent"."id",
         "posthog_productintent"."team_id",
         "posthog_productintent"."created_at",
         "posthog_productintent"."updated_at",
         "posthog_productintent"."product_type",
         "posthog_productintent"."onboarding_completed_at",
         "posthog_productintent"."contexts",
         "posthog_productintent"."activated_at",
         "posthog_productintent"."activation_last_checked_at"
  FROM "posthog_productintent"
  WHERE "posthog_productintent"."team_id" = 99999
  '''
# ---
# name: TestDecide.test_decide_doesnt_error_out_when_database_is_down.33
  '''
  SELECT "posthog_organization"."id",
         "posthog_organization"."name",
         "posthog_organization"."slug",
         "posthog_organization"."logo_media_id",
         "posthog_organization"."created_at",
         "posthog_organization"."updated_at",
         "posthog_organization"."plugins_access_level",
         "posthog_organization"."session_cookie_age",
         "posthog_organization"."for_internal_metrics",
         "posthog_organization"."is_member_join_email_enabled",
         "posthog_organization"."is_ai_data_processing_approved",
         "posthog_organization"."enforce_2fa",
         "posthog_organization"."members_can_invite",
         "posthog_organization"."is_hipaa",
         "posthog_organization"."customer_id",
         "posthog_organization"."available_product_features",
         "posthog_organization"."usage",
         "posthog_organization"."never_drop_data",
         "posthog_organization"."customer_trust_scores",
         "posthog_organization"."setup_section_2_completed",
         "posthog_organization"."personalization",
         "posthog_organization"."domain_whitelist",
         "posthog_organization"."is_platform"
  FROM "posthog_organization"
  WHERE "posthog_organization"."id" = '00000000-0000-0000-0000-000000000000'::uuid
  LIMIT 21
  '''
# ---
# name: TestDecide.test_decide_doesnt_error_out_when_database_is_down.34
  '''
  SELECT "posthog_datacolortheme"."id"
  FROM "posthog_datacolortheme"
  WHERE "posthog_datacolortheme"."team_id" IS NULL
  ORDER BY "posthog_datacolortheme"."id" ASC
  LIMIT 1
  '''
# ---
# name: TestDecide.test_decide_doesnt_error_out_when_database_is_down.35
  '''
  SELECT "posthog_productintent"."product_type",
         "posthog_productintent"."created_at",
         "posthog_productintent"."onboarding_completed_at",
         "posthog_productintent"."updated_at"
  FROM "posthog_productintent"
  WHERE "posthog_productintent"."team_id" = 99999
  '''
# ---
# name: TestDecide.test_decide_doesnt_error_out_when_database_is_down.36
  '''
  SELECT "posthog_user"."id",
         "posthog_user"."password",
         "posthog_user"."last_login",
         "posthog_user"."first_name",
         "posthog_user"."last_name",
         "posthog_user"."is_staff",
         "posthog_user"."date_joined",
         "posthog_user"."uuid",
         "posthog_user"."current_organization_id",
         "posthog_user"."current_team_id",
         "posthog_user"."email",
         "posthog_user"."pending_email",
         "posthog_user"."temporary_token",
         "posthog_user"."distinct_id",
         "posthog_user"."is_email_verified",
         "posthog_user"."has_seen_product_intro_for",
         "posthog_user"."strapi_id",
         "posthog_user"."is_active",
         "posthog_user"."role_at_organization",
         "posthog_user"."theme_mode",
         "posthog_user"."partial_notification_settings",
         "posthog_user"."anonymize_data",
         "posthog_user"."toolbar_mode",
         "posthog_user"."hedgehog_config",
         "posthog_user"."events_column_config",
         "posthog_user"."email_opt_in"
  FROM "posthog_user"
  WHERE "posthog_user"."id" = 99999
  LIMIT 21
  '''
# ---
# name: TestDecide.test_decide_doesnt_error_out_when_database_is_down.37
  '''
  SELECT "posthog_featureflag"."id",
         "posthog_featureflag"."key",
         "posthog_featureflag"."name",
         "posthog_featureflag"."filters",
         "posthog_featureflag"."rollout_percentage",
         "posthog_featureflag"."team_id",
         "posthog_featureflag"."created_by_id",
         "posthog_featureflag"."created_at",
         "posthog_featureflag"."deleted",
         "posthog_featureflag"."active",
         "posthog_featureflag"."version",
         "posthog_featureflag"."last_modified_by_id",
         "posthog_featureflag"."rollback_conditions",
         "posthog_featureflag"."performed_rollback",
         "posthog_featureflag"."ensure_experience_continuity",
         "posthog_featureflag"."usage_dashboard_id",
         "posthog_featureflag"."has_enriched_analytics",
         "posthog_featureflag"."is_remote_configuration",
         "posthog_featureflag"."has_encrypted_payloads"
  FROM "posthog_featureflag"
  INNER JOIN "posthog_team" ON ("posthog_featureflag"."team_id" = "posthog_team"."id")
  WHERE ("posthog_featureflag"."active"
         AND NOT "posthog_featureflag"."deleted"
         AND "posthog_team"."project_id" = 99999)
  '''
# ---
# name: TestDecide.test_decide_doesnt_error_out_when_database_is_down.38
  '''
  SELECT COUNT(*) AS "__count"
  FROM "posthog_survey"
  INNER JOIN "posthog_team" ON ("posthog_survey"."team_id" = "posthog_team"."id")
  WHERE ("posthog_team"."project_id" = 99999
         AND NOT ("posthog_survey"."archived"))
  '''
# ---
# name: TestDecide.test_decide_doesnt_error_out_when_database_is_down.39
  '''
  SELECT "posthog_errortrackingsuppressionrule"."filters"
  FROM "posthog_errortrackingsuppressionrule"
  WHERE "posthog_errortrackingsuppressionrule"."team_id" = 99999
  '''
# ---
# name: TestDecide.test_decide_doesnt_error_out_when_database_is_down.4
  '''
  SELECT "posthog_organizationmembership"."id",
         "posthog_organizationmembership"."organization_id",
         "posthog_organizationmembership"."user_id",
         "posthog_organizationmembership"."level",
         "posthog_organizationmembership"."joined_at",
         "posthog_organizationmembership"."updated_at",
         "posthog_organization"."id",
         "posthog_organization"."name",
         "posthog_organization"."slug",
         "posthog_organization"."logo_media_id",
         "posthog_organization"."created_at",
         "posthog_organization"."updated_at",
         "posthog_organization"."plugins_access_level",
         "posthog_organization"."session_cookie_age",
         "posthog_organization"."for_internal_metrics",
         "posthog_organization"."is_member_join_email_enabled",
         "posthog_organization"."is_ai_data_processing_approved",
         "posthog_organization"."enforce_2fa",
         "posthog_organization"."members_can_invite",
         "posthog_organization"."is_hipaa",
         "posthog_organization"."customer_id",
         "posthog_organization"."available_product_features",
         "posthog_organization"."usage",
         "posthog_organization"."never_drop_data",
         "posthog_organization"."customer_trust_scores",
         "posthog_organization"."setup_section_2_completed",
         "posthog_organization"."personalization",
         "posthog_organization"."domain_whitelist",
         "posthog_organization"."is_platform"
  FROM "posthog_organizationmembership"
  INNER JOIN "posthog_organization" ON ("posthog_organizationmembership"."organization_id" = "posthog_organization"."id")
  WHERE ("posthog_organizationmembership"."organization_id" = '00000000-0000-0000-0000-000000000000'::uuid
         AND "posthog_organizationmembership"."user_id" = 99999)
  LIMIT 21
  '''
# ---
# name: TestDecide.test_decide_doesnt_error_out_when_database_is_down.40
  '''
  SELECT "posthog_pluginconfig"."id",
         "posthog_pluginconfig"."web_token",
         "posthog_pluginsourcefile"."updated_at",
         "posthog_plugin"."updated_at",
         "posthog_pluginconfig"."updated_at"
  FROM "posthog_pluginconfig"
  INNER JOIN "posthog_plugin" ON ("posthog_pluginconfig"."plugin_id" = "posthog_plugin"."id")
  INNER JOIN "posthog_pluginsourcefile" ON ("posthog_plugin"."id" = "posthog_pluginsourcefile"."plugin_id")
  WHERE ("posthog_pluginconfig"."enabled"
         AND "posthog_pluginsourcefile"."filename" = 'site.ts'
         AND "posthog_pluginsourcefile"."status" = 'TRANSPILED'
         AND "posthog_pluginconfig"."team_id" = 99999)
  '''
# ---
# name: TestDecide.test_decide_doesnt_error_out_when_database_is_down.5
  '''
  SELECT "posthog_organizationmembership"."id",
         "posthog_organizationmembership"."organization_id",
         "posthog_organizationmembership"."user_id",
         "posthog_organizationmembership"."level",
         "posthog_organizationmembership"."joined_at",
         "posthog_organizationmembership"."updated_at",
         "posthog_organization"."id",
         "posthog_organization"."name",
         "posthog_organization"."slug",
         "posthog_organization"."logo_media_id",
         "posthog_organization"."created_at",
         "posthog_organization"."updated_at",
         "posthog_organization"."plugins_access_level",
         "posthog_organization"."session_cookie_age",
         "posthog_organization"."for_internal_metrics",
         "posthog_organization"."is_member_join_email_enabled",
         "posthog_organization"."is_ai_data_processing_approved",
         "posthog_organization"."enforce_2fa",
         "posthog_organization"."members_can_invite",
         "posthog_organization"."is_hipaa",
         "posthog_organization"."customer_id",
         "posthog_organization"."available_product_features",
         "posthog_organization"."usage",
         "posthog_organization"."never_drop_data",
         "posthog_organization"."customer_trust_scores",
         "posthog_organization"."setup_section_2_completed",
         "posthog_organization"."personalization",
         "posthog_organization"."domain_whitelist",
         "posthog_organization"."is_platform"
  FROM "posthog_organizationmembership"
  INNER JOIN "posthog_organization" ON ("posthog_organizationmembership"."organization_id" = "posthog_organization"."id")
  WHERE "posthog_organizationmembership"."user_id" = 99999
  '''
# ---
# name: TestDecide.test_decide_doesnt_error_out_when_database_is_down.6
  '''
  SELECT "posthog_team"."id",
         "posthog_team"."organization_id",
         "posthog_team"."access_control"
  FROM "posthog_team"
  WHERE "posthog_team"."organization_id" IN ('00000000-0000-0000-0000-000000000000'::uuid)
  '''
# ---
# name: TestDecide.test_decide_doesnt_error_out_when_database_is_down.7
  '''
  SELECT "posthog_organizationmembership"."id",
         "posthog_organizationmembership"."organization_id",
         "posthog_organizationmembership"."user_id",
         "posthog_organizationmembership"."level",
         "posthog_organizationmembership"."joined_at",
         "posthog_organizationmembership"."updated_at",
         "posthog_organization"."id",
         "posthog_organization"."name",
         "posthog_organization"."slug",
         "posthog_organization"."logo_media_id",
         "posthog_organization"."created_at",
         "posthog_organization"."updated_at",
         "posthog_organization"."plugins_access_level",
         "posthog_organization"."session_cookie_age",
         "posthog_organization"."for_internal_metrics",
         "posthog_organization"."is_member_join_email_enabled",
         "posthog_organization"."is_ai_data_processing_approved",
         "posthog_organization"."enforce_2fa",
         "posthog_organization"."members_can_invite",
         "posthog_organization"."is_hipaa",
         "posthog_organization"."customer_id",
         "posthog_organization"."available_product_features",
         "posthog_organization"."usage",
         "posthog_organization"."never_drop_data",
         "posthog_organization"."customer_trust_scores",
         "posthog_organization"."setup_section_2_completed",
         "posthog_organization"."personalization",
         "posthog_organization"."domain_whitelist",
         "posthog_organization"."is_platform"
  FROM "posthog_organizationmembership"
  INNER JOIN "posthog_organization" ON ("posthog_organizationmembership"."organization_id" = "posthog_organization"."id")
  WHERE ("posthog_organizationmembership"."organization_id" = '00000000-0000-0000-0000-000000000000'::uuid
         AND "posthog_organizationmembership"."user_id" = 99999)
  LIMIT 21
  '''
# ---
# name: TestDecide.test_decide_doesnt_error_out_when_database_is_down.8
  '''
  SELECT "posthog_organizationmembership"."id",
         "posthog_organizationmembership"."organization_id",
         "posthog_organizationmembership"."user_id",
         "posthog_organizationmembership"."level",
         "posthog_organizationmembership"."joined_at",
         "posthog_organizationmembership"."updated_at",
         "posthog_organization"."id",
         "posthog_organization"."name",
         "posthog_organization"."slug",
         "posthog_organization"."logo_media_id",
         "posthog_organization"."created_at",
         "posthog_organization"."updated_at",
         "posthog_organization"."plugins_access_level",
         "posthog_organization"."session_cookie_age",
         "posthog_organization"."for_internal_metrics",
         "posthog_organization"."is_member_join_email_enabled",
         "posthog_organization"."is_ai_data_processing_approved",
         "posthog_organization"."enforce_2fa",
         "posthog_organization"."members_can_invite",
         "posthog_organization"."is_hipaa",
         "posthog_organization"."customer_id",
         "posthog_organization"."available_product_features",
         "posthog_organization"."usage",
         "posthog_organization"."never_drop_data",
         "posthog_organization"."customer_trust_scores",
         "posthog_organization"."setup_section_2_completed",
         "posthog_organization"."personalization",
         "posthog_organization"."domain_whitelist",
         "posthog_organization"."is_platform"
  FROM "posthog_organizationmembership"
  INNER JOIN "posthog_organization" ON ("posthog_organizationmembership"."organization_id" = "posthog_organization"."id")
  WHERE ("posthog_organizationmembership"."organization_id" = '00000000-0000-0000-0000-000000000000'::uuid
         AND "posthog_organizationmembership"."user_id" = 99999)
  LIMIT 21
  '''
# ---
# name: TestDecide.test_decide_doesnt_error_out_when_database_is_down.9
  '''
  SELECT "ee_accesscontrol"."id",
         "ee_accesscontrol"."team_id",
         "ee_accesscontrol"."access_level",
         "ee_accesscontrol"."resource",
         "ee_accesscontrol"."resource_id",
         "ee_accesscontrol"."organization_member_id",
         "ee_accesscontrol"."role_id",
         "ee_accesscontrol"."created_by_id",
         "ee_accesscontrol"."created_at",
         "ee_accesscontrol"."updated_at"
  FROM "ee_accesscontrol"
  LEFT OUTER JOIN "posthog_organizationmembership" ON ("ee_accesscontrol"."organization_member_id" = "posthog_organizationmembership"."id")
  INNER JOIN "posthog_team" ON ("ee_accesscontrol"."team_id" = "posthog_team"."id")
  WHERE (("ee_accesscontrol"."organization_member_id" IS NULL
          AND "ee_accesscontrol"."resource" = 'project'
          AND "ee_accesscontrol"."resource_id" = '99999'
          AND "ee_accesscontrol"."role_id" IS NULL
          AND "ee_accesscontrol"."team_id" = 99999)
         OR ("posthog_organizationmembership"."user_id" = 99999
             AND "ee_accesscontrol"."resource" = 'project'
             AND "ee_accesscontrol"."resource_id" = '99999'
             AND "ee_accesscontrol"."role_id" IS NULL
             AND "ee_accesscontrol"."team_id" = 99999)
         OR ("ee_accesscontrol"."organization_member_id" IS NULL
             AND "ee_accesscontrol"."resource" = 'project'
             AND "ee_accesscontrol"."resource_id" IS NULL
             AND "ee_accesscontrol"."role_id" IS NULL
             AND "ee_accesscontrol"."team_id" = 99999)
         OR ("posthog_organizationmembership"."user_id" = 99999
             AND "ee_accesscontrol"."resource" = 'project'
             AND "ee_accesscontrol"."resource_id" IS NULL
             AND "ee_accesscontrol"."role_id" IS NULL
             AND "ee_accesscontrol"."team_id" = 99999)
         OR ("ee_accesscontrol"."organization_member_id" IS NULL
             AND "ee_accesscontrol"."resource" = 'project'
             AND "ee_accesscontrol"."resource_id" IS NOT NULL
             AND "ee_accesscontrol"."role_id" IS NULL
             AND "posthog_team"."organization_id" = '00000000-0000-0000-0000-000000000000'::uuid)
         OR ("posthog_organizationmembership"."user_id" = 99999
             AND "ee_accesscontrol"."resource" = 'project'
             AND "ee_accesscontrol"."resource_id" IS NOT NULL
             AND "ee_accesscontrol"."role_id" IS NULL
             AND "posthog_team"."organization_id" = '00000000-0000-0000-0000-000000000000'::uuid))
  '''
# ---
# name: TestDecide.test_flag_with_behavioural_cohorts
  '''
  SELECT "posthog_hogfunction"."id",
         "posthog_hogfunction"."team_id",
         "posthog_hogfunction"."name",
         "posthog_hogfunction"."description",
         "posthog_hogfunction"."created_at",
         "posthog_hogfunction"."created_by_id",
         "posthog_hogfunction"."deleted",
         "posthog_hogfunction"."updated_at",
         "posthog_hogfunction"."enabled",
         "posthog_hogfunction"."type",
         "posthog_hogfunction"."kind",
         "posthog_hogfunction"."icon_url",
         "posthog_hogfunction"."hog",
         "posthog_hogfunction"."bytecode",
         "posthog_hogfunction"."transpiled",
         "posthog_hogfunction"."inputs_schema",
         "posthog_hogfunction"."inputs",
         "posthog_hogfunction"."encrypted_inputs",
         "posthog_hogfunction"."filters",
         "posthog_hogfunction"."mappings",
         "posthog_hogfunction"."masking",
         "posthog_hogfunction"."template_id",
         "posthog_hogfunction"."hog_function_template_id",
         "posthog_hogfunction"."execution_order",
         "posthog_team"."id",
         "posthog_team"."uuid",
         "posthog_team"."organization_id",
         "posthog_team"."parent_team_id",
         "posthog_team"."project_id",
         "posthog_team"."api_token",
         "posthog_team"."app_urls",
         "posthog_team"."name",
         "posthog_team"."slack_incoming_webhook",
         "posthog_team"."created_at",
         "posthog_team"."updated_at",
         "posthog_team"."anonymize_ips",
         "posthog_team"."completed_snippet_onboarding",
         "posthog_team"."has_completed_onboarding_for",
         "posthog_team"."onboarding_tasks",
         "posthog_team"."ingested_event",
         "posthog_team"."autocapture_opt_out",
         "posthog_team"."autocapture_web_vitals_opt_in",
         "posthog_team"."autocapture_web_vitals_allowed_metrics",
         "posthog_team"."autocapture_exceptions_opt_in",
         "posthog_team"."autocapture_exceptions_errors_to_ignore",
         "posthog_team"."person_processing_opt_out",
         "posthog_team"."secret_api_token",
         "posthog_team"."secret_api_token_backup",
         "posthog_team"."session_recording_opt_in",
         "posthog_team"."session_recording_sample_rate",
         "posthog_team"."session_recording_minimum_duration_milliseconds",
         "posthog_team"."session_recording_linked_flag",
         "posthog_team"."session_recording_network_payload_capture_config",
         "posthog_team"."session_recording_masking_config",
         "posthog_team"."session_recording_url_trigger_config",
         "posthog_team"."session_recording_url_blocklist_config",
         "posthog_team"."session_recording_event_trigger_config",
         "posthog_team"."session_recording_trigger_match_type_config",
         "posthog_team"."session_replay_config",
         "posthog_team"."survey_config",
         "posthog_team"."capture_console_log_opt_in",
         "posthog_team"."capture_performance_opt_in",
         "posthog_team"."capture_dead_clicks",
         "posthog_team"."surveys_opt_in",
         "posthog_team"."heatmaps_opt_in",
         "posthog_team"."flags_persistence_default",
         "posthog_team"."session_recording_version",
         "posthog_team"."signup_token",
         "posthog_team"."is_demo",
         "posthog_team"."access_control",
         "posthog_team"."week_start_day",
         "posthog_team"."inject_web_apps",
         "posthog_team"."test_account_filters",
         "posthog_team"."test_account_filters_default_checked",
         "posthog_team"."path_cleaning_filters",
         "posthog_team"."timezone",
         "posthog_team"."data_attributes",
         "posthog_team"."person_display_name_properties",
         "posthog_team"."live_events_columns",
         "posthog_team"."recording_domains",
         "posthog_team"."human_friendly_comparison_periods",
         "posthog_team"."cookieless_server_hash_mode",
         "posthog_team"."primary_dashboard_id",
         "posthog_team"."default_data_theme",
         "posthog_team"."extra_settings",
         "posthog_team"."modifiers",
         "posthog_team"."correlation_config",
         "posthog_team"."session_recording_retention_period_days",
         "posthog_team"."plugins_opt_in",
         "posthog_team"."opt_out_capture",
         "posthog_team"."event_names",
         "posthog_team"."event_names_with_usage",
         "posthog_team"."event_properties",
         "posthog_team"."event_properties_with_usage",
         "posthog_team"."event_properties_numerical",
         "posthog_team"."external_data_workspace_id",
         "posthog_team"."external_data_workspace_last_synced_at",
         "posthog_team"."api_query_rate_limit",
         "posthog_team"."revenue_tracking_config",
         "posthog_team"."base_currency"
  FROM "posthog_hogfunction"
  INNER JOIN "posthog_team" ON ("posthog_hogfunction"."team_id" = "posthog_team"."id")
  WHERE ("posthog_hogfunction"."team_id" = 99999
         AND "posthog_hogfunction"."filters" @> '{"filter_test_accounts": true}'::jsonb)
  '''
# ---
# name: TestDecide.test_flag_with_behavioural_cohorts.1
  '''
  SELECT "posthog_team"."id",
         "posthog_team"."uuid",
         "posthog_team"."organization_id",
         "posthog_team"."parent_team_id",
         "posthog_team"."project_id",
         "posthog_team"."api_token",
         "posthog_team"."app_urls",
         "posthog_team"."name",
         "posthog_team"."slack_incoming_webhook",
         "posthog_team"."created_at",
         "posthog_team"."updated_at",
         "posthog_team"."anonymize_ips",
         "posthog_team"."completed_snippet_onboarding",
         "posthog_team"."has_completed_onboarding_for",
         "posthog_team"."onboarding_tasks",
         "posthog_team"."ingested_event",
         "posthog_team"."autocapture_opt_out",
         "posthog_team"."autocapture_web_vitals_opt_in",
         "posthog_team"."autocapture_web_vitals_allowed_metrics",
         "posthog_team"."autocapture_exceptions_opt_in",
         "posthog_team"."autocapture_exceptions_errors_to_ignore",
         "posthog_team"."person_processing_opt_out",
         "posthog_team"."secret_api_token",
         "posthog_team"."secret_api_token_backup",
         "posthog_team"."session_recording_opt_in",
         "posthog_team"."session_recording_sample_rate",
         "posthog_team"."session_recording_minimum_duration_milliseconds",
         "posthog_team"."session_recording_linked_flag",
         "posthog_team"."session_recording_network_payload_capture_config",
         "posthog_team"."session_recording_masking_config",
         "posthog_team"."session_recording_url_trigger_config",
         "posthog_team"."session_recording_url_blocklist_config",
         "posthog_team"."session_recording_event_trigger_config",
         "posthog_team"."session_recording_trigger_match_type_config",
         "posthog_team"."session_replay_config",
         "posthog_team"."survey_config",
         "posthog_team"."capture_console_log_opt_in",
         "posthog_team"."capture_performance_opt_in",
         "posthog_team"."capture_dead_clicks",
         "posthog_team"."surveys_opt_in",
         "posthog_team"."heatmaps_opt_in",
         "posthog_team"."flags_persistence_default",
         "posthog_team"."session_recording_version",
         "posthog_team"."signup_token",
         "posthog_team"."is_demo",
         "posthog_team"."access_control",
         "posthog_team"."week_start_day",
         "posthog_team"."inject_web_apps",
         "posthog_team"."test_account_filters",
         "posthog_team"."test_account_filters_default_checked",
         "posthog_team"."path_cleaning_filters",
         "posthog_team"."timezone",
         "posthog_team"."data_attributes",
         "posthog_team"."person_display_name_properties",
         "posthog_team"."live_events_columns",
         "posthog_team"."recording_domains",
         "posthog_team"."human_friendly_comparison_periods",
         "posthog_team"."cookieless_server_hash_mode",
         "posthog_team"."primary_dashboard_id",
         "posthog_team"."default_data_theme",
         "posthog_team"."extra_settings",
         "posthog_team"."modifiers",
         "posthog_team"."correlation_config",
         "posthog_team"."session_recording_retention_period_days",
         "posthog_team"."external_data_workspace_id",
         "posthog_team"."external_data_workspace_last_synced_at",
         "posthog_team"."api_query_rate_limit",
         "posthog_team"."revenue_tracking_config",
         "posthog_team"."base_currency"
  FROM "posthog_team"
  WHERE "posthog_team"."id" = 99999
  LIMIT 21
  '''
# ---
# name: TestDecide.test_flag_with_behavioural_cohorts.10
  '''
  SELECT "posthog_filesystem"."team_id",
         "posthog_filesystem"."id",
         "posthog_filesystem"."path",
         "posthog_filesystem"."depth",
         "posthog_filesystem"."type",
         "posthog_filesystem"."ref",
         "posthog_filesystem"."href",
         "posthog_filesystem"."shortcut",
         "posthog_filesystem"."meta",
         "posthog_filesystem"."created_at",
         "posthog_filesystem"."created_by_id",
         "posthog_filesystem"."project_id"
  FROM "posthog_filesystem"
  WHERE ("posthog_filesystem"."ref" = '0001'
         AND "posthog_filesystem"."team_id" = 99999
         AND "posthog_filesystem"."type" = 'feature_flag'
         AND NOT ("posthog_filesystem"."shortcut"
                  AND "posthog_filesystem"."shortcut" IS NOT NULL))
  '''
# ---
# name: TestDecide.test_flag_with_behavioural_cohorts.11
  '''
  SELECT "posthog_featureflag"."id",
         "posthog_featureflag"."key",
         "posthog_featureflag"."name",
         "posthog_featureflag"."filters",
         "posthog_featureflag"."rollout_percentage",
         "posthog_featureflag"."team_id",
         "posthog_featureflag"."created_by_id",
         "posthog_featureflag"."created_at",
         "posthog_featureflag"."deleted",
         "posthog_featureflag"."active",
         "posthog_featureflag"."version",
         "posthog_featureflag"."last_modified_by_id",
         "posthog_featureflag"."rollback_conditions",
         "posthog_featureflag"."performed_rollback",
         "posthog_featureflag"."ensure_experience_continuity",
         "posthog_featureflag"."usage_dashboard_id",
         "posthog_featureflag"."has_enriched_analytics",
         "posthog_featureflag"."is_remote_configuration",
         "posthog_featureflag"."has_encrypted_payloads"
  FROM "posthog_featureflag"
  INNER JOIN "posthog_team" ON ("posthog_featureflag"."team_id" = "posthog_team"."id")
  WHERE ("posthog_featureflag"."active"
         AND NOT "posthog_featureflag"."deleted"
         AND "posthog_team"."project_id" = 99999)
  '''
# ---
# name: TestDecide.test_flag_with_behavioural_cohorts.12
  '''
  SELECT "posthog_team"."id",
         "posthog_team"."uuid",
         "posthog_team"."organization_id",
         "posthog_team"."parent_team_id",
         "posthog_team"."project_id",
         "posthog_team"."api_token",
         "posthog_team"."app_urls",
         "posthog_team"."name",
         "posthog_team"."slack_incoming_webhook",
         "posthog_team"."created_at",
         "posthog_team"."updated_at",
         "posthog_team"."anonymize_ips",
         "posthog_team"."completed_snippet_onboarding",
         "posthog_team"."has_completed_onboarding_for",
         "posthog_team"."onboarding_tasks",
         "posthog_team"."ingested_event",
         "posthog_team"."autocapture_opt_out",
         "posthog_team"."autocapture_web_vitals_opt_in",
         "posthog_team"."autocapture_web_vitals_allowed_metrics",
         "posthog_team"."autocapture_exceptions_opt_in",
         "posthog_team"."autocapture_exceptions_errors_to_ignore",
         "posthog_team"."person_processing_opt_out",
         "posthog_team"."secret_api_token",
         "posthog_team"."secret_api_token_backup",
         "posthog_team"."session_recording_opt_in",
         "posthog_team"."session_recording_sample_rate",
         "posthog_team"."session_recording_minimum_duration_milliseconds",
         "posthog_team"."session_recording_linked_flag",
         "posthog_team"."session_recording_network_payload_capture_config",
         "posthog_team"."session_recording_masking_config",
         "posthog_team"."session_recording_url_trigger_config",
         "posthog_team"."session_recording_url_blocklist_config",
         "posthog_team"."session_recording_event_trigger_config",
         "posthog_team"."session_recording_trigger_match_type_config",
         "posthog_team"."session_replay_config",
         "posthog_team"."survey_config",
         "posthog_team"."capture_console_log_opt_in",
         "posthog_team"."capture_performance_opt_in",
         "posthog_team"."capture_dead_clicks",
         "posthog_team"."surveys_opt_in",
         "posthog_team"."heatmaps_opt_in",
         "posthog_team"."flags_persistence_default",
         "posthog_team"."session_recording_version",
         "posthog_team"."signup_token",
         "posthog_team"."is_demo",
         "posthog_team"."access_control",
         "posthog_team"."week_start_day",
         "posthog_team"."inject_web_apps",
         "posthog_team"."test_account_filters",
         "posthog_team"."test_account_filters_default_checked",
         "posthog_team"."path_cleaning_filters",
         "posthog_team"."timezone",
         "posthog_team"."data_attributes",
         "posthog_team"."person_display_name_properties",
         "posthog_team"."live_events_columns",
         "posthog_team"."recording_domains",
         "posthog_team"."human_friendly_comparison_periods",
         "posthog_team"."cookieless_server_hash_mode",
         "posthog_team"."primary_dashboard_id",
         "posthog_team"."default_data_theme",
         "posthog_team"."extra_settings",
         "posthog_team"."modifiers",
         "posthog_team"."correlation_config",
         "posthog_team"."session_recording_retention_period_days",
         "posthog_team"."external_data_workspace_id",
         "posthog_team"."external_data_workspace_last_synced_at",
         "posthog_team"."api_query_rate_limit",
         "posthog_team"."revenue_tracking_config",
         "posthog_team"."base_currency"
  FROM "posthog_team"
  WHERE "posthog_team"."id" = 99999
  LIMIT 21
  '''
# ---
# name: TestDecide.test_flag_with_behavioural_cohorts.13
  '''
  SELECT "posthog_remoteconfig"."id",
         "posthog_remoteconfig"."team_id",
         "posthog_remoteconfig"."config",
         "posthog_remoteconfig"."updated_at",
         "posthog_remoteconfig"."synced_at"
  FROM "posthog_remoteconfig"
  WHERE "posthog_remoteconfig"."team_id" = 99999
  LIMIT 21
  '''
# ---
# name: TestDecide.test_flag_with_behavioural_cohorts.14
  '''
  SELECT "posthog_team"."id",
         "posthog_team"."uuid",
         "posthog_team"."organization_id",
         "posthog_team"."parent_team_id",
         "posthog_team"."project_id",
         "posthog_team"."api_token",
         "posthog_team"."app_urls",
         "posthog_team"."name",
         "posthog_team"."slack_incoming_webhook",
         "posthog_team"."created_at",
         "posthog_team"."updated_at",
         "posthog_team"."anonymize_ips",
         "posthog_team"."completed_snippet_onboarding",
         "posthog_team"."has_completed_onboarding_for",
         "posthog_team"."onboarding_tasks",
         "posthog_team"."ingested_event",
         "posthog_team"."autocapture_opt_out",
         "posthog_team"."autocapture_web_vitals_opt_in",
         "posthog_team"."autocapture_web_vitals_allowed_metrics",
         "posthog_team"."autocapture_exceptions_opt_in",
         "posthog_team"."autocapture_exceptions_errors_to_ignore",
         "posthog_team"."person_processing_opt_out",
         "posthog_team"."secret_api_token",
         "posthog_team"."secret_api_token_backup",
         "posthog_team"."session_recording_opt_in",
         "posthog_team"."session_recording_sample_rate",
         "posthog_team"."session_recording_minimum_duration_milliseconds",
         "posthog_team"."session_recording_linked_flag",
         "posthog_team"."session_recording_network_payload_capture_config",
         "posthog_team"."session_recording_masking_config",
         "posthog_team"."session_recording_url_trigger_config",
         "posthog_team"."session_recording_url_blocklist_config",
         "posthog_team"."session_recording_event_trigger_config",
         "posthog_team"."session_recording_trigger_match_type_config",
         "posthog_team"."session_replay_config",
         "posthog_team"."survey_config",
         "posthog_team"."capture_console_log_opt_in",
         "posthog_team"."capture_performance_opt_in",
         "posthog_team"."capture_dead_clicks",
         "posthog_team"."surveys_opt_in",
         "posthog_team"."heatmaps_opt_in",
         "posthog_team"."flags_persistence_default",
         "posthog_team"."session_recording_version",
         "posthog_team"."signup_token",
         "posthog_team"."is_demo",
         "posthog_team"."access_control",
         "posthog_team"."week_start_day",
         "posthog_team"."inject_web_apps",
         "posthog_team"."test_account_filters",
         "posthog_team"."test_account_filters_default_checked",
         "posthog_team"."path_cleaning_filters",
         "posthog_team"."timezone",
         "posthog_team"."data_attributes",
         "posthog_team"."person_display_name_properties",
         "posthog_team"."live_events_columns",
         "posthog_team"."recording_domains",
         "posthog_team"."human_friendly_comparison_periods",
         "posthog_team"."cookieless_server_hash_mode",
         "posthog_team"."primary_dashboard_id",
         "posthog_team"."default_data_theme",
         "posthog_team"."extra_settings",
         "posthog_team"."modifiers",
         "posthog_team"."correlation_config",
         "posthog_team"."session_recording_retention_period_days",
         "posthog_team"."plugins_opt_in",
         "posthog_team"."opt_out_capture",
         "posthog_team"."event_names",
         "posthog_team"."event_names_with_usage",
         "posthog_team"."event_properties",
         "posthog_team"."event_properties_with_usage",
         "posthog_team"."event_properties_numerical",
         "posthog_team"."external_data_workspace_id",
         "posthog_team"."external_data_workspace_last_synced_at",
         "posthog_team"."api_query_rate_limit",
         "posthog_team"."revenue_tracking_config",
         "posthog_team"."base_currency"
  FROM "posthog_team"
  WHERE "posthog_team"."id" = 99999
  LIMIT 21
  '''
# ---
# name: TestDecide.test_flag_with_behavioural_cohorts.15
  '''
  SELECT COUNT(*) AS "__count"
  FROM "posthog_featureflag"
  WHERE ("posthog_featureflag"."active"
         AND NOT "posthog_featureflag"."deleted"
         AND "posthog_featureflag"."team_id" = 99999)
  '''
# ---
# name: TestDecide.test_flag_with_behavioural_cohorts.16
  '''
  SELECT "posthog_pluginconfig"."id",
         "posthog_pluginsourcefile"."transpiled",
         "posthog_pluginconfig"."web_token",
         "posthog_plugin"."config_schema",
         "posthog_pluginconfig"."config"
  FROM "posthog_pluginconfig"
  INNER JOIN "posthog_plugin" ON ("posthog_pluginconfig"."plugin_id" = "posthog_plugin"."id")
  INNER JOIN "posthog_pluginsourcefile" ON ("posthog_plugin"."id" = "posthog_pluginsourcefile"."plugin_id")
  WHERE ("posthog_pluginconfig"."enabled"
         AND "posthog_pluginsourcefile"."filename" = 'site.ts'
         AND "posthog_pluginsourcefile"."status" = 'TRANSPILED'
         AND "posthog_pluginconfig"."team_id" = 99999)
  '''
# ---
# name: TestDecide.test_flag_with_behavioural_cohorts.17
  '''
  SELECT "posthog_hogfunction"."id",
         "posthog_hogfunction"."team_id",
         "posthog_hogfunction"."name",
         "posthog_hogfunction"."description",
         "posthog_hogfunction"."created_at",
         "posthog_hogfunction"."created_by_id",
         "posthog_hogfunction"."deleted",
         "posthog_hogfunction"."updated_at",
         "posthog_hogfunction"."enabled",
         "posthog_hogfunction"."type",
         "posthog_hogfunction"."kind",
         "posthog_hogfunction"."icon_url",
         "posthog_hogfunction"."hog",
         "posthog_hogfunction"."bytecode",
         "posthog_hogfunction"."transpiled",
         "posthog_hogfunction"."inputs_schema",
         "posthog_hogfunction"."inputs",
         "posthog_hogfunction"."encrypted_inputs",
         "posthog_hogfunction"."filters",
         "posthog_hogfunction"."mappings",
         "posthog_hogfunction"."masking",
         "posthog_hogfunction"."template_id",
         "posthog_hogfunction"."hog_function_template_id",
         "posthog_hogfunction"."execution_order",
         "posthog_team"."id",
         "posthog_team"."uuid",
         "posthog_team"."organization_id",
         "posthog_team"."parent_team_id",
         "posthog_team"."project_id",
         "posthog_team"."api_token",
         "posthog_team"."app_urls",
         "posthog_team"."name",
         "posthog_team"."slack_incoming_webhook",
         "posthog_team"."created_at",
         "posthog_team"."updated_at",
         "posthog_team"."anonymize_ips",
         "posthog_team"."completed_snippet_onboarding",
         "posthog_team"."has_completed_onboarding_for",
         "posthog_team"."onboarding_tasks",
         "posthog_team"."ingested_event",
         "posthog_team"."autocapture_opt_out",
         "posthog_team"."autocapture_web_vitals_opt_in",
         "posthog_team"."autocapture_web_vitals_allowed_metrics",
         "posthog_team"."autocapture_exceptions_opt_in",
         "posthog_team"."autocapture_exceptions_errors_to_ignore",
         "posthog_team"."person_processing_opt_out",
         "posthog_team"."secret_api_token",
         "posthog_team"."secret_api_token_backup",
         "posthog_team"."session_recording_opt_in",
         "posthog_team"."session_recording_sample_rate",
         "posthog_team"."session_recording_minimum_duration_milliseconds",
         "posthog_team"."session_recording_linked_flag",
         "posthog_team"."session_recording_network_payload_capture_config",
         "posthog_team"."session_recording_masking_config",
         "posthog_team"."session_recording_url_trigger_config",
         "posthog_team"."session_recording_url_blocklist_config",
         "posthog_team"."session_recording_event_trigger_config",
         "posthog_team"."session_recording_trigger_match_type_config",
         "posthog_team"."session_replay_config",
         "posthog_team"."survey_config",
         "posthog_team"."capture_console_log_opt_in",
         "posthog_team"."capture_performance_opt_in",
         "posthog_team"."capture_dead_clicks",
         "posthog_team"."surveys_opt_in",
         "posthog_team"."heatmaps_opt_in",
         "posthog_team"."flags_persistence_default",
         "posthog_team"."session_recording_version",
         "posthog_team"."signup_token",
         "posthog_team"."is_demo",
         "posthog_team"."access_control",
         "posthog_team"."week_start_day",
         "posthog_team"."inject_web_apps",
         "posthog_team"."test_account_filters",
         "posthog_team"."test_account_filters_default_checked",
         "posthog_team"."path_cleaning_filters",
         "posthog_team"."timezone",
         "posthog_team"."data_attributes",
         "posthog_team"."person_display_name_properties",
         "posthog_team"."live_events_columns",
         "posthog_team"."recording_domains",
         "posthog_team"."human_friendly_comparison_periods",
         "posthog_team"."cookieless_server_hash_mode",
         "posthog_team"."primary_dashboard_id",
         "posthog_team"."default_data_theme",
         "posthog_team"."extra_settings",
         "posthog_team"."modifiers",
         "posthog_team"."correlation_config",
         "posthog_team"."session_recording_retention_period_days",
         "posthog_team"."plugins_opt_in",
         "posthog_team"."opt_out_capture",
         "posthog_team"."event_names",
         "posthog_team"."event_names_with_usage",
         "posthog_team"."event_properties",
         "posthog_team"."event_properties_with_usage",
         "posthog_team"."event_properties_numerical",
         "posthog_team"."external_data_workspace_id",
         "posthog_team"."external_data_workspace_last_synced_at",
         "posthog_team"."api_query_rate_limit",
         "posthog_team"."revenue_tracking_config",
         "posthog_team"."base_currency"
  FROM "posthog_hogfunction"
  INNER JOIN "posthog_team" ON ("posthog_hogfunction"."team_id" = "posthog_team"."id")
  WHERE (NOT "posthog_hogfunction"."deleted"
         AND "posthog_hogfunction"."enabled"
         AND "posthog_hogfunction"."team_id" = 99999
         AND "posthog_hogfunction"."type" IN ('site_destination',
                                              'site_app'))
  '''
# ---
# name: TestDecide.test_flag_with_behavioural_cohorts.18
  '''
  SELECT "posthog_cohort"."id",
         "posthog_cohort"."name",
         "posthog_cohort"."description",
         "posthog_cohort"."team_id",
         "posthog_cohort"."deleted",
         "posthog_cohort"."filters",
         "posthog_cohort"."query",
         "posthog_cohort"."version",
         "posthog_cohort"."pending_version",
         "posthog_cohort"."count",
         "posthog_cohort"."created_by_id",
         "posthog_cohort"."created_at",
         "posthog_cohort"."is_calculating",
         "posthog_cohort"."last_calculation",
         "posthog_cohort"."errors_calculating",
         "posthog_cohort"."last_error_at",
         "posthog_cohort"."is_static",
         "posthog_cohort"."groups"
  FROM "posthog_cohort"
  INNER JOIN "posthog_team" ON ("posthog_cohort"."team_id" = "posthog_team"."id")
  WHERE (NOT "posthog_cohort"."deleted"
         AND "posthog_team"."project_id" = 99999)
  '''
# ---
# name: TestDecide.test_flag_with_behavioural_cohorts.19
  '''
  SELECT "posthog_cohort"."id",
         "posthog_cohort"."name",
         "posthog_cohort"."description",
         "posthog_cohort"."team_id",
         "posthog_cohort"."deleted",
         "posthog_cohort"."filters",
         "posthog_cohort"."query",
         "posthog_cohort"."version",
         "posthog_cohort"."pending_version",
         "posthog_cohort"."count",
         "posthog_cohort"."created_by_id",
         "posthog_cohort"."created_at",
         "posthog_cohort"."is_calculating",
         "posthog_cohort"."last_calculation",
         "posthog_cohort"."errors_calculating",
         "posthog_cohort"."last_error_at",
         "posthog_cohort"."is_static",
         "posthog_cohort"."groups"
  FROM "posthog_cohort"
  INNER JOIN "posthog_team" ON ("posthog_cohort"."team_id" = "posthog_team"."id")
  WHERE (NOT "posthog_cohort"."deleted"
         AND "posthog_team"."project_id" = 99999)
  '''
# ---
# name: TestDecide.test_flag_with_behavioural_cohorts.2
  '''
  SELECT "posthog_remoteconfig"."id",
         "posthog_remoteconfig"."team_id",
         "posthog_remoteconfig"."config",
         "posthog_remoteconfig"."updated_at",
         "posthog_remoteconfig"."synced_at"
  FROM "posthog_remoteconfig"
  WHERE "posthog_remoteconfig"."team_id" = 99999
  LIMIT 21
  '''
# ---
# name: TestDecide.test_flag_with_behavioural_cohorts.3
  '''
  SELECT "posthog_team"."id",
         "posthog_team"."uuid",
         "posthog_team"."organization_id",
         "posthog_team"."parent_team_id",
         "posthog_team"."project_id",
         "posthog_team"."api_token",
         "posthog_team"."app_urls",
         "posthog_team"."name",
         "posthog_team"."slack_incoming_webhook",
         "posthog_team"."created_at",
         "posthog_team"."updated_at",
         "posthog_team"."anonymize_ips",
         "posthog_team"."completed_snippet_onboarding",
         "posthog_team"."has_completed_onboarding_for",
         "posthog_team"."onboarding_tasks",
         "posthog_team"."ingested_event",
         "posthog_team"."autocapture_opt_out",
         "posthog_team"."autocapture_web_vitals_opt_in",
         "posthog_team"."autocapture_web_vitals_allowed_metrics",
         "posthog_team"."autocapture_exceptions_opt_in",
         "posthog_team"."autocapture_exceptions_errors_to_ignore",
         "posthog_team"."person_processing_opt_out",
         "posthog_team"."secret_api_token",
         "posthog_team"."secret_api_token_backup",
         "posthog_team"."session_recording_opt_in",
         "posthog_team"."session_recording_sample_rate",
         "posthog_team"."session_recording_minimum_duration_milliseconds",
         "posthog_team"."session_recording_linked_flag",
         "posthog_team"."session_recording_network_payload_capture_config",
         "posthog_team"."session_recording_masking_config",
         "posthog_team"."session_recording_url_trigger_config",
         "posthog_team"."session_recording_url_blocklist_config",
         "posthog_team"."session_recording_event_trigger_config",
         "posthog_team"."session_recording_trigger_match_type_config",
         "posthog_team"."session_replay_config",
         "posthog_team"."survey_config",
         "posthog_team"."capture_console_log_opt_in",
         "posthog_team"."capture_performance_opt_in",
         "posthog_team"."capture_dead_clicks",
         "posthog_team"."surveys_opt_in",
         "posthog_team"."heatmaps_opt_in",
         "posthog_team"."flags_persistence_default",
         "posthog_team"."session_recording_version",
         "posthog_team"."signup_token",
         "posthog_team"."is_demo",
         "posthog_team"."access_control",
         "posthog_team"."week_start_day",
         "posthog_team"."inject_web_apps",
         "posthog_team"."test_account_filters",
         "posthog_team"."test_account_filters_default_checked",
         "posthog_team"."path_cleaning_filters",
         "posthog_team"."timezone",
         "posthog_team"."data_attributes",
         "posthog_team"."person_display_name_properties",
         "posthog_team"."live_events_columns",
         "posthog_team"."recording_domains",
         "posthog_team"."human_friendly_comparison_periods",
         "posthog_team"."cookieless_server_hash_mode",
         "posthog_team"."primary_dashboard_id",
         "posthog_team"."default_data_theme",
         "posthog_team"."extra_settings",
         "posthog_team"."modifiers",
         "posthog_team"."correlation_config",
         "posthog_team"."session_recording_retention_period_days",
         "posthog_team"."plugins_opt_in",
         "posthog_team"."opt_out_capture",
         "posthog_team"."event_names",
         "posthog_team"."event_names_with_usage",
         "posthog_team"."event_properties",
         "posthog_team"."event_properties_with_usage",
         "posthog_team"."event_properties_numerical",
         "posthog_team"."external_data_workspace_id",
         "posthog_team"."external_data_workspace_last_synced_at",
         "posthog_team"."api_query_rate_limit",
         "posthog_team"."revenue_tracking_config",
         "posthog_team"."base_currency"
  FROM "posthog_team"
  WHERE "posthog_team"."id" = 99999
  LIMIT 21
  '''
# ---
# name: TestDecide.test_flag_with_behavioural_cohorts.4
  '''
  SELECT COUNT(*) AS "__count"
  FROM "posthog_featureflag"
  WHERE ("posthog_featureflag"."active"
         AND NOT "posthog_featureflag"."deleted"
         AND "posthog_featureflag"."team_id" = 99999)
  '''
# ---
# name: TestDecide.test_flag_with_behavioural_cohorts.5
  '''
  SELECT "posthog_pluginconfig"."id",
         "posthog_pluginsourcefile"."transpiled",
         "posthog_pluginconfig"."web_token",
         "posthog_plugin"."config_schema",
         "posthog_pluginconfig"."config"
  FROM "posthog_pluginconfig"
  INNER JOIN "posthog_plugin" ON ("posthog_pluginconfig"."plugin_id" = "posthog_plugin"."id")
  INNER JOIN "posthog_pluginsourcefile" ON ("posthog_plugin"."id" = "posthog_pluginsourcefile"."plugin_id")
  WHERE ("posthog_pluginconfig"."enabled"
         AND "posthog_pluginsourcefile"."filename" = 'site.ts'
         AND "posthog_pluginsourcefile"."status" = 'TRANSPILED'
         AND "posthog_pluginconfig"."team_id" = 99999)
  '''
# ---
# name: TestDecide.test_flag_with_behavioural_cohorts.6
  '''
  SELECT "posthog_hogfunction"."id",
         "posthog_hogfunction"."team_id",
         "posthog_hogfunction"."name",
         "posthog_hogfunction"."description",
         "posthog_hogfunction"."created_at",
         "posthog_hogfunction"."created_by_id",
         "posthog_hogfunction"."deleted",
         "posthog_hogfunction"."updated_at",
         "posthog_hogfunction"."enabled",
         "posthog_hogfunction"."type",
         "posthog_hogfunction"."kind",
         "posthog_hogfunction"."icon_url",
         "posthog_hogfunction"."hog",
         "posthog_hogfunction"."bytecode",
         "posthog_hogfunction"."transpiled",
         "posthog_hogfunction"."inputs_schema",
         "posthog_hogfunction"."inputs",
         "posthog_hogfunction"."encrypted_inputs",
         "posthog_hogfunction"."filters",
         "posthog_hogfunction"."mappings",
         "posthog_hogfunction"."masking",
         "posthog_hogfunction"."template_id",
         "posthog_hogfunction"."hog_function_template_id",
         "posthog_hogfunction"."execution_order",
         "posthog_team"."id",
         "posthog_team"."uuid",
         "posthog_team"."organization_id",
         "posthog_team"."parent_team_id",
         "posthog_team"."project_id",
         "posthog_team"."api_token",
         "posthog_team"."app_urls",
         "posthog_team"."name",
         "posthog_team"."slack_incoming_webhook",
         "posthog_team"."created_at",
         "posthog_team"."updated_at",
         "posthog_team"."anonymize_ips",
         "posthog_team"."completed_snippet_onboarding",
         "posthog_team"."has_completed_onboarding_for",
         "posthog_team"."onboarding_tasks",
         "posthog_team"."ingested_event",
         "posthog_team"."autocapture_opt_out",
         "posthog_team"."autocapture_web_vitals_opt_in",
         "posthog_team"."autocapture_web_vitals_allowed_metrics",
         "posthog_team"."autocapture_exceptions_opt_in",
         "posthog_team"."autocapture_exceptions_errors_to_ignore",
         "posthog_team"."person_processing_opt_out",
         "posthog_team"."secret_api_token",
         "posthog_team"."secret_api_token_backup",
         "posthog_team"."session_recording_opt_in",
         "posthog_team"."session_recording_sample_rate",
         "posthog_team"."session_recording_minimum_duration_milliseconds",
         "posthog_team"."session_recording_linked_flag",
         "posthog_team"."session_recording_network_payload_capture_config",
         "posthog_team"."session_recording_masking_config",
         "posthog_team"."session_recording_url_trigger_config",
         "posthog_team"."session_recording_url_blocklist_config",
         "posthog_team"."session_recording_event_trigger_config",
         "posthog_team"."session_recording_trigger_match_type_config",
         "posthog_team"."session_replay_config",
         "posthog_team"."survey_config",
         "posthog_team"."capture_console_log_opt_in",
         "posthog_team"."capture_performance_opt_in",
         "posthog_team"."capture_dead_clicks",
         "posthog_team"."surveys_opt_in",
         "posthog_team"."heatmaps_opt_in",
         "posthog_team"."flags_persistence_default",
         "posthog_team"."session_recording_version",
         "posthog_team"."signup_token",
         "posthog_team"."is_demo",
         "posthog_team"."access_control",
         "posthog_team"."week_start_day",
         "posthog_team"."inject_web_apps",
         "posthog_team"."test_account_filters",
         "posthog_team"."test_account_filters_default_checked",
         "posthog_team"."path_cleaning_filters",
         "posthog_team"."timezone",
         "posthog_team"."data_attributes",
         "posthog_team"."person_display_name_properties",
         "posthog_team"."live_events_columns",
         "posthog_team"."recording_domains",
         "posthog_team"."human_friendly_comparison_periods",
         "posthog_team"."cookieless_server_hash_mode",
         "posthog_team"."primary_dashboard_id",
         "posthog_team"."default_data_theme",
         "posthog_team"."extra_settings",
         "posthog_team"."modifiers",
         "posthog_team"."correlation_config",
         "posthog_team"."session_recording_retention_period_days",
         "posthog_team"."plugins_opt_in",
         "posthog_team"."opt_out_capture",
         "posthog_team"."event_names",
         "posthog_team"."event_names_with_usage",
         "posthog_team"."event_properties",
         "posthog_team"."event_properties_with_usage",
         "posthog_team"."event_properties_numerical",
         "posthog_team"."external_data_workspace_id",
         "posthog_team"."external_data_workspace_last_synced_at",
         "posthog_team"."api_query_rate_limit",
         "posthog_team"."revenue_tracking_config",
         "posthog_team"."base_currency"
  FROM "posthog_hogfunction"
  INNER JOIN "posthog_team" ON ("posthog_hogfunction"."team_id" = "posthog_team"."id")
  WHERE (NOT "posthog_hogfunction"."deleted"
         AND "posthog_hogfunction"."enabled"
         AND "posthog_hogfunction"."team_id" = 99999
         AND "posthog_hogfunction"."type" IN ('site_destination',
                                              'site_app'))
  '''
# ---
# name: TestDecide.test_flag_with_behavioural_cohorts.7
  '''
  SELECT "posthog_user"."id",
         "posthog_user"."password",
         "posthog_user"."last_login",
         "posthog_user"."first_name",
         "posthog_user"."last_name",
         "posthog_user"."is_staff",
         "posthog_user"."date_joined",
         "posthog_user"."uuid",
         "posthog_user"."current_organization_id",
         "posthog_user"."current_team_id",
         "posthog_user"."email",
         "posthog_user"."pending_email",
         "posthog_user"."temporary_token",
         "posthog_user"."distinct_id",
         "posthog_user"."is_email_verified",
         "posthog_user"."has_seen_product_intro_for",
         "posthog_user"."strapi_id",
         "posthog_user"."is_active",
         "posthog_user"."role_at_organization",
         "posthog_user"."theme_mode",
         "posthog_user"."partial_notification_settings",
         "posthog_user"."anonymize_data",
         "posthog_user"."toolbar_mode",
         "posthog_user"."hedgehog_config",
         "posthog_user"."events_column_config",
         "posthog_user"."email_opt_in"
  FROM "posthog_user"
  WHERE "posthog_user"."id" = 99999
  LIMIT 21
  '''
# ---
# name: TestDecide.test_flag_with_behavioural_cohorts.8
  '''
  SELECT "posthog_team"."id",
         "posthog_team"."uuid",
         "posthog_team"."organization_id",
         "posthog_team"."parent_team_id",
         "posthog_team"."project_id",
         "posthog_team"."api_token",
         "posthog_team"."app_urls",
         "posthog_team"."name",
         "posthog_team"."slack_incoming_webhook",
         "posthog_team"."created_at",
         "posthog_team"."updated_at",
         "posthog_team"."anonymize_ips",
         "posthog_team"."completed_snippet_onboarding",
         "posthog_team"."has_completed_onboarding_for",
         "posthog_team"."onboarding_tasks",
         "posthog_team"."ingested_event",
         "posthog_team"."autocapture_opt_out",
         "posthog_team"."autocapture_web_vitals_opt_in",
         "posthog_team"."autocapture_web_vitals_allowed_metrics",
         "posthog_team"."autocapture_exceptions_opt_in",
         "posthog_team"."autocapture_exceptions_errors_to_ignore",
         "posthog_team"."person_processing_opt_out",
         "posthog_team"."secret_api_token",
         "posthog_team"."secret_api_token_backup",
         "posthog_team"."session_recording_opt_in",
         "posthog_team"."session_recording_sample_rate",
         "posthog_team"."session_recording_minimum_duration_milliseconds",
         "posthog_team"."session_recording_linked_flag",
         "posthog_team"."session_recording_network_payload_capture_config",
         "posthog_team"."session_recording_masking_config",
         "posthog_team"."session_recording_url_trigger_config",
         "posthog_team"."session_recording_url_blocklist_config",
         "posthog_team"."session_recording_event_trigger_config",
         "posthog_team"."session_recording_trigger_match_type_config",
         "posthog_team"."session_replay_config",
         "posthog_team"."survey_config",
         "posthog_team"."capture_console_log_opt_in",
         "posthog_team"."capture_performance_opt_in",
         "posthog_team"."capture_dead_clicks",
         "posthog_team"."surveys_opt_in",
         "posthog_team"."heatmaps_opt_in",
         "posthog_team"."flags_persistence_default",
         "posthog_team"."session_recording_version",
         "posthog_team"."signup_token",
         "posthog_team"."is_demo",
         "posthog_team"."access_control",
         "posthog_team"."week_start_day",
         "posthog_team"."inject_web_apps",
         "posthog_team"."test_account_filters",
         "posthog_team"."test_account_filters_default_checked",
         "posthog_team"."path_cleaning_filters",
         "posthog_team"."timezone",
         "posthog_team"."data_attributes",
         "posthog_team"."person_display_name_properties",
         "posthog_team"."live_events_columns",
         "posthog_team"."recording_domains",
         "posthog_team"."human_friendly_comparison_periods",
         "posthog_team"."cookieless_server_hash_mode",
         "posthog_team"."primary_dashboard_id",
         "posthog_team"."default_data_theme",
         "posthog_team"."extra_settings",
         "posthog_team"."modifiers",
         "posthog_team"."correlation_config",
         "posthog_team"."session_recording_retention_period_days",
         "posthog_team"."plugins_opt_in",
         "posthog_team"."opt_out_capture",
         "posthog_team"."event_names",
         "posthog_team"."event_names_with_usage",
         "posthog_team"."event_properties",
         "posthog_team"."event_properties_with_usage",
         "posthog_team"."event_properties_numerical",
         "posthog_team"."external_data_workspace_id",
         "posthog_team"."external_data_workspace_last_synced_at",
         "posthog_team"."api_query_rate_limit",
         "posthog_team"."revenue_tracking_config",
         "posthog_team"."base_currency"
  FROM "posthog_team"
  WHERE "posthog_team"."id" = 99999
  LIMIT 21
  '''
# ---
# name: TestDecide.test_flag_with_behavioural_cohorts.9
  '''
  SELECT "posthog_filesystem"."team_id",
         "posthog_filesystem"."id",
         "posthog_filesystem"."path",
         "posthog_filesystem"."depth",
         "posthog_filesystem"."type",
         "posthog_filesystem"."ref",
         "posthog_filesystem"."href",
         "posthog_filesystem"."shortcut",
         "posthog_filesystem"."meta",
         "posthog_filesystem"."created_at",
         "posthog_filesystem"."created_by_id",
         "posthog_filesystem"."project_id"
  FROM "posthog_filesystem"
  WHERE ("posthog_filesystem"."ref" = '0001'
         AND "posthog_filesystem"."team_id" = 99999
         AND "posthog_filesystem"."type" = 'cohort'
         AND NOT ("posthog_filesystem"."shortcut"
                  AND "posthog_filesystem"."shortcut" IS NOT NULL))
  '''
# ---
# name: TestDecide.test_flag_with_regular_cohorts
  '''
  SELECT "posthog_hogfunction"."id",
         "posthog_hogfunction"."team_id",
         "posthog_hogfunction"."name",
         "posthog_hogfunction"."description",
         "posthog_hogfunction"."created_at",
         "posthog_hogfunction"."created_by_id",
         "posthog_hogfunction"."deleted",
         "posthog_hogfunction"."updated_at",
         "posthog_hogfunction"."enabled",
         "posthog_hogfunction"."type",
         "posthog_hogfunction"."kind",
         "posthog_hogfunction"."icon_url",
         "posthog_hogfunction"."hog",
         "posthog_hogfunction"."bytecode",
         "posthog_hogfunction"."transpiled",
         "posthog_hogfunction"."inputs_schema",
         "posthog_hogfunction"."inputs",
         "posthog_hogfunction"."encrypted_inputs",
         "posthog_hogfunction"."filters",
         "posthog_hogfunction"."mappings",
         "posthog_hogfunction"."masking",
         "posthog_hogfunction"."template_id",
         "posthog_hogfunction"."hog_function_template_id",
         "posthog_hogfunction"."execution_order",
         "posthog_team"."id",
         "posthog_team"."uuid",
         "posthog_team"."organization_id",
         "posthog_team"."parent_team_id",
         "posthog_team"."project_id",
         "posthog_team"."api_token",
         "posthog_team"."app_urls",
         "posthog_team"."name",
         "posthog_team"."slack_incoming_webhook",
         "posthog_team"."created_at",
         "posthog_team"."updated_at",
         "posthog_team"."anonymize_ips",
         "posthog_team"."completed_snippet_onboarding",
         "posthog_team"."has_completed_onboarding_for",
         "posthog_team"."onboarding_tasks",
         "posthog_team"."ingested_event",
         "posthog_team"."autocapture_opt_out",
         "posthog_team"."autocapture_web_vitals_opt_in",
         "posthog_team"."autocapture_web_vitals_allowed_metrics",
         "posthog_team"."autocapture_exceptions_opt_in",
         "posthog_team"."autocapture_exceptions_errors_to_ignore",
         "posthog_team"."person_processing_opt_out",
         "posthog_team"."secret_api_token",
         "posthog_team"."secret_api_token_backup",
         "posthog_team"."session_recording_opt_in",
         "posthog_team"."session_recording_sample_rate",
         "posthog_team"."session_recording_minimum_duration_milliseconds",
         "posthog_team"."session_recording_linked_flag",
         "posthog_team"."session_recording_network_payload_capture_config",
         "posthog_team"."session_recording_masking_config",
         "posthog_team"."session_recording_url_trigger_config",
         "posthog_team"."session_recording_url_blocklist_config",
         "posthog_team"."session_recording_event_trigger_config",
         "posthog_team"."session_recording_trigger_match_type_config",
         "posthog_team"."session_replay_config",
         "posthog_team"."survey_config",
         "posthog_team"."capture_console_log_opt_in",
         "posthog_team"."capture_performance_opt_in",
         "posthog_team"."capture_dead_clicks",
         "posthog_team"."surveys_opt_in",
         "posthog_team"."heatmaps_opt_in",
         "posthog_team"."flags_persistence_default",
         "posthog_team"."session_recording_version",
         "posthog_team"."signup_token",
         "posthog_team"."is_demo",
         "posthog_team"."access_control",
         "posthog_team"."week_start_day",
         "posthog_team"."inject_web_apps",
         "posthog_team"."test_account_filters",
         "posthog_team"."test_account_filters_default_checked",
         "posthog_team"."path_cleaning_filters",
         "posthog_team"."timezone",
         "posthog_team"."data_attributes",
         "posthog_team"."person_display_name_properties",
         "posthog_team"."live_events_columns",
         "posthog_team"."recording_domains",
         "posthog_team"."human_friendly_comparison_periods",
         "posthog_team"."cookieless_server_hash_mode",
         "posthog_team"."primary_dashboard_id",
         "posthog_team"."default_data_theme",
         "posthog_team"."extra_settings",
         "posthog_team"."modifiers",
         "posthog_team"."correlation_config",
         "posthog_team"."session_recording_retention_period_days",
         "posthog_team"."plugins_opt_in",
         "posthog_team"."opt_out_capture",
         "posthog_team"."event_names",
         "posthog_team"."event_names_with_usage",
         "posthog_team"."event_properties",
         "posthog_team"."event_properties_with_usage",
         "posthog_team"."event_properties_numerical",
         "posthog_team"."external_data_workspace_id",
         "posthog_team"."external_data_workspace_last_synced_at",
         "posthog_team"."api_query_rate_limit",
         "posthog_team"."revenue_tracking_config",
         "posthog_team"."base_currency"
  FROM "posthog_hogfunction"
  INNER JOIN "posthog_team" ON ("posthog_hogfunction"."team_id" = "posthog_team"."id")
  WHERE ("posthog_hogfunction"."team_id" = 99999
         AND "posthog_hogfunction"."filters" @> '{"filter_test_accounts": true}'::jsonb)
  '''
# ---
# name: TestDecide.test_flag_with_regular_cohorts.1
  '''
  SELECT "posthog_team"."id",
         "posthog_team"."uuid",
         "posthog_team"."organization_id",
         "posthog_team"."parent_team_id",
         "posthog_team"."project_id",
         "posthog_team"."api_token",
         "posthog_team"."app_urls",
         "posthog_team"."name",
         "posthog_team"."slack_incoming_webhook",
         "posthog_team"."created_at",
         "posthog_team"."updated_at",
         "posthog_team"."anonymize_ips",
         "posthog_team"."completed_snippet_onboarding",
         "posthog_team"."has_completed_onboarding_for",
         "posthog_team"."onboarding_tasks",
         "posthog_team"."ingested_event",
         "posthog_team"."autocapture_opt_out",
         "posthog_team"."autocapture_web_vitals_opt_in",
         "posthog_team"."autocapture_web_vitals_allowed_metrics",
         "posthog_team"."autocapture_exceptions_opt_in",
         "posthog_team"."autocapture_exceptions_errors_to_ignore",
         "posthog_team"."person_processing_opt_out",
         "posthog_team"."secret_api_token",
         "posthog_team"."secret_api_token_backup",
         "posthog_team"."session_recording_opt_in",
         "posthog_team"."session_recording_sample_rate",
         "posthog_team"."session_recording_minimum_duration_milliseconds",
         "posthog_team"."session_recording_linked_flag",
         "posthog_team"."session_recording_network_payload_capture_config",
         "posthog_team"."session_recording_masking_config",
         "posthog_team"."session_recording_url_trigger_config",
         "posthog_team"."session_recording_url_blocklist_config",
         "posthog_team"."session_recording_event_trigger_config",
         "posthog_team"."session_recording_trigger_match_type_config",
         "posthog_team"."session_replay_config",
         "posthog_team"."survey_config",
         "posthog_team"."capture_console_log_opt_in",
         "posthog_team"."capture_performance_opt_in",
         "posthog_team"."capture_dead_clicks",
         "posthog_team"."surveys_opt_in",
         "posthog_team"."heatmaps_opt_in",
         "posthog_team"."flags_persistence_default",
         "posthog_team"."session_recording_version",
         "posthog_team"."signup_token",
         "posthog_team"."is_demo",
         "posthog_team"."access_control",
         "posthog_team"."week_start_day",
         "posthog_team"."inject_web_apps",
         "posthog_team"."test_account_filters",
         "posthog_team"."test_account_filters_default_checked",
         "posthog_team"."path_cleaning_filters",
         "posthog_team"."timezone",
         "posthog_team"."data_attributes",
         "posthog_team"."person_display_name_properties",
         "posthog_team"."live_events_columns",
         "posthog_team"."recording_domains",
         "posthog_team"."human_friendly_comparison_periods",
         "posthog_team"."cookieless_server_hash_mode",
         "posthog_team"."primary_dashboard_id",
         "posthog_team"."default_data_theme",
         "posthog_team"."extra_settings",
         "posthog_team"."modifiers",
         "posthog_team"."correlation_config",
         "posthog_team"."session_recording_retention_period_days",
         "posthog_team"."external_data_workspace_id",
         "posthog_team"."external_data_workspace_last_synced_at",
         "posthog_team"."api_query_rate_limit",
         "posthog_team"."revenue_tracking_config",
         "posthog_team"."base_currency"
  FROM "posthog_team"
  WHERE "posthog_team"."id" = 99999
  LIMIT 21
  '''
# ---
# name: TestDecide.test_flag_with_regular_cohorts.10
  '''
  SELECT "posthog_filesystem"."team_id",
         "posthog_filesystem"."id",
         "posthog_filesystem"."path",
         "posthog_filesystem"."depth",
         "posthog_filesystem"."type",
         "posthog_filesystem"."ref",
         "posthog_filesystem"."href",
         "posthog_filesystem"."shortcut",
         "posthog_filesystem"."meta",
         "posthog_filesystem"."created_at",
         "posthog_filesystem"."created_by_id",
         "posthog_filesystem"."project_id"
  FROM "posthog_filesystem"
  WHERE ("posthog_filesystem"."ref" = '0001'
         AND "posthog_filesystem"."team_id" = 99999
         AND "posthog_filesystem"."type" = 'feature_flag'
         AND NOT ("posthog_filesystem"."shortcut"
                  AND "posthog_filesystem"."shortcut" IS NOT NULL))
  '''
# ---
# name: TestDecide.test_flag_with_regular_cohorts.11
  '''
  SELECT "posthog_featureflag"."id",
         "posthog_featureflag"."key",
         "posthog_featureflag"."name",
         "posthog_featureflag"."filters",
         "posthog_featureflag"."rollout_percentage",
         "posthog_featureflag"."team_id",
         "posthog_featureflag"."created_by_id",
         "posthog_featureflag"."created_at",
         "posthog_featureflag"."deleted",
         "posthog_featureflag"."active",
         "posthog_featureflag"."version",
         "posthog_featureflag"."last_modified_by_id",
         "posthog_featureflag"."rollback_conditions",
         "posthog_featureflag"."performed_rollback",
         "posthog_featureflag"."ensure_experience_continuity",
         "posthog_featureflag"."usage_dashboard_id",
         "posthog_featureflag"."has_enriched_analytics",
         "posthog_featureflag"."is_remote_configuration",
         "posthog_featureflag"."has_encrypted_payloads"
  FROM "posthog_featureflag"
  INNER JOIN "posthog_team" ON ("posthog_featureflag"."team_id" = "posthog_team"."id")
  WHERE ("posthog_featureflag"."active"
         AND NOT "posthog_featureflag"."deleted"
         AND "posthog_team"."project_id" = 99999)
  '''
# ---
# name: TestDecide.test_flag_with_regular_cohorts.12
  '''
  SELECT "posthog_team"."id",
         "posthog_team"."uuid",
         "posthog_team"."organization_id",
         "posthog_team"."parent_team_id",
         "posthog_team"."project_id",
         "posthog_team"."api_token",
         "posthog_team"."app_urls",
         "posthog_team"."name",
         "posthog_team"."slack_incoming_webhook",
         "posthog_team"."created_at",
         "posthog_team"."updated_at",
         "posthog_team"."anonymize_ips",
         "posthog_team"."completed_snippet_onboarding",
         "posthog_team"."has_completed_onboarding_for",
         "posthog_team"."onboarding_tasks",
         "posthog_team"."ingested_event",
         "posthog_team"."autocapture_opt_out",
         "posthog_team"."autocapture_web_vitals_opt_in",
         "posthog_team"."autocapture_web_vitals_allowed_metrics",
         "posthog_team"."autocapture_exceptions_opt_in",
         "posthog_team"."autocapture_exceptions_errors_to_ignore",
         "posthog_team"."person_processing_opt_out",
         "posthog_team"."secret_api_token",
         "posthog_team"."secret_api_token_backup",
         "posthog_team"."session_recording_opt_in",
         "posthog_team"."session_recording_sample_rate",
         "posthog_team"."session_recording_minimum_duration_milliseconds",
         "posthog_team"."session_recording_linked_flag",
         "posthog_team"."session_recording_network_payload_capture_config",
         "posthog_team"."session_recording_masking_config",
         "posthog_team"."session_recording_url_trigger_config",
         "posthog_team"."session_recording_url_blocklist_config",
         "posthog_team"."session_recording_event_trigger_config",
         "posthog_team"."session_recording_trigger_match_type_config",
         "posthog_team"."session_replay_config",
         "posthog_team"."survey_config",
         "posthog_team"."capture_console_log_opt_in",
         "posthog_team"."capture_performance_opt_in",
         "posthog_team"."capture_dead_clicks",
         "posthog_team"."surveys_opt_in",
         "posthog_team"."heatmaps_opt_in",
         "posthog_team"."flags_persistence_default",
         "posthog_team"."session_recording_version",
         "posthog_team"."signup_token",
         "posthog_team"."is_demo",
         "posthog_team"."access_control",
         "posthog_team"."week_start_day",
         "posthog_team"."inject_web_apps",
         "posthog_team"."test_account_filters",
         "posthog_team"."test_account_filters_default_checked",
         "posthog_team"."path_cleaning_filters",
         "posthog_team"."timezone",
         "posthog_team"."data_attributes",
         "posthog_team"."person_display_name_properties",
         "posthog_team"."live_events_columns",
         "posthog_team"."recording_domains",
         "posthog_team"."human_friendly_comparison_periods",
         "posthog_team"."cookieless_server_hash_mode",
         "posthog_team"."primary_dashboard_id",
         "posthog_team"."default_data_theme",
         "posthog_team"."extra_settings",
         "posthog_team"."modifiers",
         "posthog_team"."correlation_config",
         "posthog_team"."session_recording_retention_period_days",
         "posthog_team"."external_data_workspace_id",
         "posthog_team"."external_data_workspace_last_synced_at",
         "posthog_team"."api_query_rate_limit",
         "posthog_team"."revenue_tracking_config",
         "posthog_team"."base_currency"
  FROM "posthog_team"
  WHERE "posthog_team"."id" = 99999
  LIMIT 21
  '''
# ---
# name: TestDecide.test_flag_with_regular_cohorts.13
  '''
  SELECT "posthog_remoteconfig"."id",
         "posthog_remoteconfig"."team_id",
         "posthog_remoteconfig"."config",
         "posthog_remoteconfig"."updated_at",
         "posthog_remoteconfig"."synced_at"
  FROM "posthog_remoteconfig"
  WHERE "posthog_remoteconfig"."team_id" = 99999
  LIMIT 21
  '''
# ---
# name: TestDecide.test_flag_with_regular_cohorts.14
  '''
  SELECT "posthog_team"."id",
         "posthog_team"."uuid",
         "posthog_team"."organization_id",
         "posthog_team"."parent_team_id",
         "posthog_team"."project_id",
         "posthog_team"."api_token",
         "posthog_team"."app_urls",
         "posthog_team"."name",
         "posthog_team"."slack_incoming_webhook",
         "posthog_team"."created_at",
         "posthog_team"."updated_at",
         "posthog_team"."anonymize_ips",
         "posthog_team"."completed_snippet_onboarding",
         "posthog_team"."has_completed_onboarding_for",
         "posthog_team"."onboarding_tasks",
         "posthog_team"."ingested_event",
         "posthog_team"."autocapture_opt_out",
         "posthog_team"."autocapture_web_vitals_opt_in",
         "posthog_team"."autocapture_web_vitals_allowed_metrics",
         "posthog_team"."autocapture_exceptions_opt_in",
         "posthog_team"."autocapture_exceptions_errors_to_ignore",
         "posthog_team"."person_processing_opt_out",
         "posthog_team"."secret_api_token",
         "posthog_team"."secret_api_token_backup",
         "posthog_team"."session_recording_opt_in",
         "posthog_team"."session_recording_sample_rate",
         "posthog_team"."session_recording_minimum_duration_milliseconds",
         "posthog_team"."session_recording_linked_flag",
         "posthog_team"."session_recording_network_payload_capture_config",
         "posthog_team"."session_recording_masking_config",
         "posthog_team"."session_recording_url_trigger_config",
         "posthog_team"."session_recording_url_blocklist_config",
         "posthog_team"."session_recording_event_trigger_config",
         "posthog_team"."session_recording_trigger_match_type_config",
         "posthog_team"."session_replay_config",
         "posthog_team"."survey_config",
         "posthog_team"."capture_console_log_opt_in",
         "posthog_team"."capture_performance_opt_in",
         "posthog_team"."capture_dead_clicks",
         "posthog_team"."surveys_opt_in",
         "posthog_team"."heatmaps_opt_in",
         "posthog_team"."flags_persistence_default",
         "posthog_team"."session_recording_version",
         "posthog_team"."signup_token",
         "posthog_team"."is_demo",
         "posthog_team"."access_control",
         "posthog_team"."week_start_day",
         "posthog_team"."inject_web_apps",
         "posthog_team"."test_account_filters",
         "posthog_team"."test_account_filters_default_checked",
         "posthog_team"."path_cleaning_filters",
         "posthog_team"."timezone",
         "posthog_team"."data_attributes",
         "posthog_team"."person_display_name_properties",
         "posthog_team"."live_events_columns",
         "posthog_team"."recording_domains",
         "posthog_team"."human_friendly_comparison_periods",
         "posthog_team"."cookieless_server_hash_mode",
         "posthog_team"."primary_dashboard_id",
         "posthog_team"."default_data_theme",
         "posthog_team"."extra_settings",
         "posthog_team"."modifiers",
         "posthog_team"."correlation_config",
         "posthog_team"."session_recording_retention_period_days",
         "posthog_team"."plugins_opt_in",
         "posthog_team"."opt_out_capture",
         "posthog_team"."event_names",
         "posthog_team"."event_names_with_usage",
         "posthog_team"."event_properties",
         "posthog_team"."event_properties_with_usage",
         "posthog_team"."event_properties_numerical",
         "posthog_team"."external_data_workspace_id",
         "posthog_team"."external_data_workspace_last_synced_at",
         "posthog_team"."api_query_rate_limit",
         "posthog_team"."revenue_tracking_config",
         "posthog_team"."base_currency"
  FROM "posthog_team"
  WHERE "posthog_team"."id" = 99999
  LIMIT 21
  '''
# ---
# name: TestDecide.test_flag_with_regular_cohorts.15
  '''
  SELECT COUNT(*) AS "__count"
  FROM "posthog_featureflag"
  WHERE ("posthog_featureflag"."active"
         AND NOT "posthog_featureflag"."deleted"
         AND "posthog_featureflag"."team_id" = 99999)
  '''
# ---
# name: TestDecide.test_flag_with_regular_cohorts.16
  '''
  SELECT "posthog_pluginconfig"."id",
         "posthog_pluginsourcefile"."transpiled",
         "posthog_pluginconfig"."web_token",
         "posthog_plugin"."config_schema",
         "posthog_pluginconfig"."config"
  FROM "posthog_pluginconfig"
  INNER JOIN "posthog_plugin" ON ("posthog_pluginconfig"."plugin_id" = "posthog_plugin"."id")
  INNER JOIN "posthog_pluginsourcefile" ON ("posthog_plugin"."id" = "posthog_pluginsourcefile"."plugin_id")
  WHERE ("posthog_pluginconfig"."enabled"
         AND "posthog_pluginsourcefile"."filename" = 'site.ts'
         AND "posthog_pluginsourcefile"."status" = 'TRANSPILED'
         AND "posthog_pluginconfig"."team_id" = 99999)
  '''
# ---
# name: TestDecide.test_flag_with_regular_cohorts.17
  '''
  SELECT "posthog_hogfunction"."id",
         "posthog_hogfunction"."team_id",
         "posthog_hogfunction"."name",
         "posthog_hogfunction"."description",
         "posthog_hogfunction"."created_at",
         "posthog_hogfunction"."created_by_id",
         "posthog_hogfunction"."deleted",
         "posthog_hogfunction"."updated_at",
         "posthog_hogfunction"."enabled",
         "posthog_hogfunction"."type",
         "posthog_hogfunction"."kind",
         "posthog_hogfunction"."icon_url",
         "posthog_hogfunction"."hog",
         "posthog_hogfunction"."bytecode",
         "posthog_hogfunction"."transpiled",
         "posthog_hogfunction"."inputs_schema",
         "posthog_hogfunction"."inputs",
         "posthog_hogfunction"."encrypted_inputs",
         "posthog_hogfunction"."filters",
         "posthog_hogfunction"."mappings",
         "posthog_hogfunction"."masking",
         "posthog_hogfunction"."template_id",
         "posthog_hogfunction"."hog_function_template_id",
         "posthog_hogfunction"."execution_order",
         "posthog_team"."id",
         "posthog_team"."uuid",
         "posthog_team"."organization_id",
         "posthog_team"."parent_team_id",
         "posthog_team"."project_id",
         "posthog_team"."api_token",
         "posthog_team"."app_urls",
         "posthog_team"."name",
         "posthog_team"."slack_incoming_webhook",
         "posthog_team"."created_at",
         "posthog_team"."updated_at",
         "posthog_team"."anonymize_ips",
         "posthog_team"."completed_snippet_onboarding",
         "posthog_team"."has_completed_onboarding_for",
         "posthog_team"."onboarding_tasks",
         "posthog_team"."ingested_event",
         "posthog_team"."autocapture_opt_out",
         "posthog_team"."autocapture_web_vitals_opt_in",
         "posthog_team"."autocapture_web_vitals_allowed_metrics",
         "posthog_team"."autocapture_exceptions_opt_in",
         "posthog_team"."autocapture_exceptions_errors_to_ignore",
         "posthog_team"."person_processing_opt_out",
         "posthog_team"."secret_api_token",
         "posthog_team"."secret_api_token_backup",
         "posthog_team"."session_recording_opt_in",
         "posthog_team"."session_recording_sample_rate",
         "posthog_team"."session_recording_minimum_duration_milliseconds",
         "posthog_team"."session_recording_linked_flag",
         "posthog_team"."session_recording_network_payload_capture_config",
         "posthog_team"."session_recording_masking_config",
         "posthog_team"."session_recording_url_trigger_config",
         "posthog_team"."session_recording_url_blocklist_config",
         "posthog_team"."session_recording_event_trigger_config",
         "posthog_team"."session_recording_trigger_match_type_config",
         "posthog_team"."session_replay_config",
         "posthog_team"."survey_config",
         "posthog_team"."capture_console_log_opt_in",
         "posthog_team"."capture_performance_opt_in",
         "posthog_team"."capture_dead_clicks",
         "posthog_team"."surveys_opt_in",
         "posthog_team"."heatmaps_opt_in",
         "posthog_team"."flags_persistence_default",
         "posthog_team"."session_recording_version",
         "posthog_team"."signup_token",
         "posthog_team"."is_demo",
         "posthog_team"."access_control",
         "posthog_team"."week_start_day",
         "posthog_team"."inject_web_apps",
         "posthog_team"."test_account_filters",
         "posthog_team"."test_account_filters_default_checked",
         "posthog_team"."path_cleaning_filters",
         "posthog_team"."timezone",
         "posthog_team"."data_attributes",
         "posthog_team"."person_display_name_properties",
         "posthog_team"."live_events_columns",
         "posthog_team"."recording_domains",
         "posthog_team"."human_friendly_comparison_periods",
         "posthog_team"."cookieless_server_hash_mode",
         "posthog_team"."primary_dashboard_id",
         "posthog_team"."default_data_theme",
         "posthog_team"."extra_settings",
         "posthog_team"."modifiers",
         "posthog_team"."correlation_config",
         "posthog_team"."session_recording_retention_period_days",
         "posthog_team"."plugins_opt_in",
         "posthog_team"."opt_out_capture",
         "posthog_team"."event_names",
         "posthog_team"."event_names_with_usage",
         "posthog_team"."event_properties",
         "posthog_team"."event_properties_with_usage",
         "posthog_team"."event_properties_numerical",
         "posthog_team"."external_data_workspace_id",
         "posthog_team"."external_data_workspace_last_synced_at",
         "posthog_team"."api_query_rate_limit",
         "posthog_team"."revenue_tracking_config",
         "posthog_team"."base_currency"
  FROM "posthog_hogfunction"
  INNER JOIN "posthog_team" ON ("posthog_hogfunction"."team_id" = "posthog_team"."id")
  WHERE (NOT "posthog_hogfunction"."deleted"
         AND "posthog_hogfunction"."enabled"
         AND "posthog_hogfunction"."team_id" = 99999
         AND "posthog_hogfunction"."type" IN ('site_destination',
                                              'site_app'))
  '''
# ---
# name: TestDecide.test_flag_with_regular_cohorts.18
  '''
  SELECT "posthog_cohort"."id",
         "posthog_cohort"."name",
         "posthog_cohort"."description",
         "posthog_cohort"."team_id",
         "posthog_cohort"."deleted",
         "posthog_cohort"."filters",
         "posthog_cohort"."query",
         "posthog_cohort"."version",
         "posthog_cohort"."pending_version",
         "posthog_cohort"."count",
         "posthog_cohort"."created_by_id",
         "posthog_cohort"."created_at",
         "posthog_cohort"."is_calculating",
         "posthog_cohort"."last_calculation",
         "posthog_cohort"."errors_calculating",
         "posthog_cohort"."last_error_at",
         "posthog_cohort"."is_static",
         "posthog_cohort"."groups"
  FROM "posthog_cohort"
  INNER JOIN "posthog_team" ON ("posthog_cohort"."team_id" = "posthog_team"."id")
  WHERE (NOT "posthog_cohort"."deleted"
         AND "posthog_team"."project_id" = 99999)
  '''
# ---
# name: TestDecide.test_flag_with_regular_cohorts.19
  '''
  SELECT (("posthog_person"."properties" -> '$some_prop_1') = '"something_1"'::jsonb
          AND "posthog_person"."properties" ? '$some_prop_1'
          AND NOT (("posthog_person"."properties" -> '$some_prop_1') = 'null'::jsonb)) AS "flag_X_condition_0"
  FROM "posthog_person"
  INNER JOIN "posthog_persondistinctid" ON ("posthog_person"."id" = "posthog_persondistinctid"."person_id")
  WHERE ("posthog_persondistinctid"."distinct_id" = 'example_id_1'
         AND "posthog_persondistinctid"."team_id" = 99999
         AND "posthog_person"."team_id" = 99999)
  '''
# ---
# name: TestDecide.test_flag_with_regular_cohorts.2
  '''
  SELECT "posthog_remoteconfig"."id",
         "posthog_remoteconfig"."team_id",
         "posthog_remoteconfig"."config",
         "posthog_remoteconfig"."updated_at",
         "posthog_remoteconfig"."synced_at"
  FROM "posthog_remoteconfig"
  WHERE "posthog_remoteconfig"."team_id" = 99999
  LIMIT 21
  '''
# ---
# name: TestDecide.test_flag_with_regular_cohorts.20
  '''
  SELECT "posthog_cohort"."id",
         "posthog_cohort"."name",
         "posthog_cohort"."description",
         "posthog_cohort"."team_id",
         "posthog_cohort"."deleted",
         "posthog_cohort"."filters",
         "posthog_cohort"."query",
         "posthog_cohort"."version",
         "posthog_cohort"."pending_version",
         "posthog_cohort"."count",
         "posthog_cohort"."created_by_id",
         "posthog_cohort"."created_at",
         "posthog_cohort"."is_calculating",
         "posthog_cohort"."last_calculation",
         "posthog_cohort"."errors_calculating",
         "posthog_cohort"."last_error_at",
         "posthog_cohort"."is_static",
         "posthog_cohort"."groups"
  FROM "posthog_cohort"
  INNER JOIN "posthog_team" ON ("posthog_cohort"."team_id" = "posthog_team"."id")
  WHERE (NOT "posthog_cohort"."deleted"
         AND "posthog_team"."project_id" = 99999)
  '''
# ---
# name: TestDecide.test_flag_with_regular_cohorts.21
  '''
  SELECT (("posthog_person"."properties" -> '$some_prop_1') = '"something_1"'::jsonb
          AND "posthog_person"."properties" ? '$some_prop_1'
          AND NOT (("posthog_person"."properties" -> '$some_prop_1') = 'null'::jsonb)) AS "flag_X_condition_0"
  FROM "posthog_person"
  INNER JOIN "posthog_persondistinctid" ON ("posthog_person"."id" = "posthog_persondistinctid"."person_id")
  WHERE ("posthog_persondistinctid"."distinct_id" = 'another_id'
         AND "posthog_persondistinctid"."team_id" = 99999
         AND "posthog_person"."team_id" = 99999)
  '''
# ---
# name: TestDecide.test_flag_with_regular_cohorts.3
  '''
  SELECT "posthog_team"."id",
         "posthog_team"."uuid",
         "posthog_team"."organization_id",
         "posthog_team"."parent_team_id",
         "posthog_team"."project_id",
         "posthog_team"."api_token",
         "posthog_team"."app_urls",
         "posthog_team"."name",
         "posthog_team"."slack_incoming_webhook",
         "posthog_team"."created_at",
         "posthog_team"."updated_at",
         "posthog_team"."anonymize_ips",
         "posthog_team"."completed_snippet_onboarding",
         "posthog_team"."has_completed_onboarding_for",
         "posthog_team"."onboarding_tasks",
         "posthog_team"."ingested_event",
         "posthog_team"."autocapture_opt_out",
         "posthog_team"."autocapture_web_vitals_opt_in",
         "posthog_team"."autocapture_web_vitals_allowed_metrics",
         "posthog_team"."autocapture_exceptions_opt_in",
         "posthog_team"."autocapture_exceptions_errors_to_ignore",
         "posthog_team"."person_processing_opt_out",
         "posthog_team"."secret_api_token",
         "posthog_team"."secret_api_token_backup",
         "posthog_team"."session_recording_opt_in",
         "posthog_team"."session_recording_sample_rate",
         "posthog_team"."session_recording_minimum_duration_milliseconds",
         "posthog_team"."session_recording_linked_flag",
         "posthog_team"."session_recording_network_payload_capture_config",
         "posthog_team"."session_recording_masking_config",
         "posthog_team"."session_recording_url_trigger_config",
         "posthog_team"."session_recording_url_blocklist_config",
         "posthog_team"."session_recording_event_trigger_config",
         "posthog_team"."session_recording_trigger_match_type_config",
         "posthog_team"."session_replay_config",
         "posthog_team"."survey_config",
         "posthog_team"."capture_console_log_opt_in",
         "posthog_team"."capture_performance_opt_in",
         "posthog_team"."capture_dead_clicks",
         "posthog_team"."surveys_opt_in",
         "posthog_team"."heatmaps_opt_in",
         "posthog_team"."flags_persistence_default",
         "posthog_team"."session_recording_version",
         "posthog_team"."signup_token",
         "posthog_team"."is_demo",
         "posthog_team"."access_control",
         "posthog_team"."week_start_day",
         "posthog_team"."inject_web_apps",
         "posthog_team"."test_account_filters",
         "posthog_team"."test_account_filters_default_checked",
         "posthog_team"."path_cleaning_filters",
         "posthog_team"."timezone",
         "posthog_team"."data_attributes",
         "posthog_team"."person_display_name_properties",
         "posthog_team"."live_events_columns",
         "posthog_team"."recording_domains",
         "posthog_team"."human_friendly_comparison_periods",
         "posthog_team"."cookieless_server_hash_mode",
         "posthog_team"."primary_dashboard_id",
         "posthog_team"."default_data_theme",
         "posthog_team"."extra_settings",
         "posthog_team"."modifiers",
         "posthog_team"."correlation_config",
         "posthog_team"."session_recording_retention_period_days",
         "posthog_team"."plugins_opt_in",
         "posthog_team"."opt_out_capture",
         "posthog_team"."event_names",
         "posthog_team"."event_names_with_usage",
         "posthog_team"."event_properties",
         "posthog_team"."event_properties_with_usage",
         "posthog_team"."event_properties_numerical",
         "posthog_team"."external_data_workspace_id",
         "posthog_team"."external_data_workspace_last_synced_at",
         "posthog_team"."api_query_rate_limit",
         "posthog_team"."revenue_tracking_config",
         "posthog_team"."base_currency"
  FROM "posthog_team"
  WHERE "posthog_team"."id" = 99999
  LIMIT 21
  '''
# ---
# name: TestDecide.test_flag_with_regular_cohorts.4
  '''
  SELECT COUNT(*) AS "__count"
  FROM "posthog_featureflag"
  WHERE ("posthog_featureflag"."active"
         AND NOT "posthog_featureflag"."deleted"
         AND "posthog_featureflag"."team_id" = 99999)
  '''
# ---
# name: TestDecide.test_flag_with_regular_cohorts.5
  '''
  SELECT "posthog_pluginconfig"."id",
         "posthog_pluginsourcefile"."transpiled",
         "posthog_pluginconfig"."web_token",
         "posthog_plugin"."config_schema",
         "posthog_pluginconfig"."config"
  FROM "posthog_pluginconfig"
  INNER JOIN "posthog_plugin" ON ("posthog_pluginconfig"."plugin_id" = "posthog_plugin"."id")
  INNER JOIN "posthog_pluginsourcefile" ON ("posthog_plugin"."id" = "posthog_pluginsourcefile"."plugin_id")
  WHERE ("posthog_pluginconfig"."enabled"
         AND "posthog_pluginsourcefile"."filename" = 'site.ts'
         AND "posthog_pluginsourcefile"."status" = 'TRANSPILED'
         AND "posthog_pluginconfig"."team_id" = 99999)
  '''
# ---
# name: TestDecide.test_flag_with_regular_cohorts.6
  '''
  SELECT "posthog_hogfunction"."id",
         "posthog_hogfunction"."team_id",
         "posthog_hogfunction"."name",
         "posthog_hogfunction"."description",
         "posthog_hogfunction"."created_at",
         "posthog_hogfunction"."created_by_id",
         "posthog_hogfunction"."deleted",
         "posthog_hogfunction"."updated_at",
         "posthog_hogfunction"."enabled",
         "posthog_hogfunction"."type",
         "posthog_hogfunction"."kind",
         "posthog_hogfunction"."icon_url",
         "posthog_hogfunction"."hog",
         "posthog_hogfunction"."bytecode",
         "posthog_hogfunction"."transpiled",
         "posthog_hogfunction"."inputs_schema",
         "posthog_hogfunction"."inputs",
         "posthog_hogfunction"."encrypted_inputs",
         "posthog_hogfunction"."filters",
         "posthog_hogfunction"."mappings",
         "posthog_hogfunction"."masking",
         "posthog_hogfunction"."template_id",
         "posthog_hogfunction"."hog_function_template_id",
         "posthog_hogfunction"."execution_order",
         "posthog_team"."id",
         "posthog_team"."uuid",
         "posthog_team"."organization_id",
         "posthog_team"."parent_team_id",
         "posthog_team"."project_id",
         "posthog_team"."api_token",
         "posthog_team"."app_urls",
         "posthog_team"."name",
         "posthog_team"."slack_incoming_webhook",
         "posthog_team"."created_at",
         "posthog_team"."updated_at",
         "posthog_team"."anonymize_ips",
         "posthog_team"."completed_snippet_onboarding",
         "posthog_team"."has_completed_onboarding_for",
         "posthog_team"."onboarding_tasks",
         "posthog_team"."ingested_event",
         "posthog_team"."autocapture_opt_out",
         "posthog_team"."autocapture_web_vitals_opt_in",
         "posthog_team"."autocapture_web_vitals_allowed_metrics",
         "posthog_team"."autocapture_exceptions_opt_in",
         "posthog_team"."autocapture_exceptions_errors_to_ignore",
         "posthog_team"."person_processing_opt_out",
         "posthog_team"."secret_api_token",
         "posthog_team"."secret_api_token_backup",
         "posthog_team"."session_recording_opt_in",
         "posthog_team"."session_recording_sample_rate",
         "posthog_team"."session_recording_minimum_duration_milliseconds",
         "posthog_team"."session_recording_linked_flag",
         "posthog_team"."session_recording_network_payload_capture_config",
         "posthog_team"."session_recording_masking_config",
         "posthog_team"."session_recording_url_trigger_config",
         "posthog_team"."session_recording_url_blocklist_config",
         "posthog_team"."session_recording_event_trigger_config",
         "posthog_team"."session_recording_trigger_match_type_config",
         "posthog_team"."session_replay_config",
         "posthog_team"."survey_config",
         "posthog_team"."capture_console_log_opt_in",
         "posthog_team"."capture_performance_opt_in",
         "posthog_team"."capture_dead_clicks",
         "posthog_team"."surveys_opt_in",
         "posthog_team"."heatmaps_opt_in",
         "posthog_team"."flags_persistence_default",
         "posthog_team"."session_recording_version",
         "posthog_team"."signup_token",
         "posthog_team"."is_demo",
         "posthog_team"."access_control",
         "posthog_team"."week_start_day",
         "posthog_team"."inject_web_apps",
         "posthog_team"."test_account_filters",
         "posthog_team"."test_account_filters_default_checked",
         "posthog_team"."path_cleaning_filters",
         "posthog_team"."timezone",
         "posthog_team"."data_attributes",
         "posthog_team"."person_display_name_properties",
         "posthog_team"."live_events_columns",
         "posthog_team"."recording_domains",
         "posthog_team"."human_friendly_comparison_periods",
         "posthog_team"."cookieless_server_hash_mode",
         "posthog_team"."primary_dashboard_id",
         "posthog_team"."default_data_theme",
         "posthog_team"."extra_settings",
         "posthog_team"."modifiers",
         "posthog_team"."correlation_config",
         "posthog_team"."session_recording_retention_period_days",
         "posthog_team"."plugins_opt_in",
         "posthog_team"."opt_out_capture",
         "posthog_team"."event_names",
         "posthog_team"."event_names_with_usage",
         "posthog_team"."event_properties",
         "posthog_team"."event_properties_with_usage",
         "posthog_team"."event_properties_numerical",
         "posthog_team"."external_data_workspace_id",
         "posthog_team"."external_data_workspace_last_synced_at",
         "posthog_team"."api_query_rate_limit",
         "posthog_team"."revenue_tracking_config",
         "posthog_team"."base_currency"
  FROM "posthog_hogfunction"
  INNER JOIN "posthog_team" ON ("posthog_hogfunction"."team_id" = "posthog_team"."id")
  WHERE (NOT "posthog_hogfunction"."deleted"
         AND "posthog_hogfunction"."enabled"
         AND "posthog_hogfunction"."team_id" = 99999
         AND "posthog_hogfunction"."type" IN ('site_destination',
                                              'site_app'))
  '''
# ---
# name: TestDecide.test_flag_with_regular_cohorts.7
  '''
  SELECT "posthog_user"."id",
         "posthog_user"."password",
         "posthog_user"."last_login",
         "posthog_user"."first_name",
         "posthog_user"."last_name",
         "posthog_user"."is_staff",
         "posthog_user"."date_joined",
         "posthog_user"."uuid",
         "posthog_user"."current_organization_id",
         "posthog_user"."current_team_id",
         "posthog_user"."email",
         "posthog_user"."pending_email",
         "posthog_user"."temporary_token",
         "posthog_user"."distinct_id",
         "posthog_user"."is_email_verified",
         "posthog_user"."has_seen_product_intro_for",
         "posthog_user"."strapi_id",
         "posthog_user"."is_active",
         "posthog_user"."role_at_organization",
         "posthog_user"."theme_mode",
         "posthog_user"."partial_notification_settings",
         "posthog_user"."anonymize_data",
         "posthog_user"."toolbar_mode",
         "posthog_user"."hedgehog_config",
         "posthog_user"."events_column_config",
         "posthog_user"."email_opt_in"
  FROM "posthog_user"
  WHERE "posthog_user"."id" = 99999
  LIMIT 21
  '''
# ---
# name: TestDecide.test_flag_with_regular_cohorts.8
  '''
  SELECT "posthog_team"."id",
         "posthog_team"."uuid",
         "posthog_team"."organization_id",
         "posthog_team"."parent_team_id",
         "posthog_team"."project_id",
         "posthog_team"."api_token",
         "posthog_team"."app_urls",
         "posthog_team"."name",
         "posthog_team"."slack_incoming_webhook",
         "posthog_team"."created_at",
         "posthog_team"."updated_at",
         "posthog_team"."anonymize_ips",
         "posthog_team"."completed_snippet_onboarding",
         "posthog_team"."has_completed_onboarding_for",
         "posthog_team"."onboarding_tasks",
         "posthog_team"."ingested_event",
         "posthog_team"."autocapture_opt_out",
         "posthog_team"."autocapture_web_vitals_opt_in",
         "posthog_team"."autocapture_web_vitals_allowed_metrics",
         "posthog_team"."autocapture_exceptions_opt_in",
         "posthog_team"."autocapture_exceptions_errors_to_ignore",
         "posthog_team"."person_processing_opt_out",
         "posthog_team"."secret_api_token",
         "posthog_team"."secret_api_token_backup",
         "posthog_team"."session_recording_opt_in",
         "posthog_team"."session_recording_sample_rate",
         "posthog_team"."session_recording_minimum_duration_milliseconds",
         "posthog_team"."session_recording_linked_flag",
         "posthog_team"."session_recording_network_payload_capture_config",
         "posthog_team"."session_recording_masking_config",
         "posthog_team"."session_recording_url_trigger_config",
         "posthog_team"."session_recording_url_blocklist_config",
         "posthog_team"."session_recording_event_trigger_config",
         "posthog_team"."session_recording_trigger_match_type_config",
         "posthog_team"."session_replay_config",
         "posthog_team"."survey_config",
         "posthog_team"."capture_console_log_opt_in",
         "posthog_team"."capture_performance_opt_in",
         "posthog_team"."capture_dead_clicks",
         "posthog_team"."surveys_opt_in",
         "posthog_team"."heatmaps_opt_in",
         "posthog_team"."flags_persistence_default",
         "posthog_team"."session_recording_version",
         "posthog_team"."signup_token",
         "posthog_team"."is_demo",
         "posthog_team"."access_control",
         "posthog_team"."week_start_day",
         "posthog_team"."inject_web_apps",
         "posthog_team"."test_account_filters",
         "posthog_team"."test_account_filters_default_checked",
         "posthog_team"."path_cleaning_filters",
         "posthog_team"."timezone",
         "posthog_team"."data_attributes",
         "posthog_team"."person_display_name_properties",
         "posthog_team"."live_events_columns",
         "posthog_team"."recording_domains",
         "posthog_team"."human_friendly_comparison_periods",
         "posthog_team"."cookieless_server_hash_mode",
         "posthog_team"."primary_dashboard_id",
         "posthog_team"."default_data_theme",
         "posthog_team"."extra_settings",
         "posthog_team"."modifiers",
         "posthog_team"."correlation_config",
         "posthog_team"."session_recording_retention_period_days",
         "posthog_team"."plugins_opt_in",
         "posthog_team"."opt_out_capture",
         "posthog_team"."event_names",
         "posthog_team"."event_names_with_usage",
         "posthog_team"."event_properties",
         "posthog_team"."event_properties_with_usage",
         "posthog_team"."event_properties_numerical",
         "posthog_team"."external_data_workspace_id",
         "posthog_team"."external_data_workspace_last_synced_at",
         "posthog_team"."api_query_rate_limit",
         "posthog_team"."revenue_tracking_config",
         "posthog_team"."base_currency"
  FROM "posthog_team"
  WHERE "posthog_team"."id" = 99999
  LIMIT 21
  '''
# ---
# name: TestDecide.test_flag_with_regular_cohorts.9
  '''
  SELECT "posthog_filesystem"."team_id",
         "posthog_filesystem"."id",
         "posthog_filesystem"."path",
         "posthog_filesystem"."depth",
         "posthog_filesystem"."type",
         "posthog_filesystem"."ref",
         "posthog_filesystem"."href",
         "posthog_filesystem"."shortcut",
         "posthog_filesystem"."meta",
         "posthog_filesystem"."created_at",
         "posthog_filesystem"."created_by_id",
         "posthog_filesystem"."project_id"
  FROM "posthog_filesystem"
  WHERE ("posthog_filesystem"."ref" = '0001'
         AND "posthog_filesystem"."team_id" = 99999
         AND "posthog_filesystem"."type" = 'cohort'
         AND NOT ("posthog_filesystem"."shortcut"
                  AND "posthog_filesystem"."shortcut" IS NOT NULL))
  '''
# ---
# name: TestDecide.test_web_app_queries
  '''
  SELECT "posthog_team"."id",
         "posthog_team"."uuid",
         "posthog_team"."organization_id",
         "posthog_team"."parent_team_id",
         "posthog_team"."project_id",
         "posthog_team"."api_token",
         "posthog_team"."app_urls",
         "posthog_team"."name",
         "posthog_team"."slack_incoming_webhook",
         "posthog_team"."created_at",
         "posthog_team"."updated_at",
         "posthog_team"."anonymize_ips",
         "posthog_team"."completed_snippet_onboarding",
         "posthog_team"."has_completed_onboarding_for",
         "posthog_team"."onboarding_tasks",
         "posthog_team"."ingested_event",
         "posthog_team"."autocapture_opt_out",
         "posthog_team"."autocapture_web_vitals_opt_in",
         "posthog_team"."autocapture_web_vitals_allowed_metrics",
         "posthog_team"."autocapture_exceptions_opt_in",
         "posthog_team"."autocapture_exceptions_errors_to_ignore",
         "posthog_team"."person_processing_opt_out",
         "posthog_team"."secret_api_token",
         "posthog_team"."secret_api_token_backup",
         "posthog_team"."session_recording_opt_in",
         "posthog_team"."session_recording_sample_rate",
         "posthog_team"."session_recording_minimum_duration_milliseconds",
         "posthog_team"."session_recording_linked_flag",
         "posthog_team"."session_recording_network_payload_capture_config",
         "posthog_team"."session_recording_masking_config",
         "posthog_team"."session_recording_url_trigger_config",
         "posthog_team"."session_recording_url_blocklist_config",
         "posthog_team"."session_recording_event_trigger_config",
         "posthog_team"."session_recording_trigger_match_type_config",
         "posthog_team"."session_replay_config",
         "posthog_team"."survey_config",
         "posthog_team"."capture_console_log_opt_in",
         "posthog_team"."capture_performance_opt_in",
         "posthog_team"."capture_dead_clicks",
         "posthog_team"."surveys_opt_in",
         "posthog_team"."heatmaps_opt_in",
         "posthog_team"."flags_persistence_default",
         "posthog_team"."session_recording_version",
         "posthog_team"."signup_token",
         "posthog_team"."is_demo",
         "posthog_team"."access_control",
         "posthog_team"."week_start_day",
         "posthog_team"."inject_web_apps",
         "posthog_team"."test_account_filters",
         "posthog_team"."test_account_filters_default_checked",
         "posthog_team"."path_cleaning_filters",
         "posthog_team"."timezone",
         "posthog_team"."data_attributes",
         "posthog_team"."person_display_name_properties",
         "posthog_team"."live_events_columns",
         "posthog_team"."recording_domains",
         "posthog_team"."human_friendly_comparison_periods",
         "posthog_team"."cookieless_server_hash_mode",
         "posthog_team"."primary_dashboard_id",
         "posthog_team"."default_data_theme",
         "posthog_team"."extra_settings",
         "posthog_team"."modifiers",
         "posthog_team"."correlation_config",
         "posthog_team"."session_recording_retention_period_days",
         "posthog_team"."external_data_workspace_id",
         "posthog_team"."external_data_workspace_last_synced_at",
         "posthog_team"."api_query_rate_limit",
         "posthog_team"."revenue_tracking_config",
         "posthog_team"."base_currency"
  FROM "posthog_team"
  WHERE "posthog_team"."api_token" = 'token123'
  LIMIT 21
  '''
# ---
# name: TestDecide.test_web_app_queries.1
  '''
  SELECT "posthog_featureflag"."id",
         "posthog_featureflag"."key",
         "posthog_featureflag"."name",
         "posthog_featureflag"."filters",
         "posthog_featureflag"."rollout_percentage",
         "posthog_featureflag"."team_id",
         "posthog_featureflag"."created_by_id",
         "posthog_featureflag"."created_at",
         "posthog_featureflag"."deleted",
         "posthog_featureflag"."active",
         "posthog_featureflag"."version",
         "posthog_featureflag"."last_modified_by_id",
         "posthog_featureflag"."rollback_conditions",
         "posthog_featureflag"."performed_rollback",
         "posthog_featureflag"."ensure_experience_continuity",
         "posthog_featureflag"."usage_dashboard_id",
         "posthog_featureflag"."has_enriched_analytics",
         "posthog_featureflag"."is_remote_configuration",
         "posthog_featureflag"."has_encrypted_payloads"
  FROM "posthog_featureflag"
  INNER JOIN "posthog_team" ON ("posthog_featureflag"."team_id" = "posthog_team"."id")
  WHERE ("posthog_featureflag"."active"
         AND NOT "posthog_featureflag"."deleted"
         AND "posthog_team"."project_id" = 99999)
  '''
# ---
# name: TestDecide.test_web_app_queries.10
  '''
  SELECT "posthog_hogfunction"."id",
         "posthog_hogfunction"."team_id",
         "posthog_hogfunction"."name",
         "posthog_hogfunction"."description",
         "posthog_hogfunction"."created_at",
         "posthog_hogfunction"."created_by_id",
         "posthog_hogfunction"."deleted",
         "posthog_hogfunction"."updated_at",
         "posthog_hogfunction"."enabled",
         "posthog_hogfunction"."type",
         "posthog_hogfunction"."kind",
         "posthog_hogfunction"."icon_url",
         "posthog_hogfunction"."hog",
         "posthog_hogfunction"."bytecode",
         "posthog_hogfunction"."transpiled",
         "posthog_hogfunction"."inputs_schema",
         "posthog_hogfunction"."inputs",
         "posthog_hogfunction"."encrypted_inputs",
         "posthog_hogfunction"."filters",
         "posthog_hogfunction"."mappings",
         "posthog_hogfunction"."masking",
         "posthog_hogfunction"."template_id",
         "posthog_hogfunction"."hog_function_template_id",
         "posthog_hogfunction"."execution_order",
         "posthog_team"."id",
         "posthog_team"."uuid",
         "posthog_team"."organization_id",
         "posthog_team"."parent_team_id",
         "posthog_team"."project_id",
         "posthog_team"."api_token",
         "posthog_team"."app_urls",
         "posthog_team"."name",
         "posthog_team"."slack_incoming_webhook",
         "posthog_team"."created_at",
         "posthog_team"."updated_at",
         "posthog_team"."anonymize_ips",
         "posthog_team"."completed_snippet_onboarding",
         "posthog_team"."has_completed_onboarding_for",
         "posthog_team"."onboarding_tasks",
         "posthog_team"."ingested_event",
         "posthog_team"."autocapture_opt_out",
         "posthog_team"."autocapture_web_vitals_opt_in",
         "posthog_team"."autocapture_web_vitals_allowed_metrics",
         "posthog_team"."autocapture_exceptions_opt_in",
         "posthog_team"."autocapture_exceptions_errors_to_ignore",
         "posthog_team"."person_processing_opt_out",
         "posthog_team"."secret_api_token",
         "posthog_team"."secret_api_token_backup",
         "posthog_team"."session_recording_opt_in",
         "posthog_team"."session_recording_sample_rate",
         "posthog_team"."session_recording_minimum_duration_milliseconds",
         "posthog_team"."session_recording_linked_flag",
         "posthog_team"."session_recording_network_payload_capture_config",
         "posthog_team"."session_recording_masking_config",
         "posthog_team"."session_recording_url_trigger_config",
         "posthog_team"."session_recording_url_blocklist_config",
         "posthog_team"."session_recording_event_trigger_config",
         "posthog_team"."session_recording_trigger_match_type_config",
         "posthog_team"."session_replay_config",
         "posthog_team"."survey_config",
         "posthog_team"."capture_console_log_opt_in",
         "posthog_team"."capture_performance_opt_in",
         "posthog_team"."capture_dead_clicks",
         "posthog_team"."surveys_opt_in",
         "posthog_team"."heatmaps_opt_in",
         "posthog_team"."flags_persistence_default",
         "posthog_team"."session_recording_version",
         "posthog_team"."signup_token",
         "posthog_team"."is_demo",
         "posthog_team"."access_control",
         "posthog_team"."week_start_day",
         "posthog_team"."inject_web_apps",
         "posthog_team"."test_account_filters",
         "posthog_team"."test_account_filters_default_checked",
         "posthog_team"."path_cleaning_filters",
         "posthog_team"."timezone",
         "posthog_team"."data_attributes",
         "posthog_team"."person_display_name_properties",
         "posthog_team"."live_events_columns",
         "posthog_team"."recording_domains",
         "posthog_team"."human_friendly_comparison_periods",
         "posthog_team"."cookieless_server_hash_mode",
         "posthog_team"."primary_dashboard_id",
         "posthog_team"."default_data_theme",
         "posthog_team"."extra_settings",
         "posthog_team"."modifiers",
         "posthog_team"."correlation_config",
         "posthog_team"."session_recording_retention_period_days",
         "posthog_team"."plugins_opt_in",
         "posthog_team"."opt_out_capture",
         "posthog_team"."event_names",
         "posthog_team"."event_names_with_usage",
         "posthog_team"."event_properties",
         "posthog_team"."event_properties_with_usage",
         "posthog_team"."event_properties_numerical",
         "posthog_team"."external_data_workspace_id",
         "posthog_team"."external_data_workspace_last_synced_at",
         "posthog_team"."api_query_rate_limit",
         "posthog_team"."revenue_tracking_config",
         "posthog_team"."base_currency"
  FROM "posthog_hogfunction"
  INNER JOIN "posthog_team" ON ("posthog_hogfunction"."team_id" = "posthog_team"."id")
  WHERE (NOT "posthog_hogfunction"."deleted"
         AND "posthog_hogfunction"."enabled"
         AND "posthog_hogfunction"."team_id" = 99999
         AND "posthog_hogfunction"."type" IN ('site_destination',
                                              'site_app'))
  '''
# ---
# name: TestDecide.test_web_app_queries.11
  '''
  SELECT "posthog_team"."id",
         "posthog_team"."uuid",
         "posthog_team"."organization_id",
         "posthog_team"."parent_team_id",
         "posthog_team"."project_id",
         "posthog_team"."api_token",
         "posthog_team"."app_urls",
         "posthog_team"."name",
         "posthog_team"."slack_incoming_webhook",
         "posthog_team"."created_at",
         "posthog_team"."updated_at",
         "posthog_team"."anonymize_ips",
         "posthog_team"."completed_snippet_onboarding",
         "posthog_team"."has_completed_onboarding_for",
         "posthog_team"."onboarding_tasks",
         "posthog_team"."ingested_event",
         "posthog_team"."autocapture_opt_out",
         "posthog_team"."autocapture_web_vitals_opt_in",
         "posthog_team"."autocapture_web_vitals_allowed_metrics",
         "posthog_team"."autocapture_exceptions_opt_in",
         "posthog_team"."autocapture_exceptions_errors_to_ignore",
         "posthog_team"."person_processing_opt_out",
         "posthog_team"."secret_api_token",
         "posthog_team"."secret_api_token_backup",
         "posthog_team"."session_recording_opt_in",
         "posthog_team"."session_recording_sample_rate",
         "posthog_team"."session_recording_minimum_duration_milliseconds",
         "posthog_team"."session_recording_linked_flag",
         "posthog_team"."session_recording_network_payload_capture_config",
         "posthog_team"."session_recording_masking_config",
         "posthog_team"."session_recording_url_trigger_config",
         "posthog_team"."session_recording_url_blocklist_config",
         "posthog_team"."session_recording_event_trigger_config",
         "posthog_team"."session_recording_trigger_match_type_config",
         "posthog_team"."session_replay_config",
         "posthog_team"."survey_config",
         "posthog_team"."capture_console_log_opt_in",
         "posthog_team"."capture_performance_opt_in",
         "posthog_team"."capture_dead_clicks",
         "posthog_team"."surveys_opt_in",
         "posthog_team"."heatmaps_opt_in",
         "posthog_team"."flags_persistence_default",
         "posthog_team"."session_recording_version",
         "posthog_team"."signup_token",
         "posthog_team"."is_demo",
         "posthog_team"."access_control",
         "posthog_team"."week_start_day",
         "posthog_team"."inject_web_apps",
         "posthog_team"."test_account_filters",
         "posthog_team"."test_account_filters_default_checked",
         "posthog_team"."path_cleaning_filters",
         "posthog_team"."timezone",
         "posthog_team"."data_attributes",
         "posthog_team"."person_display_name_properties",
         "posthog_team"."live_events_columns",
         "posthog_team"."recording_domains",
         "posthog_team"."human_friendly_comparison_periods",
         "posthog_team"."cookieless_server_hash_mode",
         "posthog_team"."primary_dashboard_id",
         "posthog_team"."default_data_theme",
         "posthog_team"."extra_settings",
         "posthog_team"."modifiers",
         "posthog_team"."correlation_config",
         "posthog_team"."session_recording_retention_period_days",
         "posthog_team"."external_data_workspace_id",
         "posthog_team"."external_data_workspace_last_synced_at",
         "posthog_team"."api_query_rate_limit",
         "posthog_team"."revenue_tracking_config",
         "posthog_team"."base_currency"
  FROM "posthog_team"
  WHERE "posthog_team"."id" = 99999
  LIMIT 21
  '''
# ---
# name: TestDecide.test_web_app_queries.12
  '''
  SELECT "posthog_remoteconfig"."id",
         "posthog_remoteconfig"."team_id",
         "posthog_remoteconfig"."config",
         "posthog_remoteconfig"."updated_at",
         "posthog_remoteconfig"."synced_at"
  FROM "posthog_remoteconfig"
  WHERE "posthog_remoteconfig"."team_id" = 99999
  LIMIT 21
  '''
# ---
# name: TestDecide.test_web_app_queries.13
  '''
  SELECT "posthog_team"."id",
         "posthog_team"."uuid",
         "posthog_team"."organization_id",
         "posthog_team"."parent_team_id",
         "posthog_team"."project_id",
         "posthog_team"."api_token",
         "posthog_team"."app_urls",
         "posthog_team"."name",
         "posthog_team"."slack_incoming_webhook",
         "posthog_team"."created_at",
         "posthog_team"."updated_at",
         "posthog_team"."anonymize_ips",
         "posthog_team"."completed_snippet_onboarding",
         "posthog_team"."has_completed_onboarding_for",
         "posthog_team"."onboarding_tasks",
         "posthog_team"."ingested_event",
         "posthog_team"."autocapture_opt_out",
         "posthog_team"."autocapture_web_vitals_opt_in",
         "posthog_team"."autocapture_web_vitals_allowed_metrics",
         "posthog_team"."autocapture_exceptions_opt_in",
         "posthog_team"."autocapture_exceptions_errors_to_ignore",
         "posthog_team"."person_processing_opt_out",
         "posthog_team"."secret_api_token",
         "posthog_team"."secret_api_token_backup",
         "posthog_team"."session_recording_opt_in",
         "posthog_team"."session_recording_sample_rate",
         "posthog_team"."session_recording_minimum_duration_milliseconds",
         "posthog_team"."session_recording_linked_flag",
         "posthog_team"."session_recording_network_payload_capture_config",
         "posthog_team"."session_recording_masking_config",
         "posthog_team"."session_recording_url_trigger_config",
         "posthog_team"."session_recording_url_blocklist_config",
         "posthog_team"."session_recording_event_trigger_config",
         "posthog_team"."session_recording_trigger_match_type_config",
         "posthog_team"."session_replay_config",
         "posthog_team"."survey_config",
         "posthog_team"."capture_console_log_opt_in",
         "posthog_team"."capture_performance_opt_in",
         "posthog_team"."capture_dead_clicks",
         "posthog_team"."surveys_opt_in",
         "posthog_team"."heatmaps_opt_in",
         "posthog_team"."flags_persistence_default",
         "posthog_team"."session_recording_version",
         "posthog_team"."signup_token",
         "posthog_team"."is_demo",
         "posthog_team"."access_control",
         "posthog_team"."week_start_day",
         "posthog_team"."inject_web_apps",
         "posthog_team"."test_account_filters",
         "posthog_team"."test_account_filters_default_checked",
         "posthog_team"."path_cleaning_filters",
         "posthog_team"."timezone",
         "posthog_team"."data_attributes",
         "posthog_team"."person_display_name_properties",
         "posthog_team"."live_events_columns",
         "posthog_team"."recording_domains",
         "posthog_team"."human_friendly_comparison_periods",
         "posthog_team"."cookieless_server_hash_mode",
         "posthog_team"."primary_dashboard_id",
         "posthog_team"."default_data_theme",
         "posthog_team"."extra_settings",
         "posthog_team"."modifiers",
         "posthog_team"."correlation_config",
         "posthog_team"."session_recording_retention_period_days",
         "posthog_team"."plugins_opt_in",
         "posthog_team"."opt_out_capture",
         "posthog_team"."event_names",
         "posthog_team"."event_names_with_usage",
         "posthog_team"."event_properties",
         "posthog_team"."event_properties_with_usage",
         "posthog_team"."event_properties_numerical",
         "posthog_team"."external_data_workspace_id",
         "posthog_team"."external_data_workspace_last_synced_at",
         "posthog_team"."api_query_rate_limit",
         "posthog_team"."revenue_tracking_config",
         "posthog_team"."base_currency"
  FROM "posthog_team"
  WHERE "posthog_team"."id" = 99999
  LIMIT 21
  '''
# ---
# name: TestDecide.test_web_app_queries.14
  '''
  SELECT COUNT(*) AS "__count"
  FROM "posthog_featureflag"
  WHERE ("posthog_featureflag"."active"
         AND NOT "posthog_featureflag"."deleted"
         AND "posthog_featureflag"."team_id" = 99999)
  '''
# ---
# name: TestDecide.test_web_app_queries.15
  '''
  SELECT "posthog_pluginconfig"."id",
         "posthog_pluginconfig"."web_token",
         "posthog_pluginsourcefile"."updated_at",
         "posthog_plugin"."updated_at",
         "posthog_pluginconfig"."updated_at"
  FROM "posthog_pluginconfig"
  INNER JOIN "posthog_plugin" ON ("posthog_pluginconfig"."plugin_id" = "posthog_plugin"."id")
  INNER JOIN "posthog_pluginsourcefile" ON ("posthog_plugin"."id" = "posthog_pluginsourcefile"."plugin_id")
  WHERE ("posthog_pluginconfig"."enabled"
         AND "posthog_pluginsourcefile"."filename" = 'site.ts'
         AND "posthog_pluginsourcefile"."status" = 'TRANSPILED'
         AND "posthog_pluginconfig"."team_id" = 99999)
  '''
# ---
# name: TestDecide.test_web_app_queries.16
  '''
  SELECT "posthog_pluginconfig"."id",
         "posthog_pluginsourcefile"."transpiled",
         "posthog_pluginconfig"."web_token",
         "posthog_plugin"."config_schema",
         "posthog_pluginconfig"."config"
  FROM "posthog_pluginconfig"
  INNER JOIN "posthog_plugin" ON ("posthog_pluginconfig"."plugin_id" = "posthog_plugin"."id")
  INNER JOIN "posthog_pluginsourcefile" ON ("posthog_plugin"."id" = "posthog_pluginsourcefile"."plugin_id")
  WHERE ("posthog_pluginconfig"."enabled"
         AND "posthog_pluginsourcefile"."filename" = 'site.ts'
         AND "posthog_pluginsourcefile"."status" = 'TRANSPILED'
         AND "posthog_pluginconfig"."team_id" = 99999)
  '''
# ---
# name: TestDecide.test_web_app_queries.17
  '''
  SELECT "posthog_hogfunction"."id",
         "posthog_hogfunction"."team_id",
         "posthog_hogfunction"."name",
         "posthog_hogfunction"."description",
         "posthog_hogfunction"."created_at",
         "posthog_hogfunction"."created_by_id",
         "posthog_hogfunction"."deleted",
         "posthog_hogfunction"."updated_at",
         "posthog_hogfunction"."enabled",
         "posthog_hogfunction"."type",
         "posthog_hogfunction"."kind",
         "posthog_hogfunction"."icon_url",
         "posthog_hogfunction"."hog",
         "posthog_hogfunction"."bytecode",
         "posthog_hogfunction"."transpiled",
         "posthog_hogfunction"."inputs_schema",
         "posthog_hogfunction"."inputs",
         "posthog_hogfunction"."encrypted_inputs",
         "posthog_hogfunction"."filters",
         "posthog_hogfunction"."mappings",
         "posthog_hogfunction"."masking",
         "posthog_hogfunction"."template_id",
         "posthog_hogfunction"."hog_function_template_id",
         "posthog_hogfunction"."execution_order",
         "posthog_team"."id",
         "posthog_team"."uuid",
         "posthog_team"."organization_id",
         "posthog_team"."parent_team_id",
         "posthog_team"."project_id",
         "posthog_team"."api_token",
         "posthog_team"."app_urls",
         "posthog_team"."name",
         "posthog_team"."slack_incoming_webhook",
         "posthog_team"."created_at",
         "posthog_team"."updated_at",
         "posthog_team"."anonymize_ips",
         "posthog_team"."completed_snippet_onboarding",
         "posthog_team"."has_completed_onboarding_for",
         "posthog_team"."onboarding_tasks",
         "posthog_team"."ingested_event",
         "posthog_team"."autocapture_opt_out",
         "posthog_team"."autocapture_web_vitals_opt_in",
         "posthog_team"."autocapture_web_vitals_allowed_metrics",
         "posthog_team"."autocapture_exceptions_opt_in",
         "posthog_team"."autocapture_exceptions_errors_to_ignore",
         "posthog_team"."person_processing_opt_out",
         "posthog_team"."secret_api_token",
         "posthog_team"."secret_api_token_backup",
         "posthog_team"."session_recording_opt_in",
         "posthog_team"."session_recording_sample_rate",
         "posthog_team"."session_recording_minimum_duration_milliseconds",
         "posthog_team"."session_recording_linked_flag",
         "posthog_team"."session_recording_network_payload_capture_config",
         "posthog_team"."session_recording_masking_config",
         "posthog_team"."session_recording_url_trigger_config",
         "posthog_team"."session_recording_url_blocklist_config",
         "posthog_team"."session_recording_event_trigger_config",
         "posthog_team"."session_recording_trigger_match_type_config",
         "posthog_team"."session_replay_config",
         "posthog_team"."survey_config",
         "posthog_team"."capture_console_log_opt_in",
         "posthog_team"."capture_performance_opt_in",
         "posthog_team"."capture_dead_clicks",
         "posthog_team"."surveys_opt_in",
         "posthog_team"."heatmaps_opt_in",
         "posthog_team"."flags_persistence_default",
         "posthog_team"."session_recording_version",
         "posthog_team"."signup_token",
         "posthog_team"."is_demo",
         "posthog_team"."access_control",
         "posthog_team"."week_start_day",
         "posthog_team"."inject_web_apps",
         "posthog_team"."test_account_filters",
         "posthog_team"."test_account_filters_default_checked",
         "posthog_team"."path_cleaning_filters",
         "posthog_team"."timezone",
         "posthog_team"."data_attributes",
         "posthog_team"."person_display_name_properties",
         "posthog_team"."live_events_columns",
         "posthog_team"."recording_domains",
         "posthog_team"."human_friendly_comparison_periods",
         "posthog_team"."cookieless_server_hash_mode",
         "posthog_team"."primary_dashboard_id",
         "posthog_team"."default_data_theme",
         "posthog_team"."extra_settings",
         "posthog_team"."modifiers",
         "posthog_team"."correlation_config",
         "posthog_team"."session_recording_retention_period_days",
         "posthog_team"."plugins_opt_in",
         "posthog_team"."opt_out_capture",
         "posthog_team"."event_names",
         "posthog_team"."event_names_with_usage",
         "posthog_team"."event_properties",
         "posthog_team"."event_properties_with_usage",
         "posthog_team"."event_properties_numerical",
         "posthog_team"."external_data_workspace_id",
         "posthog_team"."external_data_workspace_last_synced_at",
         "posthog_team"."api_query_rate_limit",
         "posthog_team"."revenue_tracking_config",
         "posthog_team"."base_currency"
  FROM "posthog_hogfunction"
  INNER JOIN "posthog_team" ON ("posthog_hogfunction"."team_id" = "posthog_team"."id")
  WHERE (NOT "posthog_hogfunction"."deleted"
         AND "posthog_hogfunction"."enabled"
         AND "posthog_hogfunction"."team_id" = 99999
         AND "posthog_hogfunction"."type" IN ('site_destination',
                                              'site_app'))
  '''
# ---
# name: TestDecide.test_web_app_queries.18
  '''
  SELECT "posthog_pluginconfig"."id",
         "posthog_pluginconfig"."web_token",
         "posthog_pluginsourcefile"."updated_at",
         "posthog_plugin"."updated_at",
         "posthog_pluginconfig"."updated_at"
  FROM "posthog_pluginconfig"
  INNER JOIN "posthog_plugin" ON ("posthog_pluginconfig"."plugin_id" = "posthog_plugin"."id")
  INNER JOIN "posthog_pluginsourcefile" ON ("posthog_plugin"."id" = "posthog_pluginsourcefile"."plugin_id")
  WHERE ("posthog_pluginconfig"."enabled"
         AND "posthog_pluginsourcefile"."filename" = 'site.ts'
         AND "posthog_pluginsourcefile"."status" = 'TRANSPILED'
         AND "posthog_pluginconfig"."team_id" = 99999)
  '''
# ---
# name: TestDecide.test_web_app_queries.19
  '''
  SELECT "posthog_pluginconfig"."id",
         "posthog_pluginconfig"."web_token",
         "posthog_pluginsourcefile"."updated_at",
         "posthog_plugin"."updated_at",
         "posthog_pluginconfig"."updated_at"
  FROM "posthog_pluginconfig"
  INNER JOIN "posthog_plugin" ON ("posthog_pluginconfig"."plugin_id" = "posthog_plugin"."id")
  INNER JOIN "posthog_pluginsourcefile" ON ("posthog_plugin"."id" = "posthog_pluginsourcefile"."plugin_id")
  WHERE ("posthog_pluginconfig"."enabled"
         AND "posthog_pluginsourcefile"."filename" = 'site.ts'
         AND "posthog_pluginsourcefile"."status" = 'TRANSPILED'
         AND "posthog_pluginconfig"."team_id" = 99999)
  '''
# ---
# name: TestDecide.test_web_app_queries.2
  '''
  SELECT "posthog_pluginconfig"."id",
         "posthog_pluginconfig"."web_token",
         "posthog_pluginsourcefile"."updated_at",
         "posthog_plugin"."updated_at",
         "posthog_pluginconfig"."updated_at"
  FROM "posthog_pluginconfig"
  INNER JOIN "posthog_plugin" ON ("posthog_pluginconfig"."plugin_id" = "posthog_plugin"."id")
  INNER JOIN "posthog_pluginsourcefile" ON ("posthog_plugin"."id" = "posthog_pluginsourcefile"."plugin_id")
  WHERE ("posthog_pluginconfig"."enabled"
         AND "posthog_pluginsourcefile"."filename" = 'site.ts'
         AND "posthog_pluginsourcefile"."status" = 'TRANSPILED'
         AND "posthog_pluginconfig"."team_id" = 99999)
  '''
# ---
# name: TestDecide.test_web_app_queries.3
  '''
  SELECT "posthog_hogfunction"."id",
         "posthog_hogfunction"."team_id",
         "posthog_hogfunction"."name",
         "posthog_hogfunction"."description",
         "posthog_hogfunction"."created_at",
         "posthog_hogfunction"."created_by_id",
         "posthog_hogfunction"."deleted",
         "posthog_hogfunction"."updated_at",
         "posthog_hogfunction"."enabled",
         "posthog_hogfunction"."type",
         "posthog_hogfunction"."kind",
         "posthog_hogfunction"."icon_url",
         "posthog_hogfunction"."hog",
         "posthog_hogfunction"."bytecode",
         "posthog_hogfunction"."transpiled",
         "posthog_hogfunction"."inputs_schema",
         "posthog_hogfunction"."inputs",
         "posthog_hogfunction"."encrypted_inputs",
         "posthog_hogfunction"."filters",
         "posthog_hogfunction"."mappings",
         "posthog_hogfunction"."masking",
         "posthog_hogfunction"."template_id",
         "posthog_hogfunction"."hog_function_template_id",
         "posthog_hogfunction"."execution_order",
         "posthog_team"."id",
         "posthog_team"."uuid",
         "posthog_team"."organization_id",
         "posthog_team"."parent_team_id",
         "posthog_team"."project_id",
         "posthog_team"."api_token",
         "posthog_team"."app_urls",
         "posthog_team"."name",
         "posthog_team"."slack_incoming_webhook",
         "posthog_team"."created_at",
         "posthog_team"."updated_at",
         "posthog_team"."anonymize_ips",
         "posthog_team"."completed_snippet_onboarding",
         "posthog_team"."has_completed_onboarding_for",
         "posthog_team"."onboarding_tasks",
         "posthog_team"."ingested_event",
         "posthog_team"."autocapture_opt_out",
         "posthog_team"."autocapture_web_vitals_opt_in",
         "posthog_team"."autocapture_web_vitals_allowed_metrics",
         "posthog_team"."autocapture_exceptions_opt_in",
         "posthog_team"."autocapture_exceptions_errors_to_ignore",
         "posthog_team"."person_processing_opt_out",
         "posthog_team"."secret_api_token",
         "posthog_team"."secret_api_token_backup",
         "posthog_team"."session_recording_opt_in",
         "posthog_team"."session_recording_sample_rate",
         "posthog_team"."session_recording_minimum_duration_milliseconds",
         "posthog_team"."session_recording_linked_flag",
         "posthog_team"."session_recording_network_payload_capture_config",
         "posthog_team"."session_recording_masking_config",
         "posthog_team"."session_recording_url_trigger_config",
         "posthog_team"."session_recording_url_blocklist_config",
         "posthog_team"."session_recording_event_trigger_config",
         "posthog_team"."session_recording_trigger_match_type_config",
         "posthog_team"."session_replay_config",
         "posthog_team"."survey_config",
         "posthog_team"."capture_console_log_opt_in",
         "posthog_team"."capture_performance_opt_in",
         "posthog_team"."capture_dead_clicks",
         "posthog_team"."surveys_opt_in",
         "posthog_team"."heatmaps_opt_in",
         "posthog_team"."flags_persistence_default",
         "posthog_team"."session_recording_version",
         "posthog_team"."signup_token",
         "posthog_team"."is_demo",
         "posthog_team"."access_control",
         "posthog_team"."week_start_day",
         "posthog_team"."inject_web_apps",
         "posthog_team"."test_account_filters",
         "posthog_team"."test_account_filters_default_checked",
         "posthog_team"."path_cleaning_filters",
         "posthog_team"."timezone",
         "posthog_team"."data_attributes",
         "posthog_team"."person_display_name_properties",
         "posthog_team"."live_events_columns",
         "posthog_team"."recording_domains",
         "posthog_team"."human_friendly_comparison_periods",
         "posthog_team"."cookieless_server_hash_mode",
         "posthog_team"."primary_dashboard_id",
         "posthog_team"."default_data_theme",
         "posthog_team"."extra_settings",
         "posthog_team"."modifiers",
         "posthog_team"."correlation_config",
         "posthog_team"."session_recording_retention_period_days",
         "posthog_team"."plugins_opt_in",
         "posthog_team"."opt_out_capture",
         "posthog_team"."event_names",
         "posthog_team"."event_names_with_usage",
         "posthog_team"."event_properties",
         "posthog_team"."event_properties_with_usage",
         "posthog_team"."event_properties_numerical",
         "posthog_team"."external_data_workspace_id",
         "posthog_team"."external_data_workspace_last_synced_at",
         "posthog_team"."api_query_rate_limit",
         "posthog_team"."revenue_tracking_config",
         "posthog_team"."base_currency"
  FROM "posthog_hogfunction"
  INNER JOIN "posthog_team" ON ("posthog_hogfunction"."team_id" = "posthog_team"."id")
  WHERE ("posthog_hogfunction"."team_id" = 99999
         AND "posthog_hogfunction"."filters" @> '{"filter_test_accounts": true}'::jsonb)
  '''
# ---
# name: TestDecide.test_web_app_queries.4
  '''
  SELECT "posthog_team"."id",
         "posthog_team"."uuid",
         "posthog_team"."organization_id",
         "posthog_team"."parent_team_id",
         "posthog_team"."project_id",
         "posthog_team"."api_token",
         "posthog_team"."app_urls",
         "posthog_team"."name",
         "posthog_team"."slack_incoming_webhook",
         "posthog_team"."created_at",
         "posthog_team"."updated_at",
         "posthog_team"."anonymize_ips",
         "posthog_team"."completed_snippet_onboarding",
         "posthog_team"."has_completed_onboarding_for",
         "posthog_team"."onboarding_tasks",
         "posthog_team"."ingested_event",
         "posthog_team"."autocapture_opt_out",
         "posthog_team"."autocapture_web_vitals_opt_in",
         "posthog_team"."autocapture_web_vitals_allowed_metrics",
         "posthog_team"."autocapture_exceptions_opt_in",
         "posthog_team"."autocapture_exceptions_errors_to_ignore",
         "posthog_team"."person_processing_opt_out",
         "posthog_team"."secret_api_token",
         "posthog_team"."secret_api_token_backup",
         "posthog_team"."session_recording_opt_in",
         "posthog_team"."session_recording_sample_rate",
         "posthog_team"."session_recording_minimum_duration_milliseconds",
         "posthog_team"."session_recording_linked_flag",
         "posthog_team"."session_recording_network_payload_capture_config",
         "posthog_team"."session_recording_masking_config",
         "posthog_team"."session_recording_url_trigger_config",
         "posthog_team"."session_recording_url_blocklist_config",
         "posthog_team"."session_recording_event_trigger_config",
         "posthog_team"."session_recording_trigger_match_type_config",
         "posthog_team"."session_replay_config",
         "posthog_team"."survey_config",
         "posthog_team"."capture_console_log_opt_in",
         "posthog_team"."capture_performance_opt_in",
         "posthog_team"."capture_dead_clicks",
         "posthog_team"."surveys_opt_in",
         "posthog_team"."heatmaps_opt_in",
         "posthog_team"."flags_persistence_default",
         "posthog_team"."session_recording_version",
         "posthog_team"."signup_token",
         "posthog_team"."is_demo",
         "posthog_team"."access_control",
         "posthog_team"."week_start_day",
         "posthog_team"."inject_web_apps",
         "posthog_team"."test_account_filters",
         "posthog_team"."test_account_filters_default_checked",
         "posthog_team"."path_cleaning_filters",
         "posthog_team"."timezone",
         "posthog_team"."data_attributes",
         "posthog_team"."person_display_name_properties",
         "posthog_team"."live_events_columns",
         "posthog_team"."recording_domains",
         "posthog_team"."human_friendly_comparison_periods",
         "posthog_team"."cookieless_server_hash_mode",
         "posthog_team"."primary_dashboard_id",
         "posthog_team"."default_data_theme",
         "posthog_team"."extra_settings",
         "posthog_team"."modifiers",
         "posthog_team"."correlation_config",
         "posthog_team"."session_recording_retention_period_days",
         "posthog_team"."external_data_workspace_id",
         "posthog_team"."external_data_workspace_last_synced_at",
         "posthog_team"."api_query_rate_limit",
         "posthog_team"."revenue_tracking_config",
         "posthog_team"."base_currency"
  FROM "posthog_team"
  WHERE "posthog_team"."id" = 99999
  LIMIT 21
  '''
# ---
# name: TestDecide.test_web_app_queries.5
  '''
  SELECT "posthog_remoteconfig"."id",
         "posthog_remoteconfig"."team_id",
         "posthog_remoteconfig"."config",
         "posthog_remoteconfig"."updated_at",
         "posthog_remoteconfig"."synced_at"
  FROM "posthog_remoteconfig"
  WHERE "posthog_remoteconfig"."team_id" = 99999
  LIMIT 21
  '''
# ---
# name: TestDecide.test_web_app_queries.6
  '''
  SELECT "posthog_team"."id",
         "posthog_team"."uuid",
         "posthog_team"."organization_id",
         "posthog_team"."parent_team_id",
         "posthog_team"."project_id",
         "posthog_team"."api_token",
         "posthog_team"."app_urls",
         "posthog_team"."name",
         "posthog_team"."slack_incoming_webhook",
         "posthog_team"."created_at",
         "posthog_team"."updated_at",
         "posthog_team"."anonymize_ips",
         "posthog_team"."completed_snippet_onboarding",
         "posthog_team"."has_completed_onboarding_for",
         "posthog_team"."onboarding_tasks",
         "posthog_team"."ingested_event",
         "posthog_team"."autocapture_opt_out",
         "posthog_team"."autocapture_web_vitals_opt_in",
         "posthog_team"."autocapture_web_vitals_allowed_metrics",
         "posthog_team"."autocapture_exceptions_opt_in",
         "posthog_team"."autocapture_exceptions_errors_to_ignore",
         "posthog_team"."person_processing_opt_out",
         "posthog_team"."secret_api_token",
         "posthog_team"."secret_api_token_backup",
         "posthog_team"."session_recording_opt_in",
         "posthog_team"."session_recording_sample_rate",
         "posthog_team"."session_recording_minimum_duration_milliseconds",
         "posthog_team"."session_recording_linked_flag",
         "posthog_team"."session_recording_network_payload_capture_config",
         "posthog_team"."session_recording_masking_config",
         "posthog_team"."session_recording_url_trigger_config",
         "posthog_team"."session_recording_url_blocklist_config",
         "posthog_team"."session_recording_event_trigger_config",
         "posthog_team"."session_recording_trigger_match_type_config",
         "posthog_team"."session_replay_config",
         "posthog_team"."survey_config",
         "posthog_team"."capture_console_log_opt_in",
         "posthog_team"."capture_performance_opt_in",
         "posthog_team"."capture_dead_clicks",
         "posthog_team"."surveys_opt_in",
         "posthog_team"."heatmaps_opt_in",
         "posthog_team"."flags_persistence_default",
         "posthog_team"."session_recording_version",
         "posthog_team"."signup_token",
         "posthog_team"."is_demo",
         "posthog_team"."access_control",
         "posthog_team"."week_start_day",
         "posthog_team"."inject_web_apps",
         "posthog_team"."test_account_filters",
         "posthog_team"."test_account_filters_default_checked",
         "posthog_team"."path_cleaning_filters",
         "posthog_team"."timezone",
         "posthog_team"."data_attributes",
         "posthog_team"."person_display_name_properties",
         "posthog_team"."live_events_columns",
         "posthog_team"."recording_domains",
         "posthog_team"."human_friendly_comparison_periods",
         "posthog_team"."cookieless_server_hash_mode",
         "posthog_team"."primary_dashboard_id",
         "posthog_team"."default_data_theme",
         "posthog_team"."extra_settings",
         "posthog_team"."modifiers",
         "posthog_team"."correlation_config",
         "posthog_team"."session_recording_retention_period_days",
         "posthog_team"."plugins_opt_in",
         "posthog_team"."opt_out_capture",
         "posthog_team"."event_names",
         "posthog_team"."event_names_with_usage",
         "posthog_team"."event_properties",
         "posthog_team"."event_properties_with_usage",
         "posthog_team"."event_properties_numerical",
         "posthog_team"."external_data_workspace_id",
         "posthog_team"."external_data_workspace_last_synced_at",
         "posthog_team"."api_query_rate_limit",
         "posthog_team"."revenue_tracking_config",
         "posthog_team"."base_currency"
  FROM "posthog_team"
  WHERE "posthog_team"."id" = 99999
  LIMIT 21
  '''
# ---
# name: TestDecide.test_web_app_queries.7
  '''
  SELECT COUNT(*) AS "__count"
  FROM "posthog_featureflag"
  WHERE ("posthog_featureflag"."active"
         AND NOT "posthog_featureflag"."deleted"
         AND "posthog_featureflag"."team_id" = 99999)
  '''
# ---
# name: TestDecide.test_web_app_queries.8
  '''
  SELECT "posthog_pluginconfig"."id",
         "posthog_pluginconfig"."web_token",
         "posthog_pluginsourcefile"."updated_at",
         "posthog_plugin"."updated_at",
         "posthog_pluginconfig"."updated_at"
  FROM "posthog_pluginconfig"
  INNER JOIN "posthog_plugin" ON ("posthog_pluginconfig"."plugin_id" = "posthog_plugin"."id")
  INNER JOIN "posthog_pluginsourcefile" ON ("posthog_plugin"."id" = "posthog_pluginsourcefile"."plugin_id")
  WHERE ("posthog_pluginconfig"."enabled"
         AND "posthog_pluginsourcefile"."filename" = 'site.ts'
         AND "posthog_pluginsourcefile"."status" = 'TRANSPILED'
         AND "posthog_pluginconfig"."team_id" = 99999)
  '''
# ---
# name: TestDecide.test_web_app_queries.9
  '''
  SELECT "posthog_pluginconfig"."id",
         "posthog_pluginsourcefile"."transpiled",
         "posthog_pluginconfig"."web_token",
         "posthog_plugin"."config_schema",
         "posthog_pluginconfig"."config"
  FROM "posthog_pluginconfig"
  INNER JOIN "posthog_plugin" ON ("posthog_pluginconfig"."plugin_id" = "posthog_plugin"."id")
  INNER JOIN "posthog_pluginsourcefile" ON ("posthog_plugin"."id" = "posthog_pluginsourcefile"."plugin_id")
  WHERE ("posthog_pluginconfig"."enabled"
         AND "posthog_pluginsourcefile"."filename" = 'site.ts'
         AND "posthog_pluginsourcefile"."status" = 'TRANSPILED'
         AND "posthog_pluginconfig"."team_id" = 99999)
  '''
# ---
# name: TestDecideRemoteConfig.test_decide_doesnt_error_out_when_database_is_down
  '''
  SELECT "posthog_user"."id",
         "posthog_user"."password",
         "posthog_user"."last_login",
         "posthog_user"."first_name",
         "posthog_user"."last_name",
         "posthog_user"."is_staff",
         "posthog_user"."date_joined",
         "posthog_user"."uuid",
         "posthog_user"."current_organization_id",
         "posthog_user"."current_team_id",
         "posthog_user"."email",
         "posthog_user"."pending_email",
         "posthog_user"."temporary_token",
         "posthog_user"."distinct_id",
         "posthog_user"."is_email_verified",
         "posthog_user"."has_seen_product_intro_for",
         "posthog_user"."strapi_id",
         "posthog_user"."is_active",
         "posthog_user"."role_at_organization",
         "posthog_user"."theme_mode",
         "posthog_user"."partial_notification_settings",
         "posthog_user"."anonymize_data",
         "posthog_user"."toolbar_mode",
         "posthog_user"."hedgehog_config",
         "posthog_user"."events_column_config",
         "posthog_user"."email_opt_in"
  FROM "posthog_user"
  WHERE "posthog_user"."id" = 99999
  LIMIT 21
  '''
# ---
# name: TestDecideRemoteConfig.test_decide_doesnt_error_out_when_database_is_down.1
  '''
  SELECT "posthog_organizationmembership"."id",
         "posthog_organizationmembership"."organization_id",
         "posthog_organizationmembership"."user_id",
         "posthog_organizationmembership"."level",
         "posthog_organizationmembership"."joined_at",
         "posthog_organizationmembership"."updated_at",
         "posthog_organization"."id",
         "posthog_organization"."name",
         "posthog_organization"."slug",
         "posthog_organization"."logo_media_id",
         "posthog_organization"."created_at",
         "posthog_organization"."updated_at",
         "posthog_organization"."plugins_access_level",
         "posthog_organization"."session_cookie_age",
         "posthog_organization"."for_internal_metrics",
         "posthog_organization"."is_member_join_email_enabled",
         "posthog_organization"."is_ai_data_processing_approved",
         "posthog_organization"."enforce_2fa",
         "posthog_organization"."members_can_invite",
         "posthog_organization"."is_hipaa",
         "posthog_organization"."customer_id",
         "posthog_organization"."available_product_features",
         "posthog_organization"."usage",
         "posthog_organization"."never_drop_data",
         "posthog_organization"."customer_trust_scores",
         "posthog_organization"."setup_section_2_completed",
         "posthog_organization"."personalization",
         "posthog_organization"."domain_whitelist",
         "posthog_organization"."is_platform"
  FROM "posthog_organizationmembership"
  INNER JOIN "posthog_organization" ON ("posthog_organizationmembership"."organization_id" = "posthog_organization"."id")
  WHERE "posthog_organizationmembership"."user_id" = 99999
  '''
# ---
# name: TestDecideRemoteConfig.test_decide_doesnt_error_out_when_database_is_down.10
  '''
  SELECT "posthog_organizationmembership"."id",
         "posthog_organizationmembership"."organization_id",
         "posthog_organizationmembership"."user_id",
         "posthog_organizationmembership"."level",
         "posthog_organizationmembership"."joined_at",
         "posthog_organizationmembership"."updated_at",
         "posthog_organization"."id",
         "posthog_organization"."name",
         "posthog_organization"."slug",
         "posthog_organization"."logo_media_id",
         "posthog_organization"."created_at",
         "posthog_organization"."updated_at",
         "posthog_organization"."plugins_access_level",
         "posthog_organization"."session_cookie_age",
         "posthog_organization"."for_internal_metrics",
         "posthog_organization"."is_member_join_email_enabled",
         "posthog_organization"."is_ai_data_processing_approved",
         "posthog_organization"."enforce_2fa",
         "posthog_organization"."members_can_invite",
         "posthog_organization"."is_hipaa",
         "posthog_organization"."customer_id",
         "posthog_organization"."available_product_features",
         "posthog_organization"."usage",
         "posthog_organization"."never_drop_data",
         "posthog_organization"."customer_trust_scores",
         "posthog_organization"."setup_section_2_completed",
         "posthog_organization"."personalization",
         "posthog_organization"."domain_whitelist",
         "posthog_organization"."is_platform"
  FROM "posthog_organizationmembership"
  INNER JOIN "posthog_organization" ON ("posthog_organizationmembership"."organization_id" = "posthog_organization"."id")
  WHERE "posthog_organizationmembership"."user_id" = 99999
  '''
# ---
# name: TestDecideRemoteConfig.test_decide_doesnt_error_out_when_database_is_down.11
  '''
  SELECT "posthog_team"."id",
         "posthog_team"."organization_id",
         "posthog_team"."access_control"
  FROM "posthog_team"
  WHERE "posthog_team"."organization_id" IN ('00000000-0000-0000-0000-000000000000'::uuid)
  '''
# ---
# name: TestDecideRemoteConfig.test_decide_doesnt_error_out_when_database_is_down.12
  '''
  SELECT "posthog_organizationmembership"."id",
         "posthog_organizationmembership"."organization_id",
         "posthog_organizationmembership"."user_id",
         "posthog_organizationmembership"."level",
         "posthog_organizationmembership"."joined_at",
         "posthog_organizationmembership"."updated_at",
         "posthog_organization"."id",
         "posthog_organization"."name",
         "posthog_organization"."slug",
         "posthog_organization"."logo_media_id",
         "posthog_organization"."created_at",
         "posthog_organization"."updated_at",
         "posthog_organization"."plugins_access_level",
         "posthog_organization"."session_cookie_age",
         "posthog_organization"."for_internal_metrics",
         "posthog_organization"."is_member_join_email_enabled",
         "posthog_organization"."is_ai_data_processing_approved",
         "posthog_organization"."enforce_2fa",
         "posthog_organization"."members_can_invite",
         "posthog_organization"."is_hipaa",
         "posthog_organization"."customer_id",
         "posthog_organization"."available_product_features",
         "posthog_organization"."usage",
         "posthog_organization"."never_drop_data",
         "posthog_organization"."customer_trust_scores",
         "posthog_organization"."setup_section_2_completed",
         "posthog_organization"."personalization",
         "posthog_organization"."domain_whitelist",
         "posthog_organization"."is_platform"
  FROM "posthog_organizationmembership"
  INNER JOIN "posthog_organization" ON ("posthog_organizationmembership"."organization_id" = "posthog_organization"."id")
  WHERE ("posthog_organizationmembership"."organization_id" = '00000000-0000-0000-0000-000000000000'::uuid
         AND "posthog_organizationmembership"."user_id" = 99999)
  LIMIT 21
  '''
# ---
# name: TestDecideRemoteConfig.test_decide_doesnt_error_out_when_database_is_down.13
  '''
  SELECT "posthog_organizationmembership"."id",
         "posthog_organizationmembership"."organization_id",
         "posthog_organizationmembership"."user_id",
         "posthog_organizationmembership"."level",
         "posthog_organizationmembership"."joined_at",
         "posthog_organizationmembership"."updated_at",
         "posthog_organization"."id",
         "posthog_organization"."name",
         "posthog_organization"."slug",
         "posthog_organization"."logo_media_id",
         "posthog_organization"."created_at",
         "posthog_organization"."updated_at",
         "posthog_organization"."plugins_access_level",
         "posthog_organization"."session_cookie_age",
         "posthog_organization"."for_internal_metrics",
         "posthog_organization"."is_member_join_email_enabled",
         "posthog_organization"."is_ai_data_processing_approved",
         "posthog_organization"."enforce_2fa",
         "posthog_organization"."members_can_invite",
         "posthog_organization"."is_hipaa",
         "posthog_organization"."customer_id",
         "posthog_organization"."available_product_features",
         "posthog_organization"."usage",
         "posthog_organization"."never_drop_data",
         "posthog_organization"."customer_trust_scores",
         "posthog_organization"."setup_section_2_completed",
         "posthog_organization"."personalization",
         "posthog_organization"."domain_whitelist",
         "posthog_organization"."is_platform"
  FROM "posthog_organizationmembership"
  INNER JOIN "posthog_organization" ON ("posthog_organizationmembership"."organization_id" = "posthog_organization"."id")
  WHERE "posthog_organizationmembership"."user_id" = 99999
  '''
# ---
# name: TestDecideRemoteConfig.test_decide_doesnt_error_out_when_database_is_down.14
  '''
  SELECT "posthog_organizationmembership"."id",
         "posthog_organizationmembership"."organization_id",
         "posthog_organizationmembership"."user_id",
         "posthog_organizationmembership"."level",
         "posthog_organizationmembership"."joined_at",
         "posthog_organizationmembership"."updated_at",
         "posthog_organization"."id",
         "posthog_organization"."name",
         "posthog_organization"."slug",
         "posthog_organization"."logo_media_id",
         "posthog_organization"."created_at",
         "posthog_organization"."updated_at",
         "posthog_organization"."plugins_access_level",
         "posthog_organization"."session_cookie_age",
         "posthog_organization"."for_internal_metrics",
         "posthog_organization"."is_member_join_email_enabled",
         "posthog_organization"."is_ai_data_processing_approved",
         "posthog_organization"."enforce_2fa",
         "posthog_organization"."members_can_invite",
         "posthog_organization"."is_hipaa",
         "posthog_organization"."customer_id",
         "posthog_organization"."available_product_features",
         "posthog_organization"."usage",
         "posthog_organization"."never_drop_data",
         "posthog_organization"."customer_trust_scores",
         "posthog_organization"."setup_section_2_completed",
         "posthog_organization"."personalization",
         "posthog_organization"."domain_whitelist",
         "posthog_organization"."is_platform"
  FROM "posthog_organizationmembership"
  INNER JOIN "posthog_organization" ON ("posthog_organizationmembership"."organization_id" = "posthog_organization"."id")
  WHERE "posthog_organizationmembership"."user_id" = 99999
  '''
# ---
# name: TestDecideRemoteConfig.test_decide_doesnt_error_out_when_database_is_down.15
  '''
  SELECT "posthog_team"."id",
         "posthog_team"."organization_id",
         "posthog_team"."access_control"
  FROM "posthog_team"
  WHERE "posthog_team"."organization_id" IN ('00000000-0000-0000-0000-000000000000'::uuid)
  '''
# ---
# name: TestDecideRemoteConfig.test_decide_doesnt_error_out_when_database_is_down.16
  '''
  SELECT "posthog_organizationmembership"."id",
         "posthog_organizationmembership"."organization_id",
         "posthog_organizationmembership"."user_id",
         "posthog_organizationmembership"."level",
         "posthog_organizationmembership"."joined_at",
         "posthog_organizationmembership"."updated_at",
         "posthog_organization"."id",
         "posthog_organization"."name",
         "posthog_organization"."slug",
         "posthog_organization"."logo_media_id",
         "posthog_organization"."created_at",
         "posthog_organization"."updated_at",
         "posthog_organization"."plugins_access_level",
         "posthog_organization"."session_cookie_age",
         "posthog_organization"."for_internal_metrics",
         "posthog_organization"."is_member_join_email_enabled",
         "posthog_organization"."is_ai_data_processing_approved",
         "posthog_organization"."enforce_2fa",
         "posthog_organization"."members_can_invite",
         "posthog_organization"."is_hipaa",
         "posthog_organization"."customer_id",
         "posthog_organization"."available_product_features",
         "posthog_organization"."usage",
         "posthog_organization"."never_drop_data",
         "posthog_organization"."customer_trust_scores",
         "posthog_organization"."setup_section_2_completed",
         "posthog_organization"."personalization",
         "posthog_organization"."domain_whitelist",
         "posthog_organization"."is_platform"
  FROM "posthog_organizationmembership"
  INNER JOIN "posthog_organization" ON ("posthog_organizationmembership"."organization_id" = "posthog_organization"."id")
  WHERE ("posthog_organizationmembership"."organization_id" = '00000000-0000-0000-0000-000000000000'::uuid
         AND "posthog_organizationmembership"."user_id" = 99999)
  LIMIT 21
  '''
# ---
# name: TestDecideRemoteConfig.test_decide_doesnt_error_out_when_database_is_down.17
  '''
  SELECT "posthog_hogfunction"."id",
         "posthog_hogfunction"."team_id",
         "posthog_hogfunction"."name",
         "posthog_hogfunction"."description",
         "posthog_hogfunction"."created_at",
         "posthog_hogfunction"."created_by_id",
         "posthog_hogfunction"."deleted",
         "posthog_hogfunction"."updated_at",
         "posthog_hogfunction"."enabled",
         "posthog_hogfunction"."type",
         "posthog_hogfunction"."kind",
         "posthog_hogfunction"."icon_url",
         "posthog_hogfunction"."hog",
         "posthog_hogfunction"."bytecode",
         "posthog_hogfunction"."transpiled",
         "posthog_hogfunction"."inputs_schema",
         "posthog_hogfunction"."inputs",
         "posthog_hogfunction"."encrypted_inputs",
         "posthog_hogfunction"."filters",
         "posthog_hogfunction"."mappings",
         "posthog_hogfunction"."masking",
         "posthog_hogfunction"."template_id",
         "posthog_hogfunction"."hog_function_template_id",
         "posthog_hogfunction"."execution_order",
         "posthog_team"."id",
         "posthog_team"."uuid",
         "posthog_team"."organization_id",
         "posthog_team"."parent_team_id",
         "posthog_team"."project_id",
         "posthog_team"."api_token",
         "posthog_team"."app_urls",
         "posthog_team"."name",
         "posthog_team"."slack_incoming_webhook",
         "posthog_team"."created_at",
         "posthog_team"."updated_at",
         "posthog_team"."anonymize_ips",
         "posthog_team"."completed_snippet_onboarding",
         "posthog_team"."has_completed_onboarding_for",
         "posthog_team"."onboarding_tasks",
         "posthog_team"."ingested_event",
         "posthog_team"."autocapture_opt_out",
         "posthog_team"."autocapture_web_vitals_opt_in",
         "posthog_team"."autocapture_web_vitals_allowed_metrics",
         "posthog_team"."autocapture_exceptions_opt_in",
         "posthog_team"."autocapture_exceptions_errors_to_ignore",
         "posthog_team"."person_processing_opt_out",
         "posthog_team"."secret_api_token",
         "posthog_team"."secret_api_token_backup",
         "posthog_team"."session_recording_opt_in",
         "posthog_team"."session_recording_sample_rate",
         "posthog_team"."session_recording_minimum_duration_milliseconds",
         "posthog_team"."session_recording_linked_flag",
         "posthog_team"."session_recording_network_payload_capture_config",
         "posthog_team"."session_recording_masking_config",
         "posthog_team"."session_recording_url_trigger_config",
         "posthog_team"."session_recording_url_blocklist_config",
         "posthog_team"."session_recording_event_trigger_config",
         "posthog_team"."session_recording_trigger_match_type_config",
         "posthog_team"."session_replay_config",
         "posthog_team"."survey_config",
         "posthog_team"."capture_console_log_opt_in",
         "posthog_team"."capture_performance_opt_in",
         "posthog_team"."capture_dead_clicks",
         "posthog_team"."surveys_opt_in",
         "posthog_team"."heatmaps_opt_in",
         "posthog_team"."flags_persistence_default",
         "posthog_team"."session_recording_version",
         "posthog_team"."signup_token",
         "posthog_team"."is_demo",
         "posthog_team"."access_control",
         "posthog_team"."week_start_day",
         "posthog_team"."inject_web_apps",
         "posthog_team"."test_account_filters",
         "posthog_team"."test_account_filters_default_checked",
         "posthog_team"."path_cleaning_filters",
         "posthog_team"."timezone",
         "posthog_team"."data_attributes",
         "posthog_team"."person_display_name_properties",
         "posthog_team"."live_events_columns",
         "posthog_team"."recording_domains",
         "posthog_team"."human_friendly_comparison_periods",
         "posthog_team"."cookieless_server_hash_mode",
         "posthog_team"."primary_dashboard_id",
         "posthog_team"."default_data_theme",
         "posthog_team"."extra_settings",
         "posthog_team"."modifiers",
         "posthog_team"."correlation_config",
         "posthog_team"."session_recording_retention_period_days",
         "posthog_team"."plugins_opt_in",
         "posthog_team"."opt_out_capture",
         "posthog_team"."event_names",
         "posthog_team"."event_names_with_usage",
         "posthog_team"."event_properties",
         "posthog_team"."event_properties_with_usage",
         "posthog_team"."event_properties_numerical",
         "posthog_team"."external_data_workspace_id",
         "posthog_team"."external_data_workspace_last_synced_at",
         "posthog_team"."api_query_rate_limit",
         "posthog_team"."revenue_tracking_config",
         "posthog_team"."base_currency"
  FROM "posthog_hogfunction"
  INNER JOIN "posthog_team" ON ("posthog_hogfunction"."team_id" = "posthog_team"."id")
  WHERE ("posthog_hogfunction"."team_id" = 99999
         AND "posthog_hogfunction"."filters" @> '{"filter_test_accounts": true}'::jsonb)
  '''
# ---
# name: TestDecideRemoteConfig.test_decide_doesnt_error_out_when_database_is_down.18
  '''
  SELECT "posthog_team"."id",
         "posthog_team"."uuid",
         "posthog_team"."organization_id",
         "posthog_team"."parent_team_id",
         "posthog_team"."project_id",
         "posthog_team"."api_token",
         "posthog_team"."app_urls",
         "posthog_team"."name",
         "posthog_team"."slack_incoming_webhook",
         "posthog_team"."created_at",
         "posthog_team"."updated_at",
         "posthog_team"."anonymize_ips",
         "posthog_team"."completed_snippet_onboarding",
         "posthog_team"."has_completed_onboarding_for",
         "posthog_team"."onboarding_tasks",
         "posthog_team"."ingested_event",
         "posthog_team"."autocapture_opt_out",
         "posthog_team"."autocapture_web_vitals_opt_in",
         "posthog_team"."autocapture_web_vitals_allowed_metrics",
         "posthog_team"."autocapture_exceptions_opt_in",
         "posthog_team"."autocapture_exceptions_errors_to_ignore",
         "posthog_team"."person_processing_opt_out",
         "posthog_team"."secret_api_token",
         "posthog_team"."secret_api_token_backup",
         "posthog_team"."session_recording_opt_in",
         "posthog_team"."session_recording_sample_rate",
         "posthog_team"."session_recording_minimum_duration_milliseconds",
         "posthog_team"."session_recording_linked_flag",
         "posthog_team"."session_recording_network_payload_capture_config",
         "posthog_team"."session_recording_masking_config",
         "posthog_team"."session_recording_url_trigger_config",
         "posthog_team"."session_recording_url_blocklist_config",
         "posthog_team"."session_recording_event_trigger_config",
         "posthog_team"."session_recording_trigger_match_type_config",
         "posthog_team"."session_replay_config",
         "posthog_team"."survey_config",
         "posthog_team"."capture_console_log_opt_in",
         "posthog_team"."capture_performance_opt_in",
         "posthog_team"."capture_dead_clicks",
         "posthog_team"."surveys_opt_in",
         "posthog_team"."heatmaps_opt_in",
         "posthog_team"."flags_persistence_default",
         "posthog_team"."session_recording_version",
         "posthog_team"."signup_token",
         "posthog_team"."is_demo",
         "posthog_team"."access_control",
         "posthog_team"."week_start_day",
         "posthog_team"."inject_web_apps",
         "posthog_team"."test_account_filters",
         "posthog_team"."test_account_filters_default_checked",
         "posthog_team"."path_cleaning_filters",
         "posthog_team"."timezone",
         "posthog_team"."data_attributes",
         "posthog_team"."person_display_name_properties",
         "posthog_team"."live_events_columns",
         "posthog_team"."recording_domains",
         "posthog_team"."human_friendly_comparison_periods",
         "posthog_team"."cookieless_server_hash_mode",
         "posthog_team"."primary_dashboard_id",
         "posthog_team"."default_data_theme",
         "posthog_team"."extra_settings",
         "posthog_team"."modifiers",
         "posthog_team"."correlation_config",
         "posthog_team"."session_recording_retention_period_days",
         "posthog_team"."external_data_workspace_id",
         "posthog_team"."external_data_workspace_last_synced_at",
         "posthog_team"."api_query_rate_limit",
         "posthog_team"."revenue_tracking_config",
         "posthog_team"."base_currency"
  FROM "posthog_team"
  WHERE "posthog_team"."id" = 99999
  LIMIT 21
  '''
# ---
# name: TestDecideRemoteConfig.test_decide_doesnt_error_out_when_database_is_down.19
  '''
  SELECT "posthog_remoteconfig"."id",
         "posthog_remoteconfig"."team_id",
         "posthog_remoteconfig"."config",
         "posthog_remoteconfig"."updated_at",
         "posthog_remoteconfig"."synced_at"
  FROM "posthog_remoteconfig"
  WHERE "posthog_remoteconfig"."team_id" = 99999
  LIMIT 21
  '''
# ---
# name: TestDecideRemoteConfig.test_decide_doesnt_error_out_when_database_is_down.2
  '''
  SELECT "posthog_team"."id",
         "posthog_team"."organization_id",
         "posthog_team"."access_control"
  FROM "posthog_team"
  WHERE "posthog_team"."organization_id" IN ('00000000-0000-0000-0000-000000000000'::uuid)
  '''
# ---
# name: TestDecideRemoteConfig.test_decide_doesnt_error_out_when_database_is_down.20
  '''
  SELECT "posthog_team"."id",
         "posthog_team"."uuid",
         "posthog_team"."organization_id",
         "posthog_team"."parent_team_id",
         "posthog_team"."project_id",
         "posthog_team"."api_token",
         "posthog_team"."app_urls",
         "posthog_team"."name",
         "posthog_team"."slack_incoming_webhook",
         "posthog_team"."created_at",
         "posthog_team"."updated_at",
         "posthog_team"."anonymize_ips",
         "posthog_team"."completed_snippet_onboarding",
         "posthog_team"."has_completed_onboarding_for",
         "posthog_team"."onboarding_tasks",
         "posthog_team"."ingested_event",
         "posthog_team"."autocapture_opt_out",
         "posthog_team"."autocapture_web_vitals_opt_in",
         "posthog_team"."autocapture_web_vitals_allowed_metrics",
         "posthog_team"."autocapture_exceptions_opt_in",
         "posthog_team"."autocapture_exceptions_errors_to_ignore",
         "posthog_team"."person_processing_opt_out",
         "posthog_team"."secret_api_token",
         "posthog_team"."secret_api_token_backup",
         "posthog_team"."session_recording_opt_in",
         "posthog_team"."session_recording_sample_rate",
         "posthog_team"."session_recording_minimum_duration_milliseconds",
         "posthog_team"."session_recording_linked_flag",
         "posthog_team"."session_recording_network_payload_capture_config",
         "posthog_team"."session_recording_masking_config",
         "posthog_team"."session_recording_url_trigger_config",
         "posthog_team"."session_recording_url_blocklist_config",
         "posthog_team"."session_recording_event_trigger_config",
         "posthog_team"."session_recording_trigger_match_type_config",
         "posthog_team"."session_replay_config",
         "posthog_team"."survey_config",
         "posthog_team"."capture_console_log_opt_in",
         "posthog_team"."capture_performance_opt_in",
         "posthog_team"."capture_dead_clicks",
         "posthog_team"."surveys_opt_in",
         "posthog_team"."heatmaps_opt_in",
         "posthog_team"."flags_persistence_default",
         "posthog_team"."session_recording_version",
         "posthog_team"."signup_token",
         "posthog_team"."is_demo",
         "posthog_team"."access_control",
         "posthog_team"."week_start_day",
         "posthog_team"."inject_web_apps",
         "posthog_team"."test_account_filters",
         "posthog_team"."test_account_filters_default_checked",
         "posthog_team"."path_cleaning_filters",
         "posthog_team"."timezone",
         "posthog_team"."data_attributes",
         "posthog_team"."person_display_name_properties",
         "posthog_team"."live_events_columns",
         "posthog_team"."recording_domains",
         "posthog_team"."human_friendly_comparison_periods",
         "posthog_team"."cookieless_server_hash_mode",
         "posthog_team"."primary_dashboard_id",
         "posthog_team"."default_data_theme",
         "posthog_team"."extra_settings",
         "posthog_team"."modifiers",
         "posthog_team"."correlation_config",
         "posthog_team"."session_recording_retention_period_days",
         "posthog_team"."plugins_opt_in",
         "posthog_team"."opt_out_capture",
         "posthog_team"."event_names",
         "posthog_team"."event_names_with_usage",
         "posthog_team"."event_properties",
         "posthog_team"."event_properties_with_usage",
         "posthog_team"."event_properties_numerical",
         "posthog_team"."external_data_workspace_id",
         "posthog_team"."external_data_workspace_last_synced_at",
         "posthog_team"."api_query_rate_limit",
         "posthog_team"."revenue_tracking_config",
         "posthog_team"."base_currency"
  FROM "posthog_team"
  WHERE "posthog_team"."id" = 99999
  LIMIT 21
  '''
# ---
# name: TestDecideRemoteConfig.test_decide_doesnt_error_out_when_database_is_down.21
  '''
  SELECT COUNT(*) AS "__count"
  FROM "posthog_featureflag"
  WHERE ("posthog_featureflag"."active"
         AND NOT "posthog_featureflag"."deleted"
         AND "posthog_featureflag"."team_id" = 99999)
  '''
# ---
# name: TestDecideRemoteConfig.test_decide_doesnt_error_out_when_database_is_down.22
  '''
  SELECT "posthog_errortrackingsuppressionrule"."filters"
  FROM "posthog_errortrackingsuppressionrule"
  WHERE "posthog_errortrackingsuppressionrule"."team_id" = 99999
  '''
# ---
# name: TestDecideRemoteConfig.test_decide_doesnt_error_out_when_database_is_down.23
  '''
  SELECT "posthog_survey"."id",
         "posthog_survey"."team_id",
         "posthog_survey"."name",
         "posthog_survey"."description",
         "posthog_survey"."linked_flag_id",
         "posthog_survey"."targeting_flag_id",
         "posthog_survey"."internal_targeting_flag_id",
         "posthog_survey"."internal_response_sampling_flag_id",
         "posthog_survey"."type",
         "posthog_survey"."conditions",
         "posthog_survey"."questions",
         "posthog_survey"."appearance",
         "posthog_survey"."created_at",
         "posthog_survey"."created_by_id",
         "posthog_survey"."start_date",
         "posthog_survey"."end_date",
         "posthog_survey"."updated_at",
         "posthog_survey"."archived",
         "posthog_survey"."responses_limit",
         "posthog_survey"."response_sampling_start_date",
         "posthog_survey"."response_sampling_interval_type",
         "posthog_survey"."response_sampling_interval",
         "posthog_survey"."response_sampling_limit",
         "posthog_survey"."response_sampling_daily_limits",
         "posthog_survey"."iteration_count",
         "posthog_survey"."iteration_frequency_days",
         "posthog_survey"."iteration_start_dates",
         "posthog_survey"."current_iteration",
         "posthog_survey"."current_iteration_start_date",
         "posthog_survey"."schedule",
         "posthog_survey"."enable_partial_responses",
         "posthog_featureflag"."id",
         "posthog_featureflag"."key",
         "posthog_featureflag"."name",
         "posthog_featureflag"."filters",
         "posthog_featureflag"."rollout_percentage",
         "posthog_featureflag"."team_id",
         "posthog_featureflag"."created_by_id",
         "posthog_featureflag"."created_at",
         "posthog_featureflag"."deleted",
         "posthog_featureflag"."active",
         "posthog_featureflag"."version",
         "posthog_featureflag"."last_modified_by_id",
         "posthog_featureflag"."rollback_conditions",
         "posthog_featureflag"."performed_rollback",
         "posthog_featureflag"."ensure_experience_continuity",
         "posthog_featureflag"."usage_dashboard_id",
         "posthog_featureflag"."has_enriched_analytics",
         "posthog_featureflag"."is_remote_configuration",
         "posthog_featureflag"."has_encrypted_payloads",
         T5."id",
         T5."key",
         T5."name",
         T5."filters",
         T5."rollout_percentage",
         T5."team_id",
         T5."created_by_id",
         T5."created_at",
         T5."deleted",
         T5."active",
         T5."version",
         T5."last_modified_by_id",
         T5."rollback_conditions",
         T5."performed_rollback",
         T5."ensure_experience_continuity",
         T5."usage_dashboard_id",
         T5."has_enriched_analytics",
         T5."is_remote_configuration",
         T5."has_encrypted_payloads",
         T6."id",
         T6."key",
         T6."name",
         T6."filters",
         T6."rollout_percentage",
         T6."team_id",
         T6."created_by_id",
         T6."created_at",
         T6."deleted",
         T6."active",
         T6."version",
         T6."last_modified_by_id",
         T6."rollback_conditions",
         T6."performed_rollback",
         T6."ensure_experience_continuity",
         T6."usage_dashboard_id",
         T6."has_enriched_analytics",
         T6."is_remote_configuration",
         T6."has_encrypted_payloads"
  FROM "posthog_survey"
  INNER JOIN "posthog_team" ON ("posthog_survey"."team_id" = "posthog_team"."id")
  LEFT OUTER JOIN "posthog_featureflag" ON ("posthog_survey"."linked_flag_id" = "posthog_featureflag"."id")
  LEFT OUTER JOIN "posthog_featureflag" T5 ON ("posthog_survey"."targeting_flag_id" = T5."id")
  LEFT OUTER JOIN "posthog_featureflag" T6 ON ("posthog_survey"."internal_targeting_flag_id" = T6."id")
  WHERE ("posthog_team"."project_id" = 99999
         AND NOT ("posthog_survey"."archived"))
  '''
# ---
# name: TestDecideRemoteConfig.test_decide_doesnt_error_out_when_database_is_down.24
  '''
  SELECT "posthog_pluginconfig"."id",
         "posthog_pluginconfig"."web_token",
         "posthog_pluginsourcefile"."updated_at",
         "posthog_plugin"."updated_at",
         "posthog_pluginconfig"."updated_at"
  FROM "posthog_pluginconfig"
  INNER JOIN "posthog_plugin" ON ("posthog_pluginconfig"."plugin_id" = "posthog_plugin"."id")
  INNER JOIN "posthog_pluginsourcefile" ON ("posthog_plugin"."id" = "posthog_pluginsourcefile"."plugin_id")
  WHERE ("posthog_pluginconfig"."enabled"
         AND "posthog_pluginsourcefile"."filename" = 'site.ts'
         AND "posthog_pluginsourcefile"."status" = 'TRANSPILED'
         AND "posthog_pluginconfig"."team_id" = 99999)
  '''
# ---
# name: TestDecideRemoteConfig.test_decide_doesnt_error_out_when_database_is_down.25
  '''
  SELECT "posthog_pluginconfig"."id",
         "posthog_pluginsourcefile"."transpiled",
         "posthog_pluginconfig"."web_token",
         "posthog_plugin"."config_schema",
         "posthog_pluginconfig"."config"
  FROM "posthog_pluginconfig"
  INNER JOIN "posthog_plugin" ON ("posthog_pluginconfig"."plugin_id" = "posthog_plugin"."id")
  INNER JOIN "posthog_pluginsourcefile" ON ("posthog_plugin"."id" = "posthog_pluginsourcefile"."plugin_id")
  WHERE ("posthog_pluginconfig"."enabled"
         AND "posthog_pluginsourcefile"."filename" = 'site.ts'
         AND "posthog_pluginsourcefile"."status" = 'TRANSPILED'
         AND "posthog_pluginconfig"."team_id" = 99999)
  '''
# ---
# name: TestDecideRemoteConfig.test_decide_doesnt_error_out_when_database_is_down.26
  '''
  SELECT "posthog_hogfunction"."id",
         "posthog_hogfunction"."team_id",
         "posthog_hogfunction"."name",
         "posthog_hogfunction"."description",
         "posthog_hogfunction"."created_at",
         "posthog_hogfunction"."created_by_id",
         "posthog_hogfunction"."deleted",
         "posthog_hogfunction"."updated_at",
         "posthog_hogfunction"."enabled",
         "posthog_hogfunction"."type",
         "posthog_hogfunction"."kind",
         "posthog_hogfunction"."icon_url",
         "posthog_hogfunction"."hog",
         "posthog_hogfunction"."bytecode",
         "posthog_hogfunction"."transpiled",
         "posthog_hogfunction"."inputs_schema",
         "posthog_hogfunction"."inputs",
         "posthog_hogfunction"."encrypted_inputs",
         "posthog_hogfunction"."filters",
         "posthog_hogfunction"."mappings",
         "posthog_hogfunction"."masking",
         "posthog_hogfunction"."template_id",
         "posthog_hogfunction"."hog_function_template_id",
         "posthog_hogfunction"."execution_order",
         "posthog_team"."id",
         "posthog_team"."uuid",
         "posthog_team"."organization_id",
         "posthog_team"."parent_team_id",
         "posthog_team"."project_id",
         "posthog_team"."api_token",
         "posthog_team"."app_urls",
         "posthog_team"."name",
         "posthog_team"."slack_incoming_webhook",
         "posthog_team"."created_at",
         "posthog_team"."updated_at",
         "posthog_team"."anonymize_ips",
         "posthog_team"."completed_snippet_onboarding",
         "posthog_team"."has_completed_onboarding_for",
         "posthog_team"."onboarding_tasks",
         "posthog_team"."ingested_event",
         "posthog_team"."autocapture_opt_out",
         "posthog_team"."autocapture_web_vitals_opt_in",
         "posthog_team"."autocapture_web_vitals_allowed_metrics",
         "posthog_team"."autocapture_exceptions_opt_in",
         "posthog_team"."autocapture_exceptions_errors_to_ignore",
         "posthog_team"."person_processing_opt_out",
         "posthog_team"."secret_api_token",
         "posthog_team"."secret_api_token_backup",
         "posthog_team"."session_recording_opt_in",
         "posthog_team"."session_recording_sample_rate",
         "posthog_team"."session_recording_minimum_duration_milliseconds",
         "posthog_team"."session_recording_linked_flag",
         "posthog_team"."session_recording_network_payload_capture_config",
         "posthog_team"."session_recording_masking_config",
         "posthog_team"."session_recording_url_trigger_config",
         "posthog_team"."session_recording_url_blocklist_config",
         "posthog_team"."session_recording_event_trigger_config",
         "posthog_team"."session_recording_trigger_match_type_config",
         "posthog_team"."session_replay_config",
         "posthog_team"."survey_config",
         "posthog_team"."capture_console_log_opt_in",
         "posthog_team"."capture_performance_opt_in",
         "posthog_team"."capture_dead_clicks",
         "posthog_team"."surveys_opt_in",
         "posthog_team"."heatmaps_opt_in",
         "posthog_team"."flags_persistence_default",
         "posthog_team"."session_recording_version",
         "posthog_team"."signup_token",
         "posthog_team"."is_demo",
         "posthog_team"."access_control",
         "posthog_team"."week_start_day",
         "posthog_team"."inject_web_apps",
         "posthog_team"."test_account_filters",
         "posthog_team"."test_account_filters_default_checked",
         "posthog_team"."path_cleaning_filters",
         "posthog_team"."timezone",
         "posthog_team"."data_attributes",
         "posthog_team"."person_display_name_properties",
         "posthog_team"."live_events_columns",
         "posthog_team"."recording_domains",
         "posthog_team"."human_friendly_comparison_periods",
         "posthog_team"."cookieless_server_hash_mode",
         "posthog_team"."primary_dashboard_id",
         "posthog_team"."default_data_theme",
         "posthog_team"."extra_settings",
         "posthog_team"."modifiers",
         "posthog_team"."correlation_config",
         "posthog_team"."session_recording_retention_period_days",
         "posthog_team"."plugins_opt_in",
         "posthog_team"."opt_out_capture",
         "posthog_team"."event_names",
         "posthog_team"."event_names_with_usage",
         "posthog_team"."event_properties",
         "posthog_team"."event_properties_with_usage",
         "posthog_team"."event_properties_numerical",
         "posthog_team"."external_data_workspace_id",
         "posthog_team"."external_data_workspace_last_synced_at",
         "posthog_team"."api_query_rate_limit",
         "posthog_team"."revenue_tracking_config",
         "posthog_team"."base_currency"
  FROM "posthog_hogfunction"
  INNER JOIN "posthog_team" ON ("posthog_hogfunction"."team_id" = "posthog_team"."id")
  WHERE (NOT "posthog_hogfunction"."deleted"
         AND "posthog_hogfunction"."enabled"
         AND "posthog_hogfunction"."team_id" = 99999
         AND "posthog_hogfunction"."type" IN ('site_destination',
                                              'site_app'))
  '''
# ---
# name: TestDecideRemoteConfig.test_decide_doesnt_error_out_when_database_is_down.27
  '''
  SELECT "posthog_teamrevenueanalyticsconfig"."team_id",
         "posthog_teamrevenueanalyticsconfig"."notified_first_sync",
         "posthog_teamrevenueanalyticsconfig"."events",
         "posthog_teamrevenueanalyticsconfig"."goals"
  FROM "posthog_teamrevenueanalyticsconfig"
  WHERE "posthog_teamrevenueanalyticsconfig"."team_id" = 99999
  LIMIT 21
  '''
# ---
# name: TestDecideRemoteConfig.test_decide_doesnt_error_out_when_database_is_down.28
  '''
  SELECT "posthog_teammarketinganalyticsconfig"."team_id",
         "posthog_teammarketinganalyticsconfig"."sources_map"
  FROM "posthog_teammarketinganalyticsconfig"
  WHERE "posthog_teammarketinganalyticsconfig"."team_id" = 99999
  LIMIT 21
  '''
# ---
# name: TestDecideRemoteConfig.test_decide_doesnt_error_out_when_database_is_down.29
  '''
  SELECT 1 AS "a"
  FROM "posthog_grouptypemapping"
  WHERE "posthog_grouptypemapping"."project_id" = 99999
  LIMIT 1
  '''
# ---
# name: TestDecideRemoteConfig.test_decide_doesnt_error_out_when_database_is_down.3
  '''
  SELECT "posthog_team"."id",
         "posthog_team"."uuid",
         "posthog_team"."organization_id",
         "posthog_team"."parent_team_id",
         "posthog_team"."project_id",
         "posthog_team"."api_token",
         "posthog_team"."app_urls",
         "posthog_team"."name",
         "posthog_team"."slack_incoming_webhook",
         "posthog_team"."created_at",
         "posthog_team"."updated_at",
         "posthog_team"."anonymize_ips",
         "posthog_team"."completed_snippet_onboarding",
         "posthog_team"."has_completed_onboarding_for",
         "posthog_team"."onboarding_tasks",
         "posthog_team"."ingested_event",
         "posthog_team"."autocapture_opt_out",
         "posthog_team"."autocapture_web_vitals_opt_in",
         "posthog_team"."autocapture_web_vitals_allowed_metrics",
         "posthog_team"."autocapture_exceptions_opt_in",
         "posthog_team"."autocapture_exceptions_errors_to_ignore",
         "posthog_team"."person_processing_opt_out",
         "posthog_team"."secret_api_token",
         "posthog_team"."secret_api_token_backup",
         "posthog_team"."session_recording_opt_in",
         "posthog_team"."session_recording_sample_rate",
         "posthog_team"."session_recording_minimum_duration_milliseconds",
         "posthog_team"."session_recording_linked_flag",
         "posthog_team"."session_recording_network_payload_capture_config",
         "posthog_team"."session_recording_masking_config",
         "posthog_team"."session_recording_url_trigger_config",
         "posthog_team"."session_recording_url_blocklist_config",
         "posthog_team"."session_recording_event_trigger_config",
         "posthog_team"."session_recording_trigger_match_type_config",
         "posthog_team"."session_replay_config",
         "posthog_team"."survey_config",
         "posthog_team"."capture_console_log_opt_in",
         "posthog_team"."capture_performance_opt_in",
         "posthog_team"."capture_dead_clicks",
         "posthog_team"."surveys_opt_in",
         "posthog_team"."heatmaps_opt_in",
         "posthog_team"."flags_persistence_default",
         "posthog_team"."session_recording_version",
         "posthog_team"."signup_token",
         "posthog_team"."is_demo",
         "posthog_team"."access_control",
         "posthog_team"."week_start_day",
         "posthog_team"."inject_web_apps",
         "posthog_team"."test_account_filters",
         "posthog_team"."test_account_filters_default_checked",
         "posthog_team"."path_cleaning_filters",
         "posthog_team"."timezone",
         "posthog_team"."data_attributes",
         "posthog_team"."person_display_name_properties",
         "posthog_team"."live_events_columns",
         "posthog_team"."recording_domains",
         "posthog_team"."human_friendly_comparison_periods",
         "posthog_team"."cookieless_server_hash_mode",
         "posthog_team"."primary_dashboard_id",
         "posthog_team"."default_data_theme",
         "posthog_team"."extra_settings",
         "posthog_team"."modifiers",
         "posthog_team"."correlation_config",
         "posthog_team"."session_recording_retention_period_days",
         "posthog_team"."plugins_opt_in",
         "posthog_team"."opt_out_capture",
         "posthog_team"."event_names",
         "posthog_team"."event_names_with_usage",
         "posthog_team"."event_properties",
         "posthog_team"."event_properties_with_usage",
         "posthog_team"."event_properties_numerical",
         "posthog_team"."external_data_workspace_id",
         "posthog_team"."external_data_workspace_last_synced_at",
         "posthog_team"."api_query_rate_limit",
         "posthog_team"."revenue_tracking_config",
         "posthog_team"."base_currency"
  FROM "posthog_team"
  WHERE "posthog_team"."id" = 99999
  LIMIT 21
  '''
# ---
# name: TestDecideRemoteConfig.test_decide_doesnt_error_out_when_database_is_down.30
  '''
  SELECT "posthog_grouptypemapping"."group_type",
         "posthog_grouptypemapping"."group_type_index",
         "posthog_grouptypemapping"."name_singular",
         "posthog_grouptypemapping"."name_plural",
         "posthog_grouptypemapping"."detail_dashboard_id",
         "posthog_grouptypemapping"."default_columns"
  FROM "posthog_grouptypemapping"
  WHERE "posthog_grouptypemapping"."project_id" = 99999
  ORDER BY "posthog_grouptypemapping"."group_type_index" ASC
  '''
# ---
# name: TestDecideRemoteConfig.test_decide_doesnt_error_out_when_database_is_down.31
  '''
  SELECT "posthog_team"."id",
         "posthog_team"."uuid",
         "posthog_team"."organization_id",
         "posthog_team"."parent_team_id",
         "posthog_team"."project_id",
         "posthog_team"."api_token",
         "posthog_team"."app_urls",
         "posthog_team"."name",
         "posthog_team"."slack_incoming_webhook",
         "posthog_team"."created_at",
         "posthog_team"."updated_at",
         "posthog_team"."anonymize_ips",
         "posthog_team"."completed_snippet_onboarding",
         "posthog_team"."has_completed_onboarding_for",
         "posthog_team"."onboarding_tasks",
         "posthog_team"."ingested_event",
         "posthog_team"."autocapture_opt_out",
         "posthog_team"."autocapture_web_vitals_opt_in",
         "posthog_team"."autocapture_web_vitals_allowed_metrics",
         "posthog_team"."autocapture_exceptions_opt_in",
         "posthog_team"."autocapture_exceptions_errors_to_ignore",
         "posthog_team"."person_processing_opt_out",
         "posthog_team"."secret_api_token",
         "posthog_team"."secret_api_token_backup",
         "posthog_team"."session_recording_opt_in",
         "posthog_team"."session_recording_sample_rate",
         "posthog_team"."session_recording_minimum_duration_milliseconds",
         "posthog_team"."session_recording_linked_flag",
         "posthog_team"."session_recording_network_payload_capture_config",
         "posthog_team"."session_recording_masking_config",
         "posthog_team"."session_recording_url_trigger_config",
         "posthog_team"."session_recording_url_blocklist_config",
         "posthog_team"."session_recording_event_trigger_config",
         "posthog_team"."session_recording_trigger_match_type_config",
         "posthog_team"."session_replay_config",
         "posthog_team"."survey_config",
         "posthog_team"."capture_console_log_opt_in",
         "posthog_team"."capture_performance_opt_in",
         "posthog_team"."capture_dead_clicks",
         "posthog_team"."surveys_opt_in",
         "posthog_team"."heatmaps_opt_in",
         "posthog_team"."flags_persistence_default",
         "posthog_team"."session_recording_version",
         "posthog_team"."signup_token",
         "posthog_team"."is_demo",
         "posthog_team"."access_control",
         "posthog_team"."week_start_day",
         "posthog_team"."inject_web_apps",
         "posthog_team"."test_account_filters",
         "posthog_team"."test_account_filters_default_checked",
         "posthog_team"."path_cleaning_filters",
         "posthog_team"."timezone",
         "posthog_team"."data_attributes",
         "posthog_team"."person_display_name_properties",
         "posthog_team"."live_events_columns",
         "posthog_team"."recording_domains",
         "posthog_team"."human_friendly_comparison_periods",
         "posthog_team"."cookieless_server_hash_mode",
         "posthog_team"."primary_dashboard_id",
         "posthog_team"."default_data_theme",
         "posthog_team"."extra_settings",
         "posthog_team"."modifiers",
         "posthog_team"."correlation_config",
         "posthog_team"."session_recording_retention_period_days",
         "posthog_team"."external_data_workspace_id",
         "posthog_team"."external_data_workspace_last_synced_at",
         "posthog_team"."api_query_rate_limit",
         "posthog_team"."revenue_tracking_config",
         "posthog_team"."base_currency"
  FROM "posthog_team"
  WHERE "posthog_team"."id" = 99999
  LIMIT 21
  '''
# ---
# name: TestDecideRemoteConfig.test_decide_doesnt_error_out_when_database_is_down.32
  '''
  SELECT "posthog_productintent"."id",
         "posthog_productintent"."team_id",
         "posthog_productintent"."created_at",
         "posthog_productintent"."updated_at",
         "posthog_productintent"."product_type",
         "posthog_productintent"."onboarding_completed_at",
         "posthog_productintent"."contexts",
         "posthog_productintent"."activated_at",
         "posthog_productintent"."activation_last_checked_at"
  FROM "posthog_productintent"
  WHERE "posthog_productintent"."team_id" = 99999
  '''
# ---
# name: TestDecideRemoteConfig.test_decide_doesnt_error_out_when_database_is_down.33
  '''
  SELECT "posthog_organization"."id",
         "posthog_organization"."name",
         "posthog_organization"."slug",
         "posthog_organization"."logo_media_id",
         "posthog_organization"."created_at",
         "posthog_organization"."updated_at",
         "posthog_organization"."plugins_access_level",
         "posthog_organization"."session_cookie_age",
         "posthog_organization"."for_internal_metrics",
         "posthog_organization"."is_member_join_email_enabled",
         "posthog_organization"."is_ai_data_processing_approved",
         "posthog_organization"."enforce_2fa",
         "posthog_organization"."members_can_invite",
         "posthog_organization"."is_hipaa",
         "posthog_organization"."customer_id",
         "posthog_organization"."available_product_features",
         "posthog_organization"."usage",
         "posthog_organization"."never_drop_data",
         "posthog_organization"."customer_trust_scores",
         "posthog_organization"."setup_section_2_completed",
         "posthog_organization"."personalization",
         "posthog_organization"."domain_whitelist",
         "posthog_organization"."is_platform"
  FROM "posthog_organization"
  WHERE "posthog_organization"."id" = '00000000-0000-0000-0000-000000000000'::uuid
  LIMIT 21
  '''
# ---
# name: TestDecideRemoteConfig.test_decide_doesnt_error_out_when_database_is_down.34
  '''
  SELECT "posthog_datacolortheme"."id"
  FROM "posthog_datacolortheme"
  WHERE "posthog_datacolortheme"."team_id" IS NULL
  ORDER BY "posthog_datacolortheme"."id" ASC
  LIMIT 1
  '''
# ---
# name: TestDecideRemoteConfig.test_decide_doesnt_error_out_when_database_is_down.35
  '''
  SELECT "posthog_productintent"."product_type",
         "posthog_productintent"."created_at",
         "posthog_productintent"."onboarding_completed_at",
         "posthog_productintent"."updated_at"
  FROM "posthog_productintent"
  WHERE "posthog_productintent"."team_id" = 99999
  '''
# ---
# name: TestDecideRemoteConfig.test_decide_doesnt_error_out_when_database_is_down.36
  '''
  SELECT "posthog_user"."id",
         "posthog_user"."password",
         "posthog_user"."last_login",
         "posthog_user"."first_name",
         "posthog_user"."last_name",
         "posthog_user"."is_staff",
         "posthog_user"."date_joined",
         "posthog_user"."uuid",
         "posthog_user"."current_organization_id",
         "posthog_user"."current_team_id",
         "posthog_user"."email",
         "posthog_user"."pending_email",
         "posthog_user"."temporary_token",
         "posthog_user"."distinct_id",
         "posthog_user"."is_email_verified",
         "posthog_user"."has_seen_product_intro_for",
         "posthog_user"."strapi_id",
         "posthog_user"."is_active",
         "posthog_user"."role_at_organization",
         "posthog_user"."theme_mode",
         "posthog_user"."partial_notification_settings",
         "posthog_user"."anonymize_data",
         "posthog_user"."toolbar_mode",
         "posthog_user"."hedgehog_config",
         "posthog_user"."events_column_config",
         "posthog_user"."email_opt_in"
  FROM "posthog_user"
  WHERE "posthog_user"."id" = 99999
  LIMIT 21
  '''
# ---
# name: TestDecideRemoteConfig.test_decide_doesnt_error_out_when_database_is_down.37
  '''
  SELECT "posthog_remoteconfig"."id",
         "posthog_remoteconfig"."team_id",
         "posthog_remoteconfig"."config",
         "posthog_remoteconfig"."updated_at",
         "posthog_remoteconfig"."synced_at"
  FROM "posthog_remoteconfig"
  WHERE "posthog_remoteconfig"."team_id" = 99999
  LIMIT 21
  '''
# ---
# name: TestDecideRemoteConfig.test_decide_doesnt_error_out_when_database_is_down.38
  '''
  SELECT "posthog_team"."id",
         "posthog_team"."uuid",
         "posthog_team"."organization_id",
         "posthog_team"."parent_team_id",
         "posthog_team"."project_id",
         "posthog_team"."api_token",
         "posthog_team"."app_urls",
         "posthog_team"."name",
         "posthog_team"."slack_incoming_webhook",
         "posthog_team"."created_at",
         "posthog_team"."updated_at",
         "posthog_team"."anonymize_ips",
         "posthog_team"."completed_snippet_onboarding",
         "posthog_team"."has_completed_onboarding_for",
         "posthog_team"."onboarding_tasks",
         "posthog_team"."ingested_event",
         "posthog_team"."autocapture_opt_out",
         "posthog_team"."autocapture_web_vitals_opt_in",
         "posthog_team"."autocapture_web_vitals_allowed_metrics",
         "posthog_team"."autocapture_exceptions_opt_in",
         "posthog_team"."autocapture_exceptions_errors_to_ignore",
         "posthog_team"."person_processing_opt_out",
         "posthog_team"."secret_api_token",
         "posthog_team"."secret_api_token_backup",
         "posthog_team"."session_recording_opt_in",
         "posthog_team"."session_recording_sample_rate",
         "posthog_team"."session_recording_minimum_duration_milliseconds",
         "posthog_team"."session_recording_linked_flag",
         "posthog_team"."session_recording_network_payload_capture_config",
         "posthog_team"."session_recording_masking_config",
         "posthog_team"."session_recording_url_trigger_config",
         "posthog_team"."session_recording_url_blocklist_config",
         "posthog_team"."session_recording_event_trigger_config",
         "posthog_team"."session_recording_trigger_match_type_config",
         "posthog_team"."session_replay_config",
         "posthog_team"."survey_config",
         "posthog_team"."capture_console_log_opt_in",
         "posthog_team"."capture_performance_opt_in",
         "posthog_team"."capture_dead_clicks",
         "posthog_team"."surveys_opt_in",
         "posthog_team"."heatmaps_opt_in",
         "posthog_team"."flags_persistence_default",
         "posthog_team"."session_recording_version",
         "posthog_team"."signup_token",
         "posthog_team"."is_demo",
         "posthog_team"."access_control",
         "posthog_team"."week_start_day",
         "posthog_team"."inject_web_apps",
         "posthog_team"."test_account_filters",
         "posthog_team"."test_account_filters_default_checked",
         "posthog_team"."path_cleaning_filters",
         "posthog_team"."timezone",
         "posthog_team"."data_attributes",
         "posthog_team"."person_display_name_properties",
         "posthog_team"."live_events_columns",
         "posthog_team"."recording_domains",
         "posthog_team"."human_friendly_comparison_periods",
         "posthog_team"."cookieless_server_hash_mode",
         "posthog_team"."primary_dashboard_id",
         "posthog_team"."default_data_theme",
         "posthog_team"."extra_settings",
         "posthog_team"."modifiers",
         "posthog_team"."correlation_config",
         "posthog_team"."session_recording_retention_period_days",
         "posthog_team"."plugins_opt_in",
         "posthog_team"."opt_out_capture",
         "posthog_team"."event_names",
         "posthog_team"."event_names_with_usage",
         "posthog_team"."event_properties",
         "posthog_team"."event_properties_with_usage",
         "posthog_team"."event_properties_numerical",
         "posthog_team"."external_data_workspace_id",
         "posthog_team"."external_data_workspace_last_synced_at",
         "posthog_team"."api_query_rate_limit",
         "posthog_team"."revenue_tracking_config",
         "posthog_team"."base_currency"
  FROM "posthog_team"
  WHERE "posthog_team"."id" = 99999
  LIMIT 21
  '''
# ---
# name: TestDecideRemoteConfig.test_decide_doesnt_error_out_when_database_is_down.39
  '''
  SELECT COUNT(*) AS "__count"
  FROM "posthog_featureflag"
  WHERE ("posthog_featureflag"."active"
         AND NOT "posthog_featureflag"."deleted"
         AND "posthog_featureflag"."team_id" = 99999)
  '''
# ---
<<<<<<< HEAD
=======
# name: TestDecideRemoteConfig.test_decide_doesnt_error_out_when_database_is_down.39
  '''
  SELECT "posthog_errortrackingsuppressionrule"."filters"
  FROM "posthog_errortrackingsuppressionrule"
  WHERE "posthog_errortrackingsuppressionrule"."team_id" = 99999
  '''
# ---
>>>>>>> 18e17110
# name: TestDecideRemoteConfig.test_decide_doesnt_error_out_when_database_is_down.4
  '''
  SELECT "posthog_organizationmembership"."id",
         "posthog_organizationmembership"."organization_id",
         "posthog_organizationmembership"."user_id",
         "posthog_organizationmembership"."level",
         "posthog_organizationmembership"."joined_at",
         "posthog_organizationmembership"."updated_at",
         "posthog_organization"."id",
         "posthog_organization"."name",
         "posthog_organization"."slug",
         "posthog_organization"."logo_media_id",
         "posthog_organization"."created_at",
         "posthog_organization"."updated_at",
         "posthog_organization"."plugins_access_level",
         "posthog_organization"."session_cookie_age",
         "posthog_organization"."for_internal_metrics",
         "posthog_organization"."is_member_join_email_enabled",
         "posthog_organization"."is_ai_data_processing_approved",
         "posthog_organization"."enforce_2fa",
         "posthog_organization"."members_can_invite",
         "posthog_organization"."is_hipaa",
         "posthog_organization"."customer_id",
         "posthog_organization"."available_product_features",
         "posthog_organization"."usage",
         "posthog_organization"."never_drop_data",
         "posthog_organization"."customer_trust_scores",
         "posthog_organization"."setup_section_2_completed",
         "posthog_organization"."personalization",
         "posthog_organization"."domain_whitelist",
         "posthog_organization"."is_platform"
  FROM "posthog_organizationmembership"
  INNER JOIN "posthog_organization" ON ("posthog_organizationmembership"."organization_id" = "posthog_organization"."id")
  WHERE ("posthog_organizationmembership"."organization_id" = '00000000-0000-0000-0000-000000000000'::uuid
         AND "posthog_organizationmembership"."user_id" = 99999)
  LIMIT 21
  '''
# ---
# name: TestDecideRemoteConfig.test_decide_doesnt_error_out_when_database_is_down.40
  '''
  SELECT "posthog_errortrackingassignmentrule"."filters"
  FROM "posthog_errortrackingassignmentrule"
  WHERE "posthog_errortrackingassignmentrule"."team_id" = 99999
  '''
# ---
# name: TestDecideRemoteConfig.test_decide_doesnt_error_out_when_database_is_down.41
  '''
  SELECT "posthog_survey"."id",
         "posthog_survey"."team_id",
         "posthog_survey"."name",
         "posthog_survey"."description",
         "posthog_survey"."linked_flag_id",
         "posthog_survey"."targeting_flag_id",
         "posthog_survey"."internal_targeting_flag_id",
         "posthog_survey"."internal_response_sampling_flag_id",
         "posthog_survey"."type",
         "posthog_survey"."conditions",
         "posthog_survey"."questions",
         "posthog_survey"."appearance",
         "posthog_survey"."created_at",
         "posthog_survey"."created_by_id",
         "posthog_survey"."start_date",
         "posthog_survey"."end_date",
         "posthog_survey"."updated_at",
         "posthog_survey"."archived",
         "posthog_survey"."responses_limit",
         "posthog_survey"."response_sampling_start_date",
         "posthog_survey"."response_sampling_interval_type",
         "posthog_survey"."response_sampling_interval",
         "posthog_survey"."response_sampling_limit",
         "posthog_survey"."response_sampling_daily_limits",
         "posthog_survey"."iteration_count",
         "posthog_survey"."iteration_frequency_days",
         "posthog_survey"."iteration_start_dates",
         "posthog_survey"."current_iteration",
         "posthog_survey"."current_iteration_start_date",
         "posthog_survey"."schedule",
         "posthog_survey"."enable_partial_responses",
         "posthog_featureflag"."id",
         "posthog_featureflag"."key",
         "posthog_featureflag"."name",
         "posthog_featureflag"."filters",
         "posthog_featureflag"."rollout_percentage",
         "posthog_featureflag"."team_id",
         "posthog_featureflag"."created_by_id",
         "posthog_featureflag"."created_at",
         "posthog_featureflag"."deleted",
         "posthog_featureflag"."active",
         "posthog_featureflag"."version",
         "posthog_featureflag"."last_modified_by_id",
         "posthog_featureflag"."rollback_conditions",
         "posthog_featureflag"."performed_rollback",
         "posthog_featureflag"."ensure_experience_continuity",
         "posthog_featureflag"."usage_dashboard_id",
         "posthog_featureflag"."has_enriched_analytics",
         "posthog_featureflag"."is_remote_configuration",
         "posthog_featureflag"."has_encrypted_payloads",
         T5."id",
         T5."key",
         T5."name",
         T5."filters",
         T5."rollout_percentage",
         T5."team_id",
         T5."created_by_id",
         T5."created_at",
         T5."deleted",
         T5."active",
         T5."version",
         T5."last_modified_by_id",
         T5."rollback_conditions",
         T5."performed_rollback",
         T5."ensure_experience_continuity",
         T5."usage_dashboard_id",
         T5."has_enriched_analytics",
         T5."is_remote_configuration",
         T5."has_encrypted_payloads",
         T6."id",
         T6."key",
         T6."name",
         T6."filters",
         T6."rollout_percentage",
         T6."team_id",
         T6."created_by_id",
         T6."created_at",
         T6."deleted",
         T6."active",
         T6."version",
         T6."last_modified_by_id",
         T6."rollback_conditions",
         T6."performed_rollback",
         T6."ensure_experience_continuity",
         T6."usage_dashboard_id",
         T6."has_enriched_analytics",
         T6."is_remote_configuration",
         T6."has_encrypted_payloads"
  FROM "posthog_survey"
  INNER JOIN "posthog_team" ON ("posthog_survey"."team_id" = "posthog_team"."id")
  LEFT OUTER JOIN "posthog_featureflag" ON ("posthog_survey"."linked_flag_id" = "posthog_featureflag"."id")
  LEFT OUTER JOIN "posthog_featureflag" T5 ON ("posthog_survey"."targeting_flag_id" = T5."id")
  LEFT OUTER JOIN "posthog_featureflag" T6 ON ("posthog_survey"."internal_targeting_flag_id" = T6."id")
  WHERE ("posthog_team"."project_id" = 99999
         AND NOT ("posthog_survey"."archived"))
  '''
# ---
# name: TestDecideRemoteConfig.test_decide_doesnt_error_out_when_database_is_down.42
  '''
  SELECT "posthog_pluginconfig"."id",
         "posthog_pluginconfig"."web_token",
         "posthog_pluginsourcefile"."updated_at",
         "posthog_plugin"."updated_at",
         "posthog_pluginconfig"."updated_at"
  FROM "posthog_pluginconfig"
  INNER JOIN "posthog_plugin" ON ("posthog_pluginconfig"."plugin_id" = "posthog_plugin"."id")
  INNER JOIN "posthog_pluginsourcefile" ON ("posthog_plugin"."id" = "posthog_pluginsourcefile"."plugin_id")
  WHERE ("posthog_pluginconfig"."enabled"
         AND "posthog_pluginsourcefile"."filename" = 'site.ts'
         AND "posthog_pluginsourcefile"."status" = 'TRANSPILED'
         AND "posthog_pluginconfig"."team_id" = 99999)
  '''
# ---
<<<<<<< HEAD
# name: TestDecideRemoteConfig.test_decide_doesnt_error_out_when_database_is_down.43
=======
# name: TestDecideRemoteConfig.test_decide_doesnt_error_out_when_database_is_down.42
>>>>>>> 18e17110
  '''
  SELECT "posthog_pluginconfig"."id",
         "posthog_pluginsourcefile"."transpiled",
         "posthog_pluginconfig"."web_token",
         "posthog_plugin"."config_schema",
         "posthog_pluginconfig"."config"
  FROM "posthog_pluginconfig"
  INNER JOIN "posthog_plugin" ON ("posthog_pluginconfig"."plugin_id" = "posthog_plugin"."id")
  INNER JOIN "posthog_pluginsourcefile" ON ("posthog_plugin"."id" = "posthog_pluginsourcefile"."plugin_id")
  WHERE ("posthog_pluginconfig"."enabled"
         AND "posthog_pluginsourcefile"."filename" = 'site.ts'
         AND "posthog_pluginsourcefile"."status" = 'TRANSPILED'
         AND "posthog_pluginconfig"."team_id" = 99999)
  '''
# ---
# name: TestDecideRemoteConfig.test_decide_doesnt_error_out_when_database_is_down.44
  '''
  SELECT "posthog_hogfunction"."id",
         "posthog_hogfunction"."team_id",
         "posthog_hogfunction"."name",
         "posthog_hogfunction"."description",
         "posthog_hogfunction"."created_at",
         "posthog_hogfunction"."created_by_id",
         "posthog_hogfunction"."deleted",
         "posthog_hogfunction"."updated_at",
         "posthog_hogfunction"."enabled",
         "posthog_hogfunction"."type",
         "posthog_hogfunction"."kind",
         "posthog_hogfunction"."icon_url",
         "posthog_hogfunction"."hog",
         "posthog_hogfunction"."bytecode",
         "posthog_hogfunction"."transpiled",
         "posthog_hogfunction"."inputs_schema",
         "posthog_hogfunction"."inputs",
         "posthog_hogfunction"."encrypted_inputs",
         "posthog_hogfunction"."filters",
         "posthog_hogfunction"."mappings",
         "posthog_hogfunction"."masking",
         "posthog_hogfunction"."template_id",
         "posthog_hogfunction"."hog_function_template_id",
         "posthog_hogfunction"."execution_order",
         "posthog_team"."id",
         "posthog_team"."uuid",
         "posthog_team"."organization_id",
         "posthog_team"."parent_team_id",
         "posthog_team"."project_id",
         "posthog_team"."api_token",
         "posthog_team"."app_urls",
         "posthog_team"."name",
         "posthog_team"."slack_incoming_webhook",
         "posthog_team"."created_at",
         "posthog_team"."updated_at",
         "posthog_team"."anonymize_ips",
         "posthog_team"."completed_snippet_onboarding",
         "posthog_team"."has_completed_onboarding_for",
         "posthog_team"."onboarding_tasks",
         "posthog_team"."ingested_event",
         "posthog_team"."autocapture_opt_out",
         "posthog_team"."autocapture_web_vitals_opt_in",
         "posthog_team"."autocapture_web_vitals_allowed_metrics",
         "posthog_team"."autocapture_exceptions_opt_in",
         "posthog_team"."autocapture_exceptions_errors_to_ignore",
         "posthog_team"."person_processing_opt_out",
         "posthog_team"."secret_api_token",
         "posthog_team"."secret_api_token_backup",
         "posthog_team"."session_recording_opt_in",
         "posthog_team"."session_recording_sample_rate",
         "posthog_team"."session_recording_minimum_duration_milliseconds",
         "posthog_team"."session_recording_linked_flag",
         "posthog_team"."session_recording_network_payload_capture_config",
         "posthog_team"."session_recording_masking_config",
         "posthog_team"."session_recording_url_trigger_config",
         "posthog_team"."session_recording_url_blocklist_config",
         "posthog_team"."session_recording_event_trigger_config",
         "posthog_team"."session_recording_trigger_match_type_config",
         "posthog_team"."session_replay_config",
         "posthog_team"."survey_config",
         "posthog_team"."capture_console_log_opt_in",
         "posthog_team"."capture_performance_opt_in",
         "posthog_team"."capture_dead_clicks",
         "posthog_team"."surveys_opt_in",
         "posthog_team"."heatmaps_opt_in",
         "posthog_team"."flags_persistence_default",
         "posthog_team"."session_recording_version",
         "posthog_team"."signup_token",
         "posthog_team"."is_demo",
         "posthog_team"."access_control",
         "posthog_team"."week_start_day",
         "posthog_team"."inject_web_apps",
         "posthog_team"."test_account_filters",
         "posthog_team"."test_account_filters_default_checked",
         "posthog_team"."path_cleaning_filters",
         "posthog_team"."timezone",
         "posthog_team"."data_attributes",
         "posthog_team"."person_display_name_properties",
         "posthog_team"."live_events_columns",
         "posthog_team"."recording_domains",
         "posthog_team"."human_friendly_comparison_periods",
         "posthog_team"."cookieless_server_hash_mode",
         "posthog_team"."primary_dashboard_id",
         "posthog_team"."default_data_theme",
         "posthog_team"."extra_settings",
         "posthog_team"."modifiers",
         "posthog_team"."correlation_config",
         "posthog_team"."session_recording_retention_period_days",
         "posthog_team"."plugins_opt_in",
         "posthog_team"."opt_out_capture",
         "posthog_team"."event_names",
         "posthog_team"."event_names_with_usage",
         "posthog_team"."event_properties",
         "posthog_team"."event_properties_with_usage",
         "posthog_team"."event_properties_numerical",
         "posthog_team"."external_data_workspace_id",
         "posthog_team"."external_data_workspace_last_synced_at",
         "posthog_team"."api_query_rate_limit",
         "posthog_team"."revenue_tracking_config",
         "posthog_team"."base_currency"
  FROM "posthog_hogfunction"
  INNER JOIN "posthog_team" ON ("posthog_hogfunction"."team_id" = "posthog_team"."id")
  WHERE (NOT "posthog_hogfunction"."deleted"
         AND "posthog_hogfunction"."enabled"
         AND "posthog_hogfunction"."team_id" = 99999
         AND "posthog_hogfunction"."type" IN ('site_destination',
                                              'site_app'))
  '''
# ---
# name: TestDecideRemoteConfig.test_decide_doesnt_error_out_when_database_is_down.45
  '''
  SELECT "posthog_featureflag"."id",
         "posthog_featureflag"."key",
         "posthog_featureflag"."name",
         "posthog_featureflag"."filters",
         "posthog_featureflag"."rollout_percentage",
         "posthog_featureflag"."team_id",
         "posthog_featureflag"."created_by_id",
         "posthog_featureflag"."created_at",
         "posthog_featureflag"."deleted",
         "posthog_featureflag"."active",
         "posthog_featureflag"."version",
         "posthog_featureflag"."last_modified_by_id",
         "posthog_featureflag"."rollback_conditions",
         "posthog_featureflag"."performed_rollback",
         "posthog_featureflag"."ensure_experience_continuity",
         "posthog_featureflag"."usage_dashboard_id",
         "posthog_featureflag"."has_enriched_analytics",
         "posthog_featureflag"."is_remote_configuration",
         "posthog_featureflag"."has_encrypted_payloads"
  FROM "posthog_featureflag"
  INNER JOIN "posthog_team" ON ("posthog_featureflag"."team_id" = "posthog_team"."id")
  WHERE ("posthog_featureflag"."active"
         AND NOT "posthog_featureflag"."deleted"
         AND "posthog_team"."project_id" = 99999)
  '''
# ---
# name: TestDecideRemoteConfig.test_decide_doesnt_error_out_when_database_is_down.46
  '''
  SELECT COUNT(*) AS "__count"
  FROM "posthog_survey"
  INNER JOIN "posthog_team" ON ("posthog_survey"."team_id" = "posthog_team"."id")
  WHERE ("posthog_team"."project_id" = 99999
         AND NOT ("posthog_survey"."archived"))
  '''
# ---
# name: TestDecideRemoteConfig.test_decide_doesnt_error_out_when_database_is_down.47
  '''
  SELECT "posthog_remoteconfig"."id",
         "posthog_remoteconfig"."team_id",
         "posthog_remoteconfig"."config",
         "posthog_remoteconfig"."updated_at",
         "posthog_remoteconfig"."synced_at"
  FROM "posthog_remoteconfig"
  WHERE "posthog_remoteconfig"."team_id" = 99999
  LIMIT 21
  '''
# ---
# name: TestDecideRemoteConfig.test_decide_doesnt_error_out_when_database_is_down.48
  '''
  SELECT "posthog_team"."id",
         "posthog_team"."uuid",
         "posthog_team"."organization_id",
         "posthog_team"."parent_team_id",
         "posthog_team"."project_id",
         "posthog_team"."api_token",
         "posthog_team"."app_urls",
         "posthog_team"."name",
         "posthog_team"."slack_incoming_webhook",
         "posthog_team"."created_at",
         "posthog_team"."updated_at",
         "posthog_team"."anonymize_ips",
         "posthog_team"."completed_snippet_onboarding",
         "posthog_team"."has_completed_onboarding_for",
         "posthog_team"."onboarding_tasks",
         "posthog_team"."ingested_event",
         "posthog_team"."autocapture_opt_out",
         "posthog_team"."autocapture_web_vitals_opt_in",
         "posthog_team"."autocapture_web_vitals_allowed_metrics",
         "posthog_team"."autocapture_exceptions_opt_in",
         "posthog_team"."autocapture_exceptions_errors_to_ignore",
         "posthog_team"."person_processing_opt_out",
         "posthog_team"."secret_api_token",
         "posthog_team"."secret_api_token_backup",
         "posthog_team"."session_recording_opt_in",
         "posthog_team"."session_recording_sample_rate",
         "posthog_team"."session_recording_minimum_duration_milliseconds",
         "posthog_team"."session_recording_linked_flag",
         "posthog_team"."session_recording_network_payload_capture_config",
         "posthog_team"."session_recording_masking_config",
         "posthog_team"."session_recording_url_trigger_config",
         "posthog_team"."session_recording_url_blocklist_config",
         "posthog_team"."session_recording_event_trigger_config",
         "posthog_team"."session_recording_trigger_match_type_config",
         "posthog_team"."session_replay_config",
         "posthog_team"."survey_config",
         "posthog_team"."capture_console_log_opt_in",
         "posthog_team"."capture_performance_opt_in",
         "posthog_team"."capture_dead_clicks",
         "posthog_team"."surveys_opt_in",
         "posthog_team"."heatmaps_opt_in",
         "posthog_team"."flags_persistence_default",
         "posthog_team"."session_recording_version",
         "posthog_team"."signup_token",
         "posthog_team"."is_demo",
         "posthog_team"."access_control",
         "posthog_team"."week_start_day",
         "posthog_team"."inject_web_apps",
         "posthog_team"."test_account_filters",
         "posthog_team"."test_account_filters_default_checked",
         "posthog_team"."path_cleaning_filters",
         "posthog_team"."timezone",
         "posthog_team"."data_attributes",
         "posthog_team"."person_display_name_properties",
         "posthog_team"."live_events_columns",
         "posthog_team"."recording_domains",
         "posthog_team"."human_friendly_comparison_periods",
         "posthog_team"."cookieless_server_hash_mode",
         "posthog_team"."primary_dashboard_id",
         "posthog_team"."default_data_theme",
         "posthog_team"."extra_settings",
         "posthog_team"."modifiers",
         "posthog_team"."correlation_config",
         "posthog_team"."session_recording_retention_period_days",
         "posthog_team"."plugins_opt_in",
         "posthog_team"."opt_out_capture",
         "posthog_team"."event_names",
         "posthog_team"."event_names_with_usage",
         "posthog_team"."event_properties",
         "posthog_team"."event_properties_with_usage",
         "posthog_team"."event_properties_numerical",
         "posthog_team"."external_data_workspace_id",
         "posthog_team"."external_data_workspace_last_synced_at",
         "posthog_team"."api_query_rate_limit",
         "posthog_team"."revenue_tracking_config",
         "posthog_team"."base_currency"
  FROM "posthog_team"
  WHERE "posthog_team"."id" = 99999
  LIMIT 21
  '''
# ---
# name: TestDecideRemoteConfig.test_decide_doesnt_error_out_when_database_is_down.49
  '''
  SELECT COUNT(*) AS "__count"
  FROM "posthog_featureflag"
  WHERE ("posthog_featureflag"."active"
         AND NOT "posthog_featureflag"."deleted"
         AND "posthog_featureflag"."team_id" = 99999)
  '''
# ---
<<<<<<< HEAD
=======
# name: TestDecideRemoteConfig.test_decide_doesnt_error_out_when_database_is_down.49
  '''
  SELECT "posthog_errortrackingsuppressionrule"."filters"
  FROM "posthog_errortrackingsuppressionrule"
  WHERE "posthog_errortrackingsuppressionrule"."team_id" = 99999
  '''
# ---
>>>>>>> 18e17110
# name: TestDecideRemoteConfig.test_decide_doesnt_error_out_when_database_is_down.5
  '''
  SELECT "posthog_organizationmembership"."id",
         "posthog_organizationmembership"."organization_id",
         "posthog_organizationmembership"."user_id",
         "posthog_organizationmembership"."level",
         "posthog_organizationmembership"."joined_at",
         "posthog_organizationmembership"."updated_at",
         "posthog_organization"."id",
         "posthog_organization"."name",
         "posthog_organization"."slug",
         "posthog_organization"."logo_media_id",
         "posthog_organization"."created_at",
         "posthog_organization"."updated_at",
         "posthog_organization"."plugins_access_level",
         "posthog_organization"."session_cookie_age",
         "posthog_organization"."for_internal_metrics",
         "posthog_organization"."is_member_join_email_enabled",
         "posthog_organization"."is_ai_data_processing_approved",
         "posthog_organization"."enforce_2fa",
         "posthog_organization"."members_can_invite",
         "posthog_organization"."is_hipaa",
         "posthog_organization"."customer_id",
         "posthog_organization"."available_product_features",
         "posthog_organization"."usage",
         "posthog_organization"."never_drop_data",
         "posthog_organization"."customer_trust_scores",
         "posthog_organization"."setup_section_2_completed",
         "posthog_organization"."personalization",
         "posthog_organization"."domain_whitelist",
         "posthog_organization"."is_platform"
  FROM "posthog_organizationmembership"
  INNER JOIN "posthog_organization" ON ("posthog_organizationmembership"."organization_id" = "posthog_organization"."id")
  WHERE "posthog_organizationmembership"."user_id" = 99999
  '''
# ---
# name: TestDecideRemoteConfig.test_decide_doesnt_error_out_when_database_is_down.50
  '''
  SELECT "posthog_errortrackingassignmentrule"."filters"
  FROM "posthog_errortrackingassignmentrule"
  WHERE "posthog_errortrackingassignmentrule"."team_id" = 99999
  '''
# ---
# name: TestDecideRemoteConfig.test_decide_doesnt_error_out_when_database_is_down.51
  '''
  SELECT "posthog_survey"."id",
         "posthog_survey"."team_id",
         "posthog_survey"."name",
         "posthog_survey"."description",
         "posthog_survey"."linked_flag_id",
         "posthog_survey"."targeting_flag_id",
         "posthog_survey"."internal_targeting_flag_id",
         "posthog_survey"."internal_response_sampling_flag_id",
         "posthog_survey"."type",
         "posthog_survey"."conditions",
         "posthog_survey"."questions",
         "posthog_survey"."appearance",
         "posthog_survey"."created_at",
         "posthog_survey"."created_by_id",
         "posthog_survey"."start_date",
         "posthog_survey"."end_date",
         "posthog_survey"."updated_at",
         "posthog_survey"."archived",
         "posthog_survey"."responses_limit",
         "posthog_survey"."response_sampling_start_date",
         "posthog_survey"."response_sampling_interval_type",
         "posthog_survey"."response_sampling_interval",
         "posthog_survey"."response_sampling_limit",
         "posthog_survey"."response_sampling_daily_limits",
         "posthog_survey"."iteration_count",
         "posthog_survey"."iteration_frequency_days",
         "posthog_survey"."iteration_start_dates",
         "posthog_survey"."current_iteration",
         "posthog_survey"."current_iteration_start_date",
         "posthog_survey"."schedule",
         "posthog_survey"."enable_partial_responses",
         "posthog_featureflag"."id",
         "posthog_featureflag"."key",
         "posthog_featureflag"."name",
         "posthog_featureflag"."filters",
         "posthog_featureflag"."rollout_percentage",
         "posthog_featureflag"."team_id",
         "posthog_featureflag"."created_by_id",
         "posthog_featureflag"."created_at",
         "posthog_featureflag"."deleted",
         "posthog_featureflag"."active",
         "posthog_featureflag"."version",
         "posthog_featureflag"."last_modified_by_id",
         "posthog_featureflag"."rollback_conditions",
         "posthog_featureflag"."performed_rollback",
         "posthog_featureflag"."ensure_experience_continuity",
         "posthog_featureflag"."usage_dashboard_id",
         "posthog_featureflag"."has_enriched_analytics",
         "posthog_featureflag"."is_remote_configuration",
         "posthog_featureflag"."has_encrypted_payloads",
         T5."id",
         T5."key",
         T5."name",
         T5."filters",
         T5."rollout_percentage",
         T5."team_id",
         T5."created_by_id",
         T5."created_at",
         T5."deleted",
         T5."active",
         T5."version",
         T5."last_modified_by_id",
         T5."rollback_conditions",
         T5."performed_rollback",
         T5."ensure_experience_continuity",
         T5."usage_dashboard_id",
         T5."has_enriched_analytics",
         T5."is_remote_configuration",
         T5."has_encrypted_payloads",
         T6."id",
         T6."key",
         T6."name",
         T6."filters",
         T6."rollout_percentage",
         T6."team_id",
         T6."created_by_id",
         T6."created_at",
         T6."deleted",
         T6."active",
         T6."version",
         T6."last_modified_by_id",
         T6."rollback_conditions",
         T6."performed_rollback",
         T6."ensure_experience_continuity",
         T6."usage_dashboard_id",
         T6."has_enriched_analytics",
         T6."is_remote_configuration",
         T6."has_encrypted_payloads"
  FROM "posthog_survey"
  INNER JOIN "posthog_team" ON ("posthog_survey"."team_id" = "posthog_team"."id")
  LEFT OUTER JOIN "posthog_featureflag" ON ("posthog_survey"."linked_flag_id" = "posthog_featureflag"."id")
  LEFT OUTER JOIN "posthog_featureflag" T5 ON ("posthog_survey"."targeting_flag_id" = T5."id")
  LEFT OUTER JOIN "posthog_featureflag" T6 ON ("posthog_survey"."internal_targeting_flag_id" = T6."id")
  WHERE ("posthog_team"."project_id" = 99999
         AND NOT ("posthog_survey"."archived"))
  '''
# ---
# name: TestDecideRemoteConfig.test_decide_doesnt_error_out_when_database_is_down.52
  '''
  SELECT "posthog_pluginconfig"."id",
         "posthog_pluginconfig"."web_token",
         "posthog_pluginsourcefile"."updated_at",
         "posthog_plugin"."updated_at",
         "posthog_pluginconfig"."updated_at"
  FROM "posthog_pluginconfig"
  INNER JOIN "posthog_plugin" ON ("posthog_pluginconfig"."plugin_id" = "posthog_plugin"."id")
  INNER JOIN "posthog_pluginsourcefile" ON ("posthog_plugin"."id" = "posthog_pluginsourcefile"."plugin_id")
  WHERE ("posthog_pluginconfig"."enabled"
         AND "posthog_pluginsourcefile"."filename" = 'site.ts'
         AND "posthog_pluginsourcefile"."status" = 'TRANSPILED'
         AND "posthog_pluginconfig"."team_id" = 99999)
  '''
# ---
# name: TestDecideRemoteConfig.test_decide_doesnt_error_out_when_database_is_down.53
  '''
  SELECT "posthog_pluginconfig"."id",
         "posthog_pluginsourcefile"."transpiled",
         "posthog_pluginconfig"."web_token",
         "posthog_plugin"."config_schema",
         "posthog_pluginconfig"."config"
  FROM "posthog_pluginconfig"
  INNER JOIN "posthog_plugin" ON ("posthog_pluginconfig"."plugin_id" = "posthog_plugin"."id")
  INNER JOIN "posthog_pluginsourcefile" ON ("posthog_plugin"."id" = "posthog_pluginsourcefile"."plugin_id")
  WHERE ("posthog_pluginconfig"."enabled"
         AND "posthog_pluginsourcefile"."filename" = 'site.ts'
         AND "posthog_pluginsourcefile"."status" = 'TRANSPILED'
         AND "posthog_pluginconfig"."team_id" = 99999)
  '''
# ---
<<<<<<< HEAD
# name: TestDecideRemoteConfig.test_decide_doesnt_error_out_when_database_is_down.54
=======
# name: TestDecideRemoteConfig.test_decide_doesnt_error_out_when_database_is_down.53
>>>>>>> 18e17110
  '''
  SELECT "posthog_hogfunction"."id",
         "posthog_hogfunction"."team_id",
         "posthog_hogfunction"."name",
         "posthog_hogfunction"."description",
         "posthog_hogfunction"."created_at",
         "posthog_hogfunction"."created_by_id",
         "posthog_hogfunction"."deleted",
         "posthog_hogfunction"."updated_at",
         "posthog_hogfunction"."enabled",
         "posthog_hogfunction"."type",
         "posthog_hogfunction"."kind",
         "posthog_hogfunction"."icon_url",
         "posthog_hogfunction"."hog",
         "posthog_hogfunction"."bytecode",
         "posthog_hogfunction"."transpiled",
         "posthog_hogfunction"."inputs_schema",
         "posthog_hogfunction"."inputs",
         "posthog_hogfunction"."encrypted_inputs",
         "posthog_hogfunction"."filters",
         "posthog_hogfunction"."mappings",
         "posthog_hogfunction"."masking",
         "posthog_hogfunction"."template_id",
         "posthog_hogfunction"."hog_function_template_id",
         "posthog_hogfunction"."execution_order",
         "posthog_team"."id",
         "posthog_team"."uuid",
         "posthog_team"."organization_id",
         "posthog_team"."parent_team_id",
         "posthog_team"."project_id",
         "posthog_team"."api_token",
         "posthog_team"."app_urls",
         "posthog_team"."name",
         "posthog_team"."slack_incoming_webhook",
         "posthog_team"."created_at",
         "posthog_team"."updated_at",
         "posthog_team"."anonymize_ips",
         "posthog_team"."completed_snippet_onboarding",
         "posthog_team"."has_completed_onboarding_for",
         "posthog_team"."onboarding_tasks",
         "posthog_team"."ingested_event",
         "posthog_team"."autocapture_opt_out",
         "posthog_team"."autocapture_web_vitals_opt_in",
         "posthog_team"."autocapture_web_vitals_allowed_metrics",
         "posthog_team"."autocapture_exceptions_opt_in",
         "posthog_team"."autocapture_exceptions_errors_to_ignore",
         "posthog_team"."person_processing_opt_out",
         "posthog_team"."secret_api_token",
         "posthog_team"."secret_api_token_backup",
         "posthog_team"."session_recording_opt_in",
         "posthog_team"."session_recording_sample_rate",
         "posthog_team"."session_recording_minimum_duration_milliseconds",
         "posthog_team"."session_recording_linked_flag",
         "posthog_team"."session_recording_network_payload_capture_config",
         "posthog_team"."session_recording_masking_config",
         "posthog_team"."session_recording_url_trigger_config",
         "posthog_team"."session_recording_url_blocklist_config",
         "posthog_team"."session_recording_event_trigger_config",
         "posthog_team"."session_recording_trigger_match_type_config",
         "posthog_team"."session_replay_config",
         "posthog_team"."survey_config",
         "posthog_team"."capture_console_log_opt_in",
         "posthog_team"."capture_performance_opt_in",
         "posthog_team"."capture_dead_clicks",
         "posthog_team"."surveys_opt_in",
         "posthog_team"."heatmaps_opt_in",
         "posthog_team"."flags_persistence_default",
         "posthog_team"."session_recording_version",
         "posthog_team"."signup_token",
         "posthog_team"."is_demo",
         "posthog_team"."access_control",
         "posthog_team"."week_start_day",
         "posthog_team"."inject_web_apps",
         "posthog_team"."test_account_filters",
         "posthog_team"."test_account_filters_default_checked",
         "posthog_team"."path_cleaning_filters",
         "posthog_team"."timezone",
         "posthog_team"."data_attributes",
         "posthog_team"."person_display_name_properties",
         "posthog_team"."live_events_columns",
         "posthog_team"."recording_domains",
         "posthog_team"."human_friendly_comparison_periods",
         "posthog_team"."cookieless_server_hash_mode",
         "posthog_team"."primary_dashboard_id",
         "posthog_team"."default_data_theme",
         "posthog_team"."extra_settings",
         "posthog_team"."modifiers",
         "posthog_team"."correlation_config",
         "posthog_team"."session_recording_retention_period_days",
         "posthog_team"."plugins_opt_in",
         "posthog_team"."opt_out_capture",
         "posthog_team"."event_names",
         "posthog_team"."event_names_with_usage",
         "posthog_team"."event_properties",
         "posthog_team"."event_properties_with_usage",
         "posthog_team"."event_properties_numerical",
         "posthog_team"."external_data_workspace_id",
         "posthog_team"."external_data_workspace_last_synced_at",
         "posthog_team"."api_query_rate_limit",
         "posthog_team"."revenue_tracking_config",
         "posthog_team"."base_currency"
  FROM "posthog_hogfunction"
  INNER JOIN "posthog_team" ON ("posthog_hogfunction"."team_id" = "posthog_team"."id")
  WHERE (NOT "posthog_hogfunction"."deleted"
         AND "posthog_hogfunction"."enabled"
         AND "posthog_hogfunction"."team_id" = 99999
         AND "posthog_hogfunction"."type" IN ('site_destination',
                                              'site_app'))
  '''
# ---
# name: TestDecideRemoteConfig.test_decide_doesnt_error_out_when_database_is_down.6
  '''
  SELECT "posthog_team"."id",
         "posthog_team"."organization_id",
         "posthog_team"."access_control"
  FROM "posthog_team"
  WHERE "posthog_team"."organization_id" IN ('00000000-0000-0000-0000-000000000000'::uuid)
  '''
# ---
# name: TestDecideRemoteConfig.test_decide_doesnt_error_out_when_database_is_down.7
  '''
  SELECT "posthog_organizationmembership"."id",
         "posthog_organizationmembership"."organization_id",
         "posthog_organizationmembership"."user_id",
         "posthog_organizationmembership"."level",
         "posthog_organizationmembership"."joined_at",
         "posthog_organizationmembership"."updated_at",
         "posthog_organization"."id",
         "posthog_organization"."name",
         "posthog_organization"."slug",
         "posthog_organization"."logo_media_id",
         "posthog_organization"."created_at",
         "posthog_organization"."updated_at",
         "posthog_organization"."plugins_access_level",
         "posthog_organization"."session_cookie_age",
         "posthog_organization"."for_internal_metrics",
         "posthog_organization"."is_member_join_email_enabled",
         "posthog_organization"."is_ai_data_processing_approved",
         "posthog_organization"."enforce_2fa",
         "posthog_organization"."members_can_invite",
         "posthog_organization"."is_hipaa",
         "posthog_organization"."customer_id",
         "posthog_organization"."available_product_features",
         "posthog_organization"."usage",
         "posthog_organization"."never_drop_data",
         "posthog_organization"."customer_trust_scores",
         "posthog_organization"."setup_section_2_completed",
         "posthog_organization"."personalization",
         "posthog_organization"."domain_whitelist",
         "posthog_organization"."is_platform"
  FROM "posthog_organizationmembership"
  INNER JOIN "posthog_organization" ON ("posthog_organizationmembership"."organization_id" = "posthog_organization"."id")
  WHERE ("posthog_organizationmembership"."organization_id" = '00000000-0000-0000-0000-000000000000'::uuid
         AND "posthog_organizationmembership"."user_id" = 99999)
  LIMIT 21
  '''
# ---
# name: TestDecideRemoteConfig.test_decide_doesnt_error_out_when_database_is_down.8
  '''
  SELECT "posthog_organizationmembership"."id",
         "posthog_organizationmembership"."organization_id",
         "posthog_organizationmembership"."user_id",
         "posthog_organizationmembership"."level",
         "posthog_organizationmembership"."joined_at",
         "posthog_organizationmembership"."updated_at",
         "posthog_organization"."id",
         "posthog_organization"."name",
         "posthog_organization"."slug",
         "posthog_organization"."logo_media_id",
         "posthog_organization"."created_at",
         "posthog_organization"."updated_at",
         "posthog_organization"."plugins_access_level",
         "posthog_organization"."session_cookie_age",
         "posthog_organization"."for_internal_metrics",
         "posthog_organization"."is_member_join_email_enabled",
         "posthog_organization"."is_ai_data_processing_approved",
         "posthog_organization"."enforce_2fa",
         "posthog_organization"."members_can_invite",
         "posthog_organization"."is_hipaa",
         "posthog_organization"."customer_id",
         "posthog_organization"."available_product_features",
         "posthog_organization"."usage",
         "posthog_organization"."never_drop_data",
         "posthog_organization"."customer_trust_scores",
         "posthog_organization"."setup_section_2_completed",
         "posthog_organization"."personalization",
         "posthog_organization"."domain_whitelist",
         "posthog_organization"."is_platform"
  FROM "posthog_organizationmembership"
  INNER JOIN "posthog_organization" ON ("posthog_organizationmembership"."organization_id" = "posthog_organization"."id")
  WHERE ("posthog_organizationmembership"."organization_id" = '00000000-0000-0000-0000-000000000000'::uuid
         AND "posthog_organizationmembership"."user_id" = 99999)
  LIMIT 21
  '''
# ---
# name: TestDecideRemoteConfig.test_decide_doesnt_error_out_when_database_is_down.9
  '''
  SELECT "ee_accesscontrol"."id",
         "ee_accesscontrol"."team_id",
         "ee_accesscontrol"."access_level",
         "ee_accesscontrol"."resource",
         "ee_accesscontrol"."resource_id",
         "ee_accesscontrol"."organization_member_id",
         "ee_accesscontrol"."role_id",
         "ee_accesscontrol"."created_by_id",
         "ee_accesscontrol"."created_at",
         "ee_accesscontrol"."updated_at"
  FROM "ee_accesscontrol"
  LEFT OUTER JOIN "posthog_organizationmembership" ON ("ee_accesscontrol"."organization_member_id" = "posthog_organizationmembership"."id")
  INNER JOIN "posthog_team" ON ("ee_accesscontrol"."team_id" = "posthog_team"."id")
  WHERE (("ee_accesscontrol"."organization_member_id" IS NULL
          AND "ee_accesscontrol"."resource" = 'project'
          AND "ee_accesscontrol"."resource_id" = '99999'
          AND "ee_accesscontrol"."role_id" IS NULL
          AND "ee_accesscontrol"."team_id" = 99999)
         OR ("posthog_organizationmembership"."user_id" = 99999
             AND "ee_accesscontrol"."resource" = 'project'
             AND "ee_accesscontrol"."resource_id" = '99999'
             AND "ee_accesscontrol"."role_id" IS NULL
             AND "ee_accesscontrol"."team_id" = 99999)
         OR ("ee_accesscontrol"."organization_member_id" IS NULL
             AND "ee_accesscontrol"."resource" = 'project'
             AND "ee_accesscontrol"."resource_id" IS NULL
             AND "ee_accesscontrol"."role_id" IS NULL
             AND "ee_accesscontrol"."team_id" = 99999)
         OR ("posthog_organizationmembership"."user_id" = 99999
             AND "ee_accesscontrol"."resource" = 'project'
             AND "ee_accesscontrol"."resource_id" IS NULL
             AND "ee_accesscontrol"."role_id" IS NULL
             AND "ee_accesscontrol"."team_id" = 99999)
         OR ("ee_accesscontrol"."organization_member_id" IS NULL
             AND "ee_accesscontrol"."resource" = 'project'
             AND "ee_accesscontrol"."resource_id" IS NOT NULL
             AND "ee_accesscontrol"."role_id" IS NULL
             AND "posthog_team"."organization_id" = '00000000-0000-0000-0000-000000000000'::uuid)
         OR ("posthog_organizationmembership"."user_id" = 99999
             AND "ee_accesscontrol"."resource" = 'project'
             AND "ee_accesscontrol"."resource_id" IS NOT NULL
             AND "ee_accesscontrol"."role_id" IS NULL
             AND "posthog_team"."organization_id" = '00000000-0000-0000-0000-000000000000'::uuid))
  '''
# ---
# name: TestDecideRemoteConfig.test_flag_with_behavioural_cohorts
  '''
  SELECT "posthog_hogfunction"."id",
         "posthog_hogfunction"."team_id",
         "posthog_hogfunction"."name",
         "posthog_hogfunction"."description",
         "posthog_hogfunction"."created_at",
         "posthog_hogfunction"."created_by_id",
         "posthog_hogfunction"."deleted",
         "posthog_hogfunction"."updated_at",
         "posthog_hogfunction"."enabled",
         "posthog_hogfunction"."type",
         "posthog_hogfunction"."kind",
         "posthog_hogfunction"."icon_url",
         "posthog_hogfunction"."hog",
         "posthog_hogfunction"."bytecode",
         "posthog_hogfunction"."transpiled",
         "posthog_hogfunction"."inputs_schema",
         "posthog_hogfunction"."inputs",
         "posthog_hogfunction"."encrypted_inputs",
         "posthog_hogfunction"."filters",
         "posthog_hogfunction"."mappings",
         "posthog_hogfunction"."masking",
         "posthog_hogfunction"."template_id",
         "posthog_hogfunction"."hog_function_template_id",
         "posthog_hogfunction"."execution_order",
         "posthog_team"."id",
         "posthog_team"."uuid",
         "posthog_team"."organization_id",
         "posthog_team"."parent_team_id",
         "posthog_team"."project_id",
         "posthog_team"."api_token",
         "posthog_team"."app_urls",
         "posthog_team"."name",
         "posthog_team"."slack_incoming_webhook",
         "posthog_team"."created_at",
         "posthog_team"."updated_at",
         "posthog_team"."anonymize_ips",
         "posthog_team"."completed_snippet_onboarding",
         "posthog_team"."has_completed_onboarding_for",
         "posthog_team"."onboarding_tasks",
         "posthog_team"."ingested_event",
         "posthog_team"."autocapture_opt_out",
         "posthog_team"."autocapture_web_vitals_opt_in",
         "posthog_team"."autocapture_web_vitals_allowed_metrics",
         "posthog_team"."autocapture_exceptions_opt_in",
         "posthog_team"."autocapture_exceptions_errors_to_ignore",
         "posthog_team"."person_processing_opt_out",
         "posthog_team"."secret_api_token",
         "posthog_team"."secret_api_token_backup",
         "posthog_team"."session_recording_opt_in",
         "posthog_team"."session_recording_sample_rate",
         "posthog_team"."session_recording_minimum_duration_milliseconds",
         "posthog_team"."session_recording_linked_flag",
         "posthog_team"."session_recording_network_payload_capture_config",
         "posthog_team"."session_recording_masking_config",
         "posthog_team"."session_recording_url_trigger_config",
         "posthog_team"."session_recording_url_blocklist_config",
         "posthog_team"."session_recording_event_trigger_config",
         "posthog_team"."session_recording_trigger_match_type_config",
         "posthog_team"."session_replay_config",
         "posthog_team"."survey_config",
         "posthog_team"."capture_console_log_opt_in",
         "posthog_team"."capture_performance_opt_in",
         "posthog_team"."capture_dead_clicks",
         "posthog_team"."surveys_opt_in",
         "posthog_team"."heatmaps_opt_in",
         "posthog_team"."flags_persistence_default",
         "posthog_team"."session_recording_version",
         "posthog_team"."signup_token",
         "posthog_team"."is_demo",
         "posthog_team"."access_control",
         "posthog_team"."week_start_day",
         "posthog_team"."inject_web_apps",
         "posthog_team"."test_account_filters",
         "posthog_team"."test_account_filters_default_checked",
         "posthog_team"."path_cleaning_filters",
         "posthog_team"."timezone",
         "posthog_team"."data_attributes",
         "posthog_team"."person_display_name_properties",
         "posthog_team"."live_events_columns",
         "posthog_team"."recording_domains",
         "posthog_team"."human_friendly_comparison_periods",
         "posthog_team"."cookieless_server_hash_mode",
         "posthog_team"."primary_dashboard_id",
         "posthog_team"."default_data_theme",
         "posthog_team"."extra_settings",
         "posthog_team"."modifiers",
         "posthog_team"."correlation_config",
         "posthog_team"."session_recording_retention_period_days",
         "posthog_team"."plugins_opt_in",
         "posthog_team"."opt_out_capture",
         "posthog_team"."event_names",
         "posthog_team"."event_names_with_usage",
         "posthog_team"."event_properties",
         "posthog_team"."event_properties_with_usage",
         "posthog_team"."event_properties_numerical",
         "posthog_team"."external_data_workspace_id",
         "posthog_team"."external_data_workspace_last_synced_at",
         "posthog_team"."api_query_rate_limit",
         "posthog_team"."revenue_tracking_config",
         "posthog_team"."base_currency"
  FROM "posthog_hogfunction"
  INNER JOIN "posthog_team" ON ("posthog_hogfunction"."team_id" = "posthog_team"."id")
  WHERE ("posthog_hogfunction"."team_id" = 99999
         AND "posthog_hogfunction"."filters" @> '{"filter_test_accounts": true}'::jsonb)
  '''
# ---
# name: TestDecideRemoteConfig.test_flag_with_behavioural_cohorts.1
  '''
  SELECT "posthog_team"."id",
         "posthog_team"."uuid",
         "posthog_team"."organization_id",
         "posthog_team"."parent_team_id",
         "posthog_team"."project_id",
         "posthog_team"."api_token",
         "posthog_team"."app_urls",
         "posthog_team"."name",
         "posthog_team"."slack_incoming_webhook",
         "posthog_team"."created_at",
         "posthog_team"."updated_at",
         "posthog_team"."anonymize_ips",
         "posthog_team"."completed_snippet_onboarding",
         "posthog_team"."has_completed_onboarding_for",
         "posthog_team"."onboarding_tasks",
         "posthog_team"."ingested_event",
         "posthog_team"."autocapture_opt_out",
         "posthog_team"."autocapture_web_vitals_opt_in",
         "posthog_team"."autocapture_web_vitals_allowed_metrics",
         "posthog_team"."autocapture_exceptions_opt_in",
         "posthog_team"."autocapture_exceptions_errors_to_ignore",
         "posthog_team"."person_processing_opt_out",
         "posthog_team"."secret_api_token",
         "posthog_team"."secret_api_token_backup",
         "posthog_team"."session_recording_opt_in",
         "posthog_team"."session_recording_sample_rate",
         "posthog_team"."session_recording_minimum_duration_milliseconds",
         "posthog_team"."session_recording_linked_flag",
         "posthog_team"."session_recording_network_payload_capture_config",
         "posthog_team"."session_recording_masking_config",
         "posthog_team"."session_recording_url_trigger_config",
         "posthog_team"."session_recording_url_blocklist_config",
         "posthog_team"."session_recording_event_trigger_config",
         "posthog_team"."session_recording_trigger_match_type_config",
         "posthog_team"."session_replay_config",
         "posthog_team"."survey_config",
         "posthog_team"."capture_console_log_opt_in",
         "posthog_team"."capture_performance_opt_in",
         "posthog_team"."capture_dead_clicks",
         "posthog_team"."surveys_opt_in",
         "posthog_team"."heatmaps_opt_in",
         "posthog_team"."flags_persistence_default",
         "posthog_team"."session_recording_version",
         "posthog_team"."signup_token",
         "posthog_team"."is_demo",
         "posthog_team"."access_control",
         "posthog_team"."week_start_day",
         "posthog_team"."inject_web_apps",
         "posthog_team"."test_account_filters",
         "posthog_team"."test_account_filters_default_checked",
         "posthog_team"."path_cleaning_filters",
         "posthog_team"."timezone",
         "posthog_team"."data_attributes",
         "posthog_team"."person_display_name_properties",
         "posthog_team"."live_events_columns",
         "posthog_team"."recording_domains",
         "posthog_team"."human_friendly_comparison_periods",
         "posthog_team"."cookieless_server_hash_mode",
         "posthog_team"."primary_dashboard_id",
         "posthog_team"."default_data_theme",
         "posthog_team"."extra_settings",
         "posthog_team"."modifiers",
         "posthog_team"."correlation_config",
         "posthog_team"."session_recording_retention_period_days",
         "posthog_team"."external_data_workspace_id",
         "posthog_team"."external_data_workspace_last_synced_at",
         "posthog_team"."api_query_rate_limit",
         "posthog_team"."revenue_tracking_config",
         "posthog_team"."base_currency"
  FROM "posthog_team"
  WHERE "posthog_team"."id" = 99999
  LIMIT 21
  '''
# ---
# name: TestDecideRemoteConfig.test_flag_with_behavioural_cohorts.10
  '''
  SELECT "posthog_filesystem"."team_id",
         "posthog_filesystem"."id",
         "posthog_filesystem"."path",
         "posthog_filesystem"."depth",
         "posthog_filesystem"."type",
         "posthog_filesystem"."ref",
         "posthog_filesystem"."href",
         "posthog_filesystem"."shortcut",
         "posthog_filesystem"."meta",
         "posthog_filesystem"."created_at",
         "posthog_filesystem"."created_by_id",
         "posthog_filesystem"."project_id"
  FROM "posthog_filesystem"
  WHERE ("posthog_filesystem"."ref" = '0001'
         AND "posthog_filesystem"."team_id" = 99999
         AND "posthog_filesystem"."type" = 'feature_flag'
         AND NOT ("posthog_filesystem"."shortcut"
                  AND "posthog_filesystem"."shortcut" IS NOT NULL))
  '''
# ---
# name: TestDecideRemoteConfig.test_flag_with_behavioural_cohorts.11
  '''
  SELECT "posthog_featureflag"."id",
         "posthog_featureflag"."key",
         "posthog_featureflag"."name",
         "posthog_featureflag"."filters",
         "posthog_featureflag"."rollout_percentage",
         "posthog_featureflag"."team_id",
         "posthog_featureflag"."created_by_id",
         "posthog_featureflag"."created_at",
         "posthog_featureflag"."deleted",
         "posthog_featureflag"."active",
         "posthog_featureflag"."version",
         "posthog_featureflag"."last_modified_by_id",
         "posthog_featureflag"."rollback_conditions",
         "posthog_featureflag"."performed_rollback",
         "posthog_featureflag"."ensure_experience_continuity",
         "posthog_featureflag"."usage_dashboard_id",
         "posthog_featureflag"."has_enriched_analytics",
         "posthog_featureflag"."is_remote_configuration",
         "posthog_featureflag"."has_encrypted_payloads"
  FROM "posthog_featureflag"
  INNER JOIN "posthog_team" ON ("posthog_featureflag"."team_id" = "posthog_team"."id")
  WHERE ("posthog_featureflag"."active"
         AND NOT "posthog_featureflag"."deleted"
         AND "posthog_team"."project_id" = 99999)
  '''
# ---
# name: TestDecideRemoteConfig.test_flag_with_behavioural_cohorts.12
  '''
  SELECT "posthog_team"."id",
         "posthog_team"."uuid",
         "posthog_team"."organization_id",
         "posthog_team"."parent_team_id",
         "posthog_team"."project_id",
         "posthog_team"."api_token",
         "posthog_team"."app_urls",
         "posthog_team"."name",
         "posthog_team"."slack_incoming_webhook",
         "posthog_team"."created_at",
         "posthog_team"."updated_at",
         "posthog_team"."anonymize_ips",
         "posthog_team"."completed_snippet_onboarding",
         "posthog_team"."has_completed_onboarding_for",
         "posthog_team"."onboarding_tasks",
         "posthog_team"."ingested_event",
         "posthog_team"."autocapture_opt_out",
         "posthog_team"."autocapture_web_vitals_opt_in",
         "posthog_team"."autocapture_web_vitals_allowed_metrics",
         "posthog_team"."autocapture_exceptions_opt_in",
         "posthog_team"."autocapture_exceptions_errors_to_ignore",
         "posthog_team"."person_processing_opt_out",
         "posthog_team"."secret_api_token",
         "posthog_team"."secret_api_token_backup",
         "posthog_team"."session_recording_opt_in",
         "posthog_team"."session_recording_sample_rate",
         "posthog_team"."session_recording_minimum_duration_milliseconds",
         "posthog_team"."session_recording_linked_flag",
         "posthog_team"."session_recording_network_payload_capture_config",
         "posthog_team"."session_recording_masking_config",
         "posthog_team"."session_recording_url_trigger_config",
         "posthog_team"."session_recording_url_blocklist_config",
         "posthog_team"."session_recording_event_trigger_config",
         "posthog_team"."session_recording_trigger_match_type_config",
         "posthog_team"."session_replay_config",
         "posthog_team"."survey_config",
         "posthog_team"."capture_console_log_opt_in",
         "posthog_team"."capture_performance_opt_in",
         "posthog_team"."capture_dead_clicks",
         "posthog_team"."surveys_opt_in",
         "posthog_team"."heatmaps_opt_in",
         "posthog_team"."flags_persistence_default",
         "posthog_team"."session_recording_version",
         "posthog_team"."signup_token",
         "posthog_team"."is_demo",
         "posthog_team"."access_control",
         "posthog_team"."week_start_day",
         "posthog_team"."inject_web_apps",
         "posthog_team"."test_account_filters",
         "posthog_team"."test_account_filters_default_checked",
         "posthog_team"."path_cleaning_filters",
         "posthog_team"."timezone",
         "posthog_team"."data_attributes",
         "posthog_team"."person_display_name_properties",
         "posthog_team"."live_events_columns",
         "posthog_team"."recording_domains",
         "posthog_team"."human_friendly_comparison_periods",
         "posthog_team"."cookieless_server_hash_mode",
         "posthog_team"."primary_dashboard_id",
         "posthog_team"."default_data_theme",
         "posthog_team"."extra_settings",
         "posthog_team"."modifiers",
         "posthog_team"."correlation_config",
         "posthog_team"."session_recording_retention_period_days",
         "posthog_team"."external_data_workspace_id",
         "posthog_team"."external_data_workspace_last_synced_at",
         "posthog_team"."api_query_rate_limit",
         "posthog_team"."revenue_tracking_config",
         "posthog_team"."base_currency"
  FROM "posthog_team"
  WHERE "posthog_team"."id" = 99999
  LIMIT 21
  '''
# ---
# name: TestDecideRemoteConfig.test_flag_with_behavioural_cohorts.13
  '''
  SELECT "posthog_remoteconfig"."id",
         "posthog_remoteconfig"."team_id",
         "posthog_remoteconfig"."config",
         "posthog_remoteconfig"."updated_at",
         "posthog_remoteconfig"."synced_at"
  FROM "posthog_remoteconfig"
  WHERE "posthog_remoteconfig"."team_id" = 99999
  LIMIT 21
  '''
# ---
# name: TestDecideRemoteConfig.test_flag_with_behavioural_cohorts.14
  '''
  SELECT "posthog_team"."id",
         "posthog_team"."uuid",
         "posthog_team"."organization_id",
         "posthog_team"."parent_team_id",
         "posthog_team"."project_id",
         "posthog_team"."api_token",
         "posthog_team"."app_urls",
         "posthog_team"."name",
         "posthog_team"."slack_incoming_webhook",
         "posthog_team"."created_at",
         "posthog_team"."updated_at",
         "posthog_team"."anonymize_ips",
         "posthog_team"."completed_snippet_onboarding",
         "posthog_team"."has_completed_onboarding_for",
         "posthog_team"."onboarding_tasks",
         "posthog_team"."ingested_event",
         "posthog_team"."autocapture_opt_out",
         "posthog_team"."autocapture_web_vitals_opt_in",
         "posthog_team"."autocapture_web_vitals_allowed_metrics",
         "posthog_team"."autocapture_exceptions_opt_in",
         "posthog_team"."autocapture_exceptions_errors_to_ignore",
         "posthog_team"."person_processing_opt_out",
         "posthog_team"."secret_api_token",
         "posthog_team"."secret_api_token_backup",
         "posthog_team"."session_recording_opt_in",
         "posthog_team"."session_recording_sample_rate",
         "posthog_team"."session_recording_minimum_duration_milliseconds",
         "posthog_team"."session_recording_linked_flag",
         "posthog_team"."session_recording_network_payload_capture_config",
         "posthog_team"."session_recording_masking_config",
         "posthog_team"."session_recording_url_trigger_config",
         "posthog_team"."session_recording_url_blocklist_config",
         "posthog_team"."session_recording_event_trigger_config",
         "posthog_team"."session_recording_trigger_match_type_config",
         "posthog_team"."session_replay_config",
         "posthog_team"."survey_config",
         "posthog_team"."capture_console_log_opt_in",
         "posthog_team"."capture_performance_opt_in",
         "posthog_team"."capture_dead_clicks",
         "posthog_team"."surveys_opt_in",
         "posthog_team"."heatmaps_opt_in",
         "posthog_team"."flags_persistence_default",
         "posthog_team"."session_recording_version",
         "posthog_team"."signup_token",
         "posthog_team"."is_demo",
         "posthog_team"."access_control",
         "posthog_team"."week_start_day",
         "posthog_team"."inject_web_apps",
         "posthog_team"."test_account_filters",
         "posthog_team"."test_account_filters_default_checked",
         "posthog_team"."path_cleaning_filters",
         "posthog_team"."timezone",
         "posthog_team"."data_attributes",
         "posthog_team"."person_display_name_properties",
         "posthog_team"."live_events_columns",
         "posthog_team"."recording_domains",
         "posthog_team"."human_friendly_comparison_periods",
         "posthog_team"."cookieless_server_hash_mode",
         "posthog_team"."primary_dashboard_id",
         "posthog_team"."default_data_theme",
         "posthog_team"."extra_settings",
         "posthog_team"."modifiers",
         "posthog_team"."correlation_config",
         "posthog_team"."session_recording_retention_period_days",
         "posthog_team"."plugins_opt_in",
         "posthog_team"."opt_out_capture",
         "posthog_team"."event_names",
         "posthog_team"."event_names_with_usage",
         "posthog_team"."event_properties",
         "posthog_team"."event_properties_with_usage",
         "posthog_team"."event_properties_numerical",
         "posthog_team"."external_data_workspace_id",
         "posthog_team"."external_data_workspace_last_synced_at",
         "posthog_team"."api_query_rate_limit",
         "posthog_team"."revenue_tracking_config",
         "posthog_team"."base_currency"
  FROM "posthog_team"
  WHERE "posthog_team"."id" = 99999
  LIMIT 21
  '''
# ---
# name: TestDecideRemoteConfig.test_flag_with_behavioural_cohorts.15
  '''
  SELECT COUNT(*) AS "__count"
  FROM "posthog_featureflag"
  WHERE ("posthog_featureflag"."active"
         AND NOT "posthog_featureflag"."deleted"
         AND "posthog_featureflag"."team_id" = 99999)
  '''
# ---
# name: TestDecideRemoteConfig.test_flag_with_behavioural_cohorts.16
  '''
  SELECT "posthog_pluginconfig"."id",
         "posthog_pluginsourcefile"."transpiled",
         "posthog_pluginconfig"."web_token",
         "posthog_plugin"."config_schema",
         "posthog_pluginconfig"."config"
  FROM "posthog_pluginconfig"
  INNER JOIN "posthog_plugin" ON ("posthog_pluginconfig"."plugin_id" = "posthog_plugin"."id")
  INNER JOIN "posthog_pluginsourcefile" ON ("posthog_plugin"."id" = "posthog_pluginsourcefile"."plugin_id")
  WHERE ("posthog_pluginconfig"."enabled"
         AND "posthog_pluginsourcefile"."filename" = 'site.ts'
         AND "posthog_pluginsourcefile"."status" = 'TRANSPILED'
         AND "posthog_pluginconfig"."team_id" = 99999)
  '''
# ---
# name: TestDecideRemoteConfig.test_flag_with_behavioural_cohorts.17
  '''
  SELECT "posthog_hogfunction"."id",
         "posthog_hogfunction"."team_id",
         "posthog_hogfunction"."name",
         "posthog_hogfunction"."description",
         "posthog_hogfunction"."created_at",
         "posthog_hogfunction"."created_by_id",
         "posthog_hogfunction"."deleted",
         "posthog_hogfunction"."updated_at",
         "posthog_hogfunction"."enabled",
         "posthog_hogfunction"."type",
         "posthog_hogfunction"."kind",
         "posthog_hogfunction"."icon_url",
         "posthog_hogfunction"."hog",
         "posthog_hogfunction"."bytecode",
         "posthog_hogfunction"."transpiled",
         "posthog_hogfunction"."inputs_schema",
         "posthog_hogfunction"."inputs",
         "posthog_hogfunction"."encrypted_inputs",
         "posthog_hogfunction"."filters",
         "posthog_hogfunction"."mappings",
         "posthog_hogfunction"."masking",
         "posthog_hogfunction"."template_id",
         "posthog_hogfunction"."hog_function_template_id",
         "posthog_hogfunction"."execution_order",
         "posthog_team"."id",
         "posthog_team"."uuid",
         "posthog_team"."organization_id",
         "posthog_team"."parent_team_id",
         "posthog_team"."project_id",
         "posthog_team"."api_token",
         "posthog_team"."app_urls",
         "posthog_team"."name",
         "posthog_team"."slack_incoming_webhook",
         "posthog_team"."created_at",
         "posthog_team"."updated_at",
         "posthog_team"."anonymize_ips",
         "posthog_team"."completed_snippet_onboarding",
         "posthog_team"."has_completed_onboarding_for",
         "posthog_team"."onboarding_tasks",
         "posthog_team"."ingested_event",
         "posthog_team"."autocapture_opt_out",
         "posthog_team"."autocapture_web_vitals_opt_in",
         "posthog_team"."autocapture_web_vitals_allowed_metrics",
         "posthog_team"."autocapture_exceptions_opt_in",
         "posthog_team"."autocapture_exceptions_errors_to_ignore",
         "posthog_team"."person_processing_opt_out",
         "posthog_team"."secret_api_token",
         "posthog_team"."secret_api_token_backup",
         "posthog_team"."session_recording_opt_in",
         "posthog_team"."session_recording_sample_rate",
         "posthog_team"."session_recording_minimum_duration_milliseconds",
         "posthog_team"."session_recording_linked_flag",
         "posthog_team"."session_recording_network_payload_capture_config",
         "posthog_team"."session_recording_masking_config",
         "posthog_team"."session_recording_url_trigger_config",
         "posthog_team"."session_recording_url_blocklist_config",
         "posthog_team"."session_recording_event_trigger_config",
         "posthog_team"."session_recording_trigger_match_type_config",
         "posthog_team"."session_replay_config",
         "posthog_team"."survey_config",
         "posthog_team"."capture_console_log_opt_in",
         "posthog_team"."capture_performance_opt_in",
         "posthog_team"."capture_dead_clicks",
         "posthog_team"."surveys_opt_in",
         "posthog_team"."heatmaps_opt_in",
         "posthog_team"."flags_persistence_default",
         "posthog_team"."session_recording_version",
         "posthog_team"."signup_token",
         "posthog_team"."is_demo",
         "posthog_team"."access_control",
         "posthog_team"."week_start_day",
         "posthog_team"."inject_web_apps",
         "posthog_team"."test_account_filters",
         "posthog_team"."test_account_filters_default_checked",
         "posthog_team"."path_cleaning_filters",
         "posthog_team"."timezone",
         "posthog_team"."data_attributes",
         "posthog_team"."person_display_name_properties",
         "posthog_team"."live_events_columns",
         "posthog_team"."recording_domains",
         "posthog_team"."human_friendly_comparison_periods",
         "posthog_team"."cookieless_server_hash_mode",
         "posthog_team"."primary_dashboard_id",
         "posthog_team"."default_data_theme",
         "posthog_team"."extra_settings",
         "posthog_team"."modifiers",
         "posthog_team"."correlation_config",
         "posthog_team"."session_recording_retention_period_days",
         "posthog_team"."plugins_opt_in",
         "posthog_team"."opt_out_capture",
         "posthog_team"."event_names",
         "posthog_team"."event_names_with_usage",
         "posthog_team"."event_properties",
         "posthog_team"."event_properties_with_usage",
         "posthog_team"."event_properties_numerical",
         "posthog_team"."external_data_workspace_id",
         "posthog_team"."external_data_workspace_last_synced_at",
         "posthog_team"."api_query_rate_limit",
         "posthog_team"."revenue_tracking_config",
         "posthog_team"."base_currency"
  FROM "posthog_hogfunction"
  INNER JOIN "posthog_team" ON ("posthog_hogfunction"."team_id" = "posthog_team"."id")
  WHERE (NOT "posthog_hogfunction"."deleted"
         AND "posthog_hogfunction"."enabled"
         AND "posthog_hogfunction"."team_id" = 99999
         AND "posthog_hogfunction"."type" IN ('site_destination',
                                              'site_app'))
  '''
# ---
# name: TestDecideRemoteConfig.test_flag_with_behavioural_cohorts.18
  '''
  SELECT "posthog_remoteconfig"."id",
         "posthog_remoteconfig"."team_id",
         "posthog_remoteconfig"."config",
         "posthog_remoteconfig"."updated_at",
         "posthog_remoteconfig"."synced_at"
  FROM "posthog_remoteconfig"
  WHERE "posthog_remoteconfig"."team_id" = 99999
  LIMIT 21
  '''
# ---
# name: TestDecideRemoteConfig.test_flag_with_behavioural_cohorts.19
  '''
  SELECT "posthog_team"."id",
         "posthog_team"."uuid",
         "posthog_team"."organization_id",
         "posthog_team"."parent_team_id",
         "posthog_team"."project_id",
         "posthog_team"."api_token",
         "posthog_team"."app_urls",
         "posthog_team"."name",
         "posthog_team"."slack_incoming_webhook",
         "posthog_team"."created_at",
         "posthog_team"."updated_at",
         "posthog_team"."anonymize_ips",
         "posthog_team"."completed_snippet_onboarding",
         "posthog_team"."has_completed_onboarding_for",
         "posthog_team"."onboarding_tasks",
         "posthog_team"."ingested_event",
         "posthog_team"."autocapture_opt_out",
         "posthog_team"."autocapture_web_vitals_opt_in",
         "posthog_team"."autocapture_web_vitals_allowed_metrics",
         "posthog_team"."autocapture_exceptions_opt_in",
         "posthog_team"."autocapture_exceptions_errors_to_ignore",
         "posthog_team"."person_processing_opt_out",
         "posthog_team"."secret_api_token",
         "posthog_team"."secret_api_token_backup",
         "posthog_team"."session_recording_opt_in",
         "posthog_team"."session_recording_sample_rate",
         "posthog_team"."session_recording_minimum_duration_milliseconds",
         "posthog_team"."session_recording_linked_flag",
         "posthog_team"."session_recording_network_payload_capture_config",
         "posthog_team"."session_recording_masking_config",
         "posthog_team"."session_recording_url_trigger_config",
         "posthog_team"."session_recording_url_blocklist_config",
         "posthog_team"."session_recording_event_trigger_config",
         "posthog_team"."session_recording_trigger_match_type_config",
         "posthog_team"."session_replay_config",
         "posthog_team"."survey_config",
         "posthog_team"."capture_console_log_opt_in",
         "posthog_team"."capture_performance_opt_in",
         "posthog_team"."capture_dead_clicks",
         "posthog_team"."surveys_opt_in",
         "posthog_team"."heatmaps_opt_in",
         "posthog_team"."flags_persistence_default",
         "posthog_team"."session_recording_version",
         "posthog_team"."signup_token",
         "posthog_team"."is_demo",
         "posthog_team"."access_control",
         "posthog_team"."week_start_day",
         "posthog_team"."inject_web_apps",
         "posthog_team"."test_account_filters",
         "posthog_team"."test_account_filters_default_checked",
         "posthog_team"."path_cleaning_filters",
         "posthog_team"."timezone",
         "posthog_team"."data_attributes",
         "posthog_team"."person_display_name_properties",
         "posthog_team"."live_events_columns",
         "posthog_team"."recording_domains",
         "posthog_team"."human_friendly_comparison_periods",
         "posthog_team"."cookieless_server_hash_mode",
         "posthog_team"."primary_dashboard_id",
         "posthog_team"."default_data_theme",
         "posthog_team"."extra_settings",
         "posthog_team"."modifiers",
         "posthog_team"."correlation_config",
         "posthog_team"."session_recording_retention_period_days",
         "posthog_team"."plugins_opt_in",
         "posthog_team"."opt_out_capture",
         "posthog_team"."event_names",
         "posthog_team"."event_names_with_usage",
         "posthog_team"."event_properties",
         "posthog_team"."event_properties_with_usage",
         "posthog_team"."event_properties_numerical",
         "posthog_team"."external_data_workspace_id",
         "posthog_team"."external_data_workspace_last_synced_at",
         "posthog_team"."api_query_rate_limit",
         "posthog_team"."revenue_tracking_config",
         "posthog_team"."base_currency"
  FROM "posthog_team"
  WHERE "posthog_team"."id" = 99999
  LIMIT 21
  '''
# ---
# name: TestDecideRemoteConfig.test_flag_with_behavioural_cohorts.2
  '''
  SELECT "posthog_remoteconfig"."id",
         "posthog_remoteconfig"."team_id",
         "posthog_remoteconfig"."config",
         "posthog_remoteconfig"."updated_at",
         "posthog_remoteconfig"."synced_at"
  FROM "posthog_remoteconfig"
  WHERE "posthog_remoteconfig"."team_id" = 99999
  LIMIT 21
  '''
# ---
# name: TestDecideRemoteConfig.test_flag_with_behavioural_cohorts.20
  '''
  SELECT COUNT(*) AS "__count"
  FROM "posthog_featureflag"
  WHERE ("posthog_featureflag"."active"
         AND NOT "posthog_featureflag"."deleted"
         AND "posthog_featureflag"."team_id" = 99999)
  '''
# ---
# name: TestDecideRemoteConfig.test_flag_with_behavioural_cohorts.21
  '''
  SELECT "posthog_pluginconfig"."id",
         "posthog_pluginsourcefile"."transpiled",
         "posthog_pluginconfig"."web_token",
         "posthog_plugin"."config_schema",
         "posthog_pluginconfig"."config"
  FROM "posthog_pluginconfig"
  INNER JOIN "posthog_plugin" ON ("posthog_pluginconfig"."plugin_id" = "posthog_plugin"."id")
  INNER JOIN "posthog_pluginsourcefile" ON ("posthog_plugin"."id" = "posthog_pluginsourcefile"."plugin_id")
  WHERE ("posthog_pluginconfig"."enabled"
         AND "posthog_pluginsourcefile"."filename" = 'site.ts'
         AND "posthog_pluginsourcefile"."status" = 'TRANSPILED'
         AND "posthog_pluginconfig"."team_id" = 99999)
  '''
# ---
# name: TestDecideRemoteConfig.test_flag_with_behavioural_cohorts.22
  '''
  SELECT "posthog_hogfunction"."id",
         "posthog_hogfunction"."team_id",
         "posthog_hogfunction"."name",
         "posthog_hogfunction"."description",
         "posthog_hogfunction"."created_at",
         "posthog_hogfunction"."created_by_id",
         "posthog_hogfunction"."deleted",
         "posthog_hogfunction"."updated_at",
         "posthog_hogfunction"."enabled",
         "posthog_hogfunction"."type",
         "posthog_hogfunction"."kind",
         "posthog_hogfunction"."icon_url",
         "posthog_hogfunction"."hog",
         "posthog_hogfunction"."bytecode",
         "posthog_hogfunction"."transpiled",
         "posthog_hogfunction"."inputs_schema",
         "posthog_hogfunction"."inputs",
         "posthog_hogfunction"."encrypted_inputs",
         "posthog_hogfunction"."filters",
         "posthog_hogfunction"."mappings",
         "posthog_hogfunction"."masking",
         "posthog_hogfunction"."template_id",
         "posthog_hogfunction"."hog_function_template_id",
         "posthog_hogfunction"."execution_order",
         "posthog_team"."id",
         "posthog_team"."uuid",
         "posthog_team"."organization_id",
         "posthog_team"."parent_team_id",
         "posthog_team"."project_id",
         "posthog_team"."api_token",
         "posthog_team"."app_urls",
         "posthog_team"."name",
         "posthog_team"."slack_incoming_webhook",
         "posthog_team"."created_at",
         "posthog_team"."updated_at",
         "posthog_team"."anonymize_ips",
         "posthog_team"."completed_snippet_onboarding",
         "posthog_team"."has_completed_onboarding_for",
         "posthog_team"."onboarding_tasks",
         "posthog_team"."ingested_event",
         "posthog_team"."autocapture_opt_out",
         "posthog_team"."autocapture_web_vitals_opt_in",
         "posthog_team"."autocapture_web_vitals_allowed_metrics",
         "posthog_team"."autocapture_exceptions_opt_in",
         "posthog_team"."autocapture_exceptions_errors_to_ignore",
         "posthog_team"."person_processing_opt_out",
         "posthog_team"."secret_api_token",
         "posthog_team"."secret_api_token_backup",
         "posthog_team"."session_recording_opt_in",
         "posthog_team"."session_recording_sample_rate",
         "posthog_team"."session_recording_minimum_duration_milliseconds",
         "posthog_team"."session_recording_linked_flag",
         "posthog_team"."session_recording_network_payload_capture_config",
         "posthog_team"."session_recording_masking_config",
         "posthog_team"."session_recording_url_trigger_config",
         "posthog_team"."session_recording_url_blocklist_config",
         "posthog_team"."session_recording_event_trigger_config",
         "posthog_team"."session_recording_trigger_match_type_config",
         "posthog_team"."session_replay_config",
         "posthog_team"."survey_config",
         "posthog_team"."capture_console_log_opt_in",
         "posthog_team"."capture_performance_opt_in",
         "posthog_team"."capture_dead_clicks",
         "posthog_team"."surveys_opt_in",
         "posthog_team"."heatmaps_opt_in",
         "posthog_team"."flags_persistence_default",
         "posthog_team"."session_recording_version",
         "posthog_team"."signup_token",
         "posthog_team"."is_demo",
         "posthog_team"."access_control",
         "posthog_team"."week_start_day",
         "posthog_team"."inject_web_apps",
         "posthog_team"."test_account_filters",
         "posthog_team"."test_account_filters_default_checked",
         "posthog_team"."path_cleaning_filters",
         "posthog_team"."timezone",
         "posthog_team"."data_attributes",
         "posthog_team"."person_display_name_properties",
         "posthog_team"."live_events_columns",
         "posthog_team"."recording_domains",
         "posthog_team"."human_friendly_comparison_periods",
         "posthog_team"."cookieless_server_hash_mode",
         "posthog_team"."primary_dashboard_id",
         "posthog_team"."default_data_theme",
         "posthog_team"."extra_settings",
         "posthog_team"."modifiers",
         "posthog_team"."correlation_config",
         "posthog_team"."session_recording_retention_period_days",
         "posthog_team"."plugins_opt_in",
         "posthog_team"."opt_out_capture",
         "posthog_team"."event_names",
         "posthog_team"."event_names_with_usage",
         "posthog_team"."event_properties",
         "posthog_team"."event_properties_with_usage",
         "posthog_team"."event_properties_numerical",
         "posthog_team"."external_data_workspace_id",
         "posthog_team"."external_data_workspace_last_synced_at",
         "posthog_team"."api_query_rate_limit",
         "posthog_team"."revenue_tracking_config",
         "posthog_team"."base_currency"
  FROM "posthog_hogfunction"
  INNER JOIN "posthog_team" ON ("posthog_hogfunction"."team_id" = "posthog_team"."id")
  WHERE (NOT "posthog_hogfunction"."deleted"
         AND "posthog_hogfunction"."enabled"
         AND "posthog_hogfunction"."team_id" = 99999
         AND "posthog_hogfunction"."type" IN ('site_destination',
                                              'site_app'))
  '''
# ---
# name: TestDecideRemoteConfig.test_flag_with_behavioural_cohorts.23
  '''
  SELECT "posthog_cohort"."id",
         "posthog_cohort"."name",
         "posthog_cohort"."description",
         "posthog_cohort"."team_id",
         "posthog_cohort"."deleted",
         "posthog_cohort"."filters",
         "posthog_cohort"."query",
         "posthog_cohort"."version",
         "posthog_cohort"."pending_version",
         "posthog_cohort"."count",
         "posthog_cohort"."created_by_id",
         "posthog_cohort"."created_at",
         "posthog_cohort"."is_calculating",
         "posthog_cohort"."last_calculation",
         "posthog_cohort"."errors_calculating",
         "posthog_cohort"."last_error_at",
         "posthog_cohort"."is_static",
         "posthog_cohort"."groups"
  FROM "posthog_cohort"
  INNER JOIN "posthog_team" ON ("posthog_cohort"."team_id" = "posthog_team"."id")
  WHERE (NOT "posthog_cohort"."deleted"
         AND "posthog_team"."project_id" = 99999)
  '''
# ---
# name: TestDecideRemoteConfig.test_flag_with_behavioural_cohorts.24
  '''
  SELECT "posthog_remoteconfig"."id",
         "posthog_remoteconfig"."team_id",
         "posthog_remoteconfig"."config",
         "posthog_remoteconfig"."updated_at",
         "posthog_remoteconfig"."synced_at"
  FROM "posthog_remoteconfig"
  WHERE "posthog_remoteconfig"."team_id" = 99999
  LIMIT 21
  '''
# ---
# name: TestDecideRemoteConfig.test_flag_with_behavioural_cohorts.25
  '''
  SELECT "posthog_team"."id",
         "posthog_team"."uuid",
         "posthog_team"."organization_id",
         "posthog_team"."parent_team_id",
         "posthog_team"."project_id",
         "posthog_team"."api_token",
         "posthog_team"."app_urls",
         "posthog_team"."name",
         "posthog_team"."slack_incoming_webhook",
         "posthog_team"."created_at",
         "posthog_team"."updated_at",
         "posthog_team"."anonymize_ips",
         "posthog_team"."completed_snippet_onboarding",
         "posthog_team"."has_completed_onboarding_for",
         "posthog_team"."onboarding_tasks",
         "posthog_team"."ingested_event",
         "posthog_team"."autocapture_opt_out",
         "posthog_team"."autocapture_web_vitals_opt_in",
         "posthog_team"."autocapture_web_vitals_allowed_metrics",
         "posthog_team"."autocapture_exceptions_opt_in",
         "posthog_team"."autocapture_exceptions_errors_to_ignore",
         "posthog_team"."person_processing_opt_out",
         "posthog_team"."secret_api_token",
         "posthog_team"."secret_api_token_backup",
         "posthog_team"."session_recording_opt_in",
         "posthog_team"."session_recording_sample_rate",
         "posthog_team"."session_recording_minimum_duration_milliseconds",
         "posthog_team"."session_recording_linked_flag",
         "posthog_team"."session_recording_network_payload_capture_config",
         "posthog_team"."session_recording_masking_config",
         "posthog_team"."session_recording_url_trigger_config",
         "posthog_team"."session_recording_url_blocklist_config",
         "posthog_team"."session_recording_event_trigger_config",
         "posthog_team"."session_recording_trigger_match_type_config",
         "posthog_team"."session_replay_config",
         "posthog_team"."survey_config",
         "posthog_team"."capture_console_log_opt_in",
         "posthog_team"."capture_performance_opt_in",
         "posthog_team"."capture_dead_clicks",
         "posthog_team"."surveys_opt_in",
         "posthog_team"."heatmaps_opt_in",
         "posthog_team"."flags_persistence_default",
         "posthog_team"."session_recording_version",
         "posthog_team"."signup_token",
         "posthog_team"."is_demo",
         "posthog_team"."access_control",
         "posthog_team"."week_start_day",
         "posthog_team"."inject_web_apps",
         "posthog_team"."test_account_filters",
         "posthog_team"."test_account_filters_default_checked",
         "posthog_team"."path_cleaning_filters",
         "posthog_team"."timezone",
         "posthog_team"."data_attributes",
         "posthog_team"."person_display_name_properties",
         "posthog_team"."live_events_columns",
         "posthog_team"."recording_domains",
         "posthog_team"."human_friendly_comparison_periods",
         "posthog_team"."cookieless_server_hash_mode",
         "posthog_team"."primary_dashboard_id",
         "posthog_team"."default_data_theme",
         "posthog_team"."extra_settings",
         "posthog_team"."modifiers",
         "posthog_team"."correlation_config",
         "posthog_team"."session_recording_retention_period_days",
         "posthog_team"."plugins_opt_in",
         "posthog_team"."opt_out_capture",
         "posthog_team"."event_names",
         "posthog_team"."event_names_with_usage",
         "posthog_team"."event_properties",
         "posthog_team"."event_properties_with_usage",
         "posthog_team"."event_properties_numerical",
         "posthog_team"."external_data_workspace_id",
         "posthog_team"."external_data_workspace_last_synced_at",
         "posthog_team"."api_query_rate_limit",
         "posthog_team"."revenue_tracking_config",
         "posthog_team"."base_currency"
  FROM "posthog_team"
  WHERE "posthog_team"."id" = 99999
  LIMIT 21
  '''
# ---
# name: TestDecideRemoteConfig.test_flag_with_behavioural_cohorts.26
  '''
  SELECT COUNT(*) AS "__count"
  FROM "posthog_featureflag"
  WHERE ("posthog_featureflag"."active"
         AND NOT "posthog_featureflag"."deleted"
         AND "posthog_featureflag"."team_id" = 99999)
  '''
# ---
# name: TestDecideRemoteConfig.test_flag_with_behavioural_cohorts.27
  '''
  SELECT "posthog_pluginconfig"."id",
         "posthog_pluginsourcefile"."transpiled",
         "posthog_pluginconfig"."web_token",
         "posthog_plugin"."config_schema",
         "posthog_pluginconfig"."config"
  FROM "posthog_pluginconfig"
  INNER JOIN "posthog_plugin" ON ("posthog_pluginconfig"."plugin_id" = "posthog_plugin"."id")
  INNER JOIN "posthog_pluginsourcefile" ON ("posthog_plugin"."id" = "posthog_pluginsourcefile"."plugin_id")
  WHERE ("posthog_pluginconfig"."enabled"
         AND "posthog_pluginsourcefile"."filename" = 'site.ts'
         AND "posthog_pluginsourcefile"."status" = 'TRANSPILED'
         AND "posthog_pluginconfig"."team_id" = 99999)
  '''
# ---
# name: TestDecideRemoteConfig.test_flag_with_behavioural_cohorts.28
  '''
  SELECT "posthog_hogfunction"."id",
         "posthog_hogfunction"."team_id",
         "posthog_hogfunction"."name",
         "posthog_hogfunction"."description",
         "posthog_hogfunction"."created_at",
         "posthog_hogfunction"."created_by_id",
         "posthog_hogfunction"."deleted",
         "posthog_hogfunction"."updated_at",
         "posthog_hogfunction"."enabled",
         "posthog_hogfunction"."type",
         "posthog_hogfunction"."kind",
         "posthog_hogfunction"."icon_url",
         "posthog_hogfunction"."hog",
         "posthog_hogfunction"."bytecode",
         "posthog_hogfunction"."transpiled",
         "posthog_hogfunction"."inputs_schema",
         "posthog_hogfunction"."inputs",
         "posthog_hogfunction"."encrypted_inputs",
         "posthog_hogfunction"."filters",
         "posthog_hogfunction"."mappings",
         "posthog_hogfunction"."masking",
         "posthog_hogfunction"."template_id",
         "posthog_hogfunction"."hog_function_template_id",
         "posthog_hogfunction"."execution_order",
         "posthog_team"."id",
         "posthog_team"."uuid",
         "posthog_team"."organization_id",
         "posthog_team"."parent_team_id",
         "posthog_team"."project_id",
         "posthog_team"."api_token",
         "posthog_team"."app_urls",
         "posthog_team"."name",
         "posthog_team"."slack_incoming_webhook",
         "posthog_team"."created_at",
         "posthog_team"."updated_at",
         "posthog_team"."anonymize_ips",
         "posthog_team"."completed_snippet_onboarding",
         "posthog_team"."has_completed_onboarding_for",
         "posthog_team"."onboarding_tasks",
         "posthog_team"."ingested_event",
         "posthog_team"."autocapture_opt_out",
         "posthog_team"."autocapture_web_vitals_opt_in",
         "posthog_team"."autocapture_web_vitals_allowed_metrics",
         "posthog_team"."autocapture_exceptions_opt_in",
         "posthog_team"."autocapture_exceptions_errors_to_ignore",
         "posthog_team"."person_processing_opt_out",
         "posthog_team"."secret_api_token",
         "posthog_team"."secret_api_token_backup",
         "posthog_team"."session_recording_opt_in",
         "posthog_team"."session_recording_sample_rate",
         "posthog_team"."session_recording_minimum_duration_milliseconds",
         "posthog_team"."session_recording_linked_flag",
         "posthog_team"."session_recording_network_payload_capture_config",
         "posthog_team"."session_recording_masking_config",
         "posthog_team"."session_recording_url_trigger_config",
         "posthog_team"."session_recording_url_blocklist_config",
         "posthog_team"."session_recording_event_trigger_config",
         "posthog_team"."session_recording_trigger_match_type_config",
         "posthog_team"."session_replay_config",
         "posthog_team"."survey_config",
         "posthog_team"."capture_console_log_opt_in",
         "posthog_team"."capture_performance_opt_in",
         "posthog_team"."capture_dead_clicks",
         "posthog_team"."surveys_opt_in",
         "posthog_team"."heatmaps_opt_in",
         "posthog_team"."flags_persistence_default",
         "posthog_team"."session_recording_version",
         "posthog_team"."signup_token",
         "posthog_team"."is_demo",
         "posthog_team"."access_control",
         "posthog_team"."week_start_day",
         "posthog_team"."inject_web_apps",
         "posthog_team"."test_account_filters",
         "posthog_team"."test_account_filters_default_checked",
         "posthog_team"."path_cleaning_filters",
         "posthog_team"."timezone",
         "posthog_team"."data_attributes",
         "posthog_team"."person_display_name_properties",
         "posthog_team"."live_events_columns",
         "posthog_team"."recording_domains",
         "posthog_team"."human_friendly_comparison_periods",
         "posthog_team"."cookieless_server_hash_mode",
         "posthog_team"."primary_dashboard_id",
         "posthog_team"."default_data_theme",
         "posthog_team"."extra_settings",
         "posthog_team"."modifiers",
         "posthog_team"."correlation_config",
         "posthog_team"."session_recording_retention_period_days",
         "posthog_team"."plugins_opt_in",
         "posthog_team"."opt_out_capture",
         "posthog_team"."event_names",
         "posthog_team"."event_names_with_usage",
         "posthog_team"."event_properties",
         "posthog_team"."event_properties_with_usage",
         "posthog_team"."event_properties_numerical",
         "posthog_team"."external_data_workspace_id",
         "posthog_team"."external_data_workspace_last_synced_at",
         "posthog_team"."api_query_rate_limit",
         "posthog_team"."revenue_tracking_config",
         "posthog_team"."base_currency"
  FROM "posthog_hogfunction"
  INNER JOIN "posthog_team" ON ("posthog_hogfunction"."team_id" = "posthog_team"."id")
  WHERE (NOT "posthog_hogfunction"."deleted"
         AND "posthog_hogfunction"."enabled"
         AND "posthog_hogfunction"."team_id" = 99999
         AND "posthog_hogfunction"."type" IN ('site_destination',
                                              'site_app'))
  '''
# ---
# name: TestDecideRemoteConfig.test_flag_with_behavioural_cohorts.29
  '''
  SELECT "posthog_cohort"."id",
         "posthog_cohort"."name",
         "posthog_cohort"."description",
         "posthog_cohort"."team_id",
         "posthog_cohort"."deleted",
         "posthog_cohort"."filters",
         "posthog_cohort"."query",
         "posthog_cohort"."version",
         "posthog_cohort"."pending_version",
         "posthog_cohort"."count",
         "posthog_cohort"."created_by_id",
         "posthog_cohort"."created_at",
         "posthog_cohort"."is_calculating",
         "posthog_cohort"."last_calculation",
         "posthog_cohort"."errors_calculating",
         "posthog_cohort"."last_error_at",
         "posthog_cohort"."is_static",
         "posthog_cohort"."groups"
  FROM "posthog_cohort"
  INNER JOIN "posthog_team" ON ("posthog_cohort"."team_id" = "posthog_team"."id")
  WHERE (NOT "posthog_cohort"."deleted"
         AND "posthog_team"."project_id" = 99999)
  '''
# ---
# name: TestDecideRemoteConfig.test_flag_with_behavioural_cohorts.3
  '''
  SELECT "posthog_team"."id",
         "posthog_team"."uuid",
         "posthog_team"."organization_id",
         "posthog_team"."parent_team_id",
         "posthog_team"."project_id",
         "posthog_team"."api_token",
         "posthog_team"."app_urls",
         "posthog_team"."name",
         "posthog_team"."slack_incoming_webhook",
         "posthog_team"."created_at",
         "posthog_team"."updated_at",
         "posthog_team"."anonymize_ips",
         "posthog_team"."completed_snippet_onboarding",
         "posthog_team"."has_completed_onboarding_for",
         "posthog_team"."onboarding_tasks",
         "posthog_team"."ingested_event",
         "posthog_team"."autocapture_opt_out",
         "posthog_team"."autocapture_web_vitals_opt_in",
         "posthog_team"."autocapture_web_vitals_allowed_metrics",
         "posthog_team"."autocapture_exceptions_opt_in",
         "posthog_team"."autocapture_exceptions_errors_to_ignore",
         "posthog_team"."person_processing_opt_out",
         "posthog_team"."secret_api_token",
         "posthog_team"."secret_api_token_backup",
         "posthog_team"."session_recording_opt_in",
         "posthog_team"."session_recording_sample_rate",
         "posthog_team"."session_recording_minimum_duration_milliseconds",
         "posthog_team"."session_recording_linked_flag",
         "posthog_team"."session_recording_network_payload_capture_config",
         "posthog_team"."session_recording_masking_config",
         "posthog_team"."session_recording_url_trigger_config",
         "posthog_team"."session_recording_url_blocklist_config",
         "posthog_team"."session_recording_event_trigger_config",
         "posthog_team"."session_recording_trigger_match_type_config",
         "posthog_team"."session_replay_config",
         "posthog_team"."survey_config",
         "posthog_team"."capture_console_log_opt_in",
         "posthog_team"."capture_performance_opt_in",
         "posthog_team"."capture_dead_clicks",
         "posthog_team"."surveys_opt_in",
         "posthog_team"."heatmaps_opt_in",
         "posthog_team"."flags_persistence_default",
         "posthog_team"."session_recording_version",
         "posthog_team"."signup_token",
         "posthog_team"."is_demo",
         "posthog_team"."access_control",
         "posthog_team"."week_start_day",
         "posthog_team"."inject_web_apps",
         "posthog_team"."test_account_filters",
         "posthog_team"."test_account_filters_default_checked",
         "posthog_team"."path_cleaning_filters",
         "posthog_team"."timezone",
         "posthog_team"."data_attributes",
         "posthog_team"."person_display_name_properties",
         "posthog_team"."live_events_columns",
         "posthog_team"."recording_domains",
         "posthog_team"."human_friendly_comparison_periods",
         "posthog_team"."cookieless_server_hash_mode",
         "posthog_team"."primary_dashboard_id",
         "posthog_team"."default_data_theme",
         "posthog_team"."extra_settings",
         "posthog_team"."modifiers",
         "posthog_team"."correlation_config",
         "posthog_team"."session_recording_retention_period_days",
         "posthog_team"."plugins_opt_in",
         "posthog_team"."opt_out_capture",
         "posthog_team"."event_names",
         "posthog_team"."event_names_with_usage",
         "posthog_team"."event_properties",
         "posthog_team"."event_properties_with_usage",
         "posthog_team"."event_properties_numerical",
         "posthog_team"."external_data_workspace_id",
         "posthog_team"."external_data_workspace_last_synced_at",
         "posthog_team"."api_query_rate_limit",
         "posthog_team"."revenue_tracking_config",
         "posthog_team"."base_currency"
  FROM "posthog_team"
  WHERE "posthog_team"."id" = 99999
  LIMIT 21
  '''
# ---
# name: TestDecideRemoteConfig.test_flag_with_behavioural_cohorts.4
  '''
  SELECT COUNT(*) AS "__count"
  FROM "posthog_featureflag"
  WHERE ("posthog_featureflag"."active"
         AND NOT "posthog_featureflag"."deleted"
         AND "posthog_featureflag"."team_id" = 99999)
  '''
# ---
# name: TestDecideRemoteConfig.test_flag_with_behavioural_cohorts.5
  '''
  SELECT "posthog_pluginconfig"."id",
         "posthog_pluginsourcefile"."transpiled",
         "posthog_pluginconfig"."web_token",
         "posthog_plugin"."config_schema",
         "posthog_pluginconfig"."config"
  FROM "posthog_pluginconfig"
  INNER JOIN "posthog_plugin" ON ("posthog_pluginconfig"."plugin_id" = "posthog_plugin"."id")
  INNER JOIN "posthog_pluginsourcefile" ON ("posthog_plugin"."id" = "posthog_pluginsourcefile"."plugin_id")
  WHERE ("posthog_pluginconfig"."enabled"
         AND "posthog_pluginsourcefile"."filename" = 'site.ts'
         AND "posthog_pluginsourcefile"."status" = 'TRANSPILED'
         AND "posthog_pluginconfig"."team_id" = 99999)
  '''
# ---
# name: TestDecideRemoteConfig.test_flag_with_behavioural_cohorts.6
  '''
  SELECT "posthog_hogfunction"."id",
         "posthog_hogfunction"."team_id",
         "posthog_hogfunction"."name",
         "posthog_hogfunction"."description",
         "posthog_hogfunction"."created_at",
         "posthog_hogfunction"."created_by_id",
         "posthog_hogfunction"."deleted",
         "posthog_hogfunction"."updated_at",
         "posthog_hogfunction"."enabled",
         "posthog_hogfunction"."type",
         "posthog_hogfunction"."kind",
         "posthog_hogfunction"."icon_url",
         "posthog_hogfunction"."hog",
         "posthog_hogfunction"."bytecode",
         "posthog_hogfunction"."transpiled",
         "posthog_hogfunction"."inputs_schema",
         "posthog_hogfunction"."inputs",
         "posthog_hogfunction"."encrypted_inputs",
         "posthog_hogfunction"."filters",
         "posthog_hogfunction"."mappings",
         "posthog_hogfunction"."masking",
         "posthog_hogfunction"."template_id",
         "posthog_hogfunction"."hog_function_template_id",
         "posthog_hogfunction"."execution_order",
         "posthog_team"."id",
         "posthog_team"."uuid",
         "posthog_team"."organization_id",
         "posthog_team"."parent_team_id",
         "posthog_team"."project_id",
         "posthog_team"."api_token",
         "posthog_team"."app_urls",
         "posthog_team"."name",
         "posthog_team"."slack_incoming_webhook",
         "posthog_team"."created_at",
         "posthog_team"."updated_at",
         "posthog_team"."anonymize_ips",
         "posthog_team"."completed_snippet_onboarding",
         "posthog_team"."has_completed_onboarding_for",
         "posthog_team"."onboarding_tasks",
         "posthog_team"."ingested_event",
         "posthog_team"."autocapture_opt_out",
         "posthog_team"."autocapture_web_vitals_opt_in",
         "posthog_team"."autocapture_web_vitals_allowed_metrics",
         "posthog_team"."autocapture_exceptions_opt_in",
         "posthog_team"."autocapture_exceptions_errors_to_ignore",
         "posthog_team"."person_processing_opt_out",
         "posthog_team"."secret_api_token",
         "posthog_team"."secret_api_token_backup",
         "posthog_team"."session_recording_opt_in",
         "posthog_team"."session_recording_sample_rate",
         "posthog_team"."session_recording_minimum_duration_milliseconds",
         "posthog_team"."session_recording_linked_flag",
         "posthog_team"."session_recording_network_payload_capture_config",
         "posthog_team"."session_recording_masking_config",
         "posthog_team"."session_recording_url_trigger_config",
         "posthog_team"."session_recording_url_blocklist_config",
         "posthog_team"."session_recording_event_trigger_config",
         "posthog_team"."session_recording_trigger_match_type_config",
         "posthog_team"."session_replay_config",
         "posthog_team"."survey_config",
         "posthog_team"."capture_console_log_opt_in",
         "posthog_team"."capture_performance_opt_in",
         "posthog_team"."capture_dead_clicks",
         "posthog_team"."surveys_opt_in",
         "posthog_team"."heatmaps_opt_in",
         "posthog_team"."flags_persistence_default",
         "posthog_team"."session_recording_version",
         "posthog_team"."signup_token",
         "posthog_team"."is_demo",
         "posthog_team"."access_control",
         "posthog_team"."week_start_day",
         "posthog_team"."inject_web_apps",
         "posthog_team"."test_account_filters",
         "posthog_team"."test_account_filters_default_checked",
         "posthog_team"."path_cleaning_filters",
         "posthog_team"."timezone",
         "posthog_team"."data_attributes",
         "posthog_team"."person_display_name_properties",
         "posthog_team"."live_events_columns",
         "posthog_team"."recording_domains",
         "posthog_team"."human_friendly_comparison_periods",
         "posthog_team"."cookieless_server_hash_mode",
         "posthog_team"."primary_dashboard_id",
         "posthog_team"."default_data_theme",
         "posthog_team"."extra_settings",
         "posthog_team"."modifiers",
         "posthog_team"."correlation_config",
         "posthog_team"."session_recording_retention_period_days",
         "posthog_team"."plugins_opt_in",
         "posthog_team"."opt_out_capture",
         "posthog_team"."event_names",
         "posthog_team"."event_names_with_usage",
         "posthog_team"."event_properties",
         "posthog_team"."event_properties_with_usage",
         "posthog_team"."event_properties_numerical",
         "posthog_team"."external_data_workspace_id",
         "posthog_team"."external_data_workspace_last_synced_at",
         "posthog_team"."api_query_rate_limit",
         "posthog_team"."revenue_tracking_config",
         "posthog_team"."base_currency"
  FROM "posthog_hogfunction"
  INNER JOIN "posthog_team" ON ("posthog_hogfunction"."team_id" = "posthog_team"."id")
  WHERE (NOT "posthog_hogfunction"."deleted"
         AND "posthog_hogfunction"."enabled"
         AND "posthog_hogfunction"."team_id" = 99999
         AND "posthog_hogfunction"."type" IN ('site_destination',
                                              'site_app'))
  '''
# ---
# name: TestDecideRemoteConfig.test_flag_with_behavioural_cohorts.7
  '''
  SELECT "posthog_user"."id",
         "posthog_user"."password",
         "posthog_user"."last_login",
         "posthog_user"."first_name",
         "posthog_user"."last_name",
         "posthog_user"."is_staff",
         "posthog_user"."date_joined",
         "posthog_user"."uuid",
         "posthog_user"."current_organization_id",
         "posthog_user"."current_team_id",
         "posthog_user"."email",
         "posthog_user"."pending_email",
         "posthog_user"."temporary_token",
         "posthog_user"."distinct_id",
         "posthog_user"."is_email_verified",
         "posthog_user"."has_seen_product_intro_for",
         "posthog_user"."strapi_id",
         "posthog_user"."is_active",
         "posthog_user"."role_at_organization",
         "posthog_user"."theme_mode",
         "posthog_user"."partial_notification_settings",
         "posthog_user"."anonymize_data",
         "posthog_user"."toolbar_mode",
         "posthog_user"."hedgehog_config",
         "posthog_user"."events_column_config",
         "posthog_user"."email_opt_in"
  FROM "posthog_user"
  WHERE "posthog_user"."id" = 99999
  LIMIT 21
  '''
# ---
# name: TestDecideRemoteConfig.test_flag_with_behavioural_cohorts.8
  '''
  SELECT "posthog_team"."id",
         "posthog_team"."uuid",
         "posthog_team"."organization_id",
         "posthog_team"."parent_team_id",
         "posthog_team"."project_id",
         "posthog_team"."api_token",
         "posthog_team"."app_urls",
         "posthog_team"."name",
         "posthog_team"."slack_incoming_webhook",
         "posthog_team"."created_at",
         "posthog_team"."updated_at",
         "posthog_team"."anonymize_ips",
         "posthog_team"."completed_snippet_onboarding",
         "posthog_team"."has_completed_onboarding_for",
         "posthog_team"."onboarding_tasks",
         "posthog_team"."ingested_event",
         "posthog_team"."autocapture_opt_out",
         "posthog_team"."autocapture_web_vitals_opt_in",
         "posthog_team"."autocapture_web_vitals_allowed_metrics",
         "posthog_team"."autocapture_exceptions_opt_in",
         "posthog_team"."autocapture_exceptions_errors_to_ignore",
         "posthog_team"."person_processing_opt_out",
         "posthog_team"."secret_api_token",
         "posthog_team"."secret_api_token_backup",
         "posthog_team"."session_recording_opt_in",
         "posthog_team"."session_recording_sample_rate",
         "posthog_team"."session_recording_minimum_duration_milliseconds",
         "posthog_team"."session_recording_linked_flag",
         "posthog_team"."session_recording_network_payload_capture_config",
         "posthog_team"."session_recording_masking_config",
         "posthog_team"."session_recording_url_trigger_config",
         "posthog_team"."session_recording_url_blocklist_config",
         "posthog_team"."session_recording_event_trigger_config",
         "posthog_team"."session_recording_trigger_match_type_config",
         "posthog_team"."session_replay_config",
         "posthog_team"."survey_config",
         "posthog_team"."capture_console_log_opt_in",
         "posthog_team"."capture_performance_opt_in",
         "posthog_team"."capture_dead_clicks",
         "posthog_team"."surveys_opt_in",
         "posthog_team"."heatmaps_opt_in",
         "posthog_team"."flags_persistence_default",
         "posthog_team"."session_recording_version",
         "posthog_team"."signup_token",
         "posthog_team"."is_demo",
         "posthog_team"."access_control",
         "posthog_team"."week_start_day",
         "posthog_team"."inject_web_apps",
         "posthog_team"."test_account_filters",
         "posthog_team"."test_account_filters_default_checked",
         "posthog_team"."path_cleaning_filters",
         "posthog_team"."timezone",
         "posthog_team"."data_attributes",
         "posthog_team"."person_display_name_properties",
         "posthog_team"."live_events_columns",
         "posthog_team"."recording_domains",
         "posthog_team"."human_friendly_comparison_periods",
         "posthog_team"."cookieless_server_hash_mode",
         "posthog_team"."primary_dashboard_id",
         "posthog_team"."default_data_theme",
         "posthog_team"."extra_settings",
         "posthog_team"."modifiers",
         "posthog_team"."correlation_config",
         "posthog_team"."session_recording_retention_period_days",
         "posthog_team"."plugins_opt_in",
         "posthog_team"."opt_out_capture",
         "posthog_team"."event_names",
         "posthog_team"."event_names_with_usage",
         "posthog_team"."event_properties",
         "posthog_team"."event_properties_with_usage",
         "posthog_team"."event_properties_numerical",
         "posthog_team"."external_data_workspace_id",
         "posthog_team"."external_data_workspace_last_synced_at",
         "posthog_team"."api_query_rate_limit",
         "posthog_team"."revenue_tracking_config",
         "posthog_team"."base_currency"
  FROM "posthog_team"
  WHERE "posthog_team"."id" = 99999
  LIMIT 21
  '''
# ---
# name: TestDecideRemoteConfig.test_flag_with_behavioural_cohorts.9
  '''
  SELECT "posthog_filesystem"."team_id",
         "posthog_filesystem"."id",
         "posthog_filesystem"."path",
         "posthog_filesystem"."depth",
         "posthog_filesystem"."type",
         "posthog_filesystem"."ref",
         "posthog_filesystem"."href",
         "posthog_filesystem"."shortcut",
         "posthog_filesystem"."meta",
         "posthog_filesystem"."created_at",
         "posthog_filesystem"."created_by_id",
         "posthog_filesystem"."project_id"
  FROM "posthog_filesystem"
  WHERE ("posthog_filesystem"."ref" = '0001'
         AND "posthog_filesystem"."team_id" = 99999
         AND "posthog_filesystem"."type" = 'cohort'
         AND NOT ("posthog_filesystem"."shortcut"
                  AND "posthog_filesystem"."shortcut" IS NOT NULL))
  '''
# ---
# name: TestDecideRemoteConfig.test_flag_with_regular_cohorts
  '''
  SELECT "posthog_hogfunction"."id",
         "posthog_hogfunction"."team_id",
         "posthog_hogfunction"."name",
         "posthog_hogfunction"."description",
         "posthog_hogfunction"."created_at",
         "posthog_hogfunction"."created_by_id",
         "posthog_hogfunction"."deleted",
         "posthog_hogfunction"."updated_at",
         "posthog_hogfunction"."enabled",
         "posthog_hogfunction"."type",
         "posthog_hogfunction"."kind",
         "posthog_hogfunction"."icon_url",
         "posthog_hogfunction"."hog",
         "posthog_hogfunction"."bytecode",
         "posthog_hogfunction"."transpiled",
         "posthog_hogfunction"."inputs_schema",
         "posthog_hogfunction"."inputs",
         "posthog_hogfunction"."encrypted_inputs",
         "posthog_hogfunction"."filters",
         "posthog_hogfunction"."mappings",
         "posthog_hogfunction"."masking",
         "posthog_hogfunction"."template_id",
         "posthog_hogfunction"."hog_function_template_id",
         "posthog_hogfunction"."execution_order",
         "posthog_team"."id",
         "posthog_team"."uuid",
         "posthog_team"."organization_id",
         "posthog_team"."parent_team_id",
         "posthog_team"."project_id",
         "posthog_team"."api_token",
         "posthog_team"."app_urls",
         "posthog_team"."name",
         "posthog_team"."slack_incoming_webhook",
         "posthog_team"."created_at",
         "posthog_team"."updated_at",
         "posthog_team"."anonymize_ips",
         "posthog_team"."completed_snippet_onboarding",
         "posthog_team"."has_completed_onboarding_for",
         "posthog_team"."onboarding_tasks",
         "posthog_team"."ingested_event",
         "posthog_team"."autocapture_opt_out",
         "posthog_team"."autocapture_web_vitals_opt_in",
         "posthog_team"."autocapture_web_vitals_allowed_metrics",
         "posthog_team"."autocapture_exceptions_opt_in",
         "posthog_team"."autocapture_exceptions_errors_to_ignore",
         "posthog_team"."person_processing_opt_out",
         "posthog_team"."secret_api_token",
         "posthog_team"."secret_api_token_backup",
         "posthog_team"."session_recording_opt_in",
         "posthog_team"."session_recording_sample_rate",
         "posthog_team"."session_recording_minimum_duration_milliseconds",
         "posthog_team"."session_recording_linked_flag",
         "posthog_team"."session_recording_network_payload_capture_config",
         "posthog_team"."session_recording_masking_config",
         "posthog_team"."session_recording_url_trigger_config",
         "posthog_team"."session_recording_url_blocklist_config",
         "posthog_team"."session_recording_event_trigger_config",
         "posthog_team"."session_recording_trigger_match_type_config",
         "posthog_team"."session_replay_config",
         "posthog_team"."survey_config",
         "posthog_team"."capture_console_log_opt_in",
         "posthog_team"."capture_performance_opt_in",
         "posthog_team"."capture_dead_clicks",
         "posthog_team"."surveys_opt_in",
         "posthog_team"."heatmaps_opt_in",
         "posthog_team"."flags_persistence_default",
         "posthog_team"."session_recording_version",
         "posthog_team"."signup_token",
         "posthog_team"."is_demo",
         "posthog_team"."access_control",
         "posthog_team"."week_start_day",
         "posthog_team"."inject_web_apps",
         "posthog_team"."test_account_filters",
         "posthog_team"."test_account_filters_default_checked",
         "posthog_team"."path_cleaning_filters",
         "posthog_team"."timezone",
         "posthog_team"."data_attributes",
         "posthog_team"."person_display_name_properties",
         "posthog_team"."live_events_columns",
         "posthog_team"."recording_domains",
         "posthog_team"."human_friendly_comparison_periods",
         "posthog_team"."cookieless_server_hash_mode",
         "posthog_team"."primary_dashboard_id",
         "posthog_team"."default_data_theme",
         "posthog_team"."extra_settings",
         "posthog_team"."modifiers",
         "posthog_team"."correlation_config",
         "posthog_team"."session_recording_retention_period_days",
         "posthog_team"."plugins_opt_in",
         "posthog_team"."opt_out_capture",
         "posthog_team"."event_names",
         "posthog_team"."event_names_with_usage",
         "posthog_team"."event_properties",
         "posthog_team"."event_properties_with_usage",
         "posthog_team"."event_properties_numerical",
         "posthog_team"."external_data_workspace_id",
         "posthog_team"."external_data_workspace_last_synced_at",
         "posthog_team"."api_query_rate_limit",
         "posthog_team"."revenue_tracking_config",
         "posthog_team"."base_currency"
  FROM "posthog_hogfunction"
  INNER JOIN "posthog_team" ON ("posthog_hogfunction"."team_id" = "posthog_team"."id")
  WHERE ("posthog_hogfunction"."team_id" = 99999
         AND "posthog_hogfunction"."filters" @> '{"filter_test_accounts": true}'::jsonb)
  '''
# ---
# name: TestDecideRemoteConfig.test_flag_with_regular_cohorts.1
  '''
  SELECT "posthog_team"."id",
         "posthog_team"."uuid",
         "posthog_team"."organization_id",
         "posthog_team"."parent_team_id",
         "posthog_team"."project_id",
         "posthog_team"."api_token",
         "posthog_team"."app_urls",
         "posthog_team"."name",
         "posthog_team"."slack_incoming_webhook",
         "posthog_team"."created_at",
         "posthog_team"."updated_at",
         "posthog_team"."anonymize_ips",
         "posthog_team"."completed_snippet_onboarding",
         "posthog_team"."has_completed_onboarding_for",
         "posthog_team"."onboarding_tasks",
         "posthog_team"."ingested_event",
         "posthog_team"."autocapture_opt_out",
         "posthog_team"."autocapture_web_vitals_opt_in",
         "posthog_team"."autocapture_web_vitals_allowed_metrics",
         "posthog_team"."autocapture_exceptions_opt_in",
         "posthog_team"."autocapture_exceptions_errors_to_ignore",
         "posthog_team"."person_processing_opt_out",
         "posthog_team"."secret_api_token",
         "posthog_team"."secret_api_token_backup",
         "posthog_team"."session_recording_opt_in",
         "posthog_team"."session_recording_sample_rate",
         "posthog_team"."session_recording_minimum_duration_milliseconds",
         "posthog_team"."session_recording_linked_flag",
         "posthog_team"."session_recording_network_payload_capture_config",
         "posthog_team"."session_recording_masking_config",
         "posthog_team"."session_recording_url_trigger_config",
         "posthog_team"."session_recording_url_blocklist_config",
         "posthog_team"."session_recording_event_trigger_config",
         "posthog_team"."session_recording_trigger_match_type_config",
         "posthog_team"."session_replay_config",
         "posthog_team"."survey_config",
         "posthog_team"."capture_console_log_opt_in",
         "posthog_team"."capture_performance_opt_in",
         "posthog_team"."capture_dead_clicks",
         "posthog_team"."surveys_opt_in",
         "posthog_team"."heatmaps_opt_in",
         "posthog_team"."flags_persistence_default",
         "posthog_team"."session_recording_version",
         "posthog_team"."signup_token",
         "posthog_team"."is_demo",
         "posthog_team"."access_control",
         "posthog_team"."week_start_day",
         "posthog_team"."inject_web_apps",
         "posthog_team"."test_account_filters",
         "posthog_team"."test_account_filters_default_checked",
         "posthog_team"."path_cleaning_filters",
         "posthog_team"."timezone",
         "posthog_team"."data_attributes",
         "posthog_team"."person_display_name_properties",
         "posthog_team"."live_events_columns",
         "posthog_team"."recording_domains",
         "posthog_team"."human_friendly_comparison_periods",
         "posthog_team"."cookieless_server_hash_mode",
         "posthog_team"."primary_dashboard_id",
         "posthog_team"."default_data_theme",
         "posthog_team"."extra_settings",
         "posthog_team"."modifiers",
         "posthog_team"."correlation_config",
         "posthog_team"."session_recording_retention_period_days",
         "posthog_team"."external_data_workspace_id",
         "posthog_team"."external_data_workspace_last_synced_at",
         "posthog_team"."api_query_rate_limit",
         "posthog_team"."revenue_tracking_config",
         "posthog_team"."base_currency"
  FROM "posthog_team"
  WHERE "posthog_team"."id" = 99999
  LIMIT 21
  '''
# ---
# name: TestDecideRemoteConfig.test_flag_with_regular_cohorts.10
  '''
  SELECT "posthog_filesystem"."team_id",
         "posthog_filesystem"."id",
         "posthog_filesystem"."path",
         "posthog_filesystem"."depth",
         "posthog_filesystem"."type",
         "posthog_filesystem"."ref",
         "posthog_filesystem"."href",
         "posthog_filesystem"."shortcut",
         "posthog_filesystem"."meta",
         "posthog_filesystem"."created_at",
         "posthog_filesystem"."created_by_id",
         "posthog_filesystem"."project_id"
  FROM "posthog_filesystem"
  WHERE ("posthog_filesystem"."ref" = '0001'
         AND "posthog_filesystem"."team_id" = 99999
         AND "posthog_filesystem"."type" = 'feature_flag'
         AND NOT ("posthog_filesystem"."shortcut"
                  AND "posthog_filesystem"."shortcut" IS NOT NULL))
  '''
# ---
# name: TestDecideRemoteConfig.test_flag_with_regular_cohorts.11
  '''
  SELECT "posthog_featureflag"."id",
         "posthog_featureflag"."key",
         "posthog_featureflag"."name",
         "posthog_featureflag"."filters",
         "posthog_featureflag"."rollout_percentage",
         "posthog_featureflag"."team_id",
         "posthog_featureflag"."created_by_id",
         "posthog_featureflag"."created_at",
         "posthog_featureflag"."deleted",
         "posthog_featureflag"."active",
         "posthog_featureflag"."version",
         "posthog_featureflag"."last_modified_by_id",
         "posthog_featureflag"."rollback_conditions",
         "posthog_featureflag"."performed_rollback",
         "posthog_featureflag"."ensure_experience_continuity",
         "posthog_featureflag"."usage_dashboard_id",
         "posthog_featureflag"."has_enriched_analytics",
         "posthog_featureflag"."is_remote_configuration",
         "posthog_featureflag"."has_encrypted_payloads"
  FROM "posthog_featureflag"
  INNER JOIN "posthog_team" ON ("posthog_featureflag"."team_id" = "posthog_team"."id")
  WHERE ("posthog_featureflag"."active"
         AND NOT "posthog_featureflag"."deleted"
         AND "posthog_team"."project_id" = 99999)
  '''
# ---
# name: TestDecideRemoteConfig.test_flag_with_regular_cohorts.12
  '''
  SELECT "posthog_team"."id",
         "posthog_team"."uuid",
         "posthog_team"."organization_id",
         "posthog_team"."parent_team_id",
         "posthog_team"."project_id",
         "posthog_team"."api_token",
         "posthog_team"."app_urls",
         "posthog_team"."name",
         "posthog_team"."slack_incoming_webhook",
         "posthog_team"."created_at",
         "posthog_team"."updated_at",
         "posthog_team"."anonymize_ips",
         "posthog_team"."completed_snippet_onboarding",
         "posthog_team"."has_completed_onboarding_for",
         "posthog_team"."onboarding_tasks",
         "posthog_team"."ingested_event",
         "posthog_team"."autocapture_opt_out",
         "posthog_team"."autocapture_web_vitals_opt_in",
         "posthog_team"."autocapture_web_vitals_allowed_metrics",
         "posthog_team"."autocapture_exceptions_opt_in",
         "posthog_team"."autocapture_exceptions_errors_to_ignore",
         "posthog_team"."person_processing_opt_out",
         "posthog_team"."secret_api_token",
         "posthog_team"."secret_api_token_backup",
         "posthog_team"."session_recording_opt_in",
         "posthog_team"."session_recording_sample_rate",
         "posthog_team"."session_recording_minimum_duration_milliseconds",
         "posthog_team"."session_recording_linked_flag",
         "posthog_team"."session_recording_network_payload_capture_config",
         "posthog_team"."session_recording_masking_config",
         "posthog_team"."session_recording_url_trigger_config",
         "posthog_team"."session_recording_url_blocklist_config",
         "posthog_team"."session_recording_event_trigger_config",
         "posthog_team"."session_recording_trigger_match_type_config",
         "posthog_team"."session_replay_config",
         "posthog_team"."survey_config",
         "posthog_team"."capture_console_log_opt_in",
         "posthog_team"."capture_performance_opt_in",
         "posthog_team"."capture_dead_clicks",
         "posthog_team"."surveys_opt_in",
         "posthog_team"."heatmaps_opt_in",
         "posthog_team"."flags_persistence_default",
         "posthog_team"."session_recording_version",
         "posthog_team"."signup_token",
         "posthog_team"."is_demo",
         "posthog_team"."access_control",
         "posthog_team"."week_start_day",
         "posthog_team"."inject_web_apps",
         "posthog_team"."test_account_filters",
         "posthog_team"."test_account_filters_default_checked",
         "posthog_team"."path_cleaning_filters",
         "posthog_team"."timezone",
         "posthog_team"."data_attributes",
         "posthog_team"."person_display_name_properties",
         "posthog_team"."live_events_columns",
         "posthog_team"."recording_domains",
         "posthog_team"."human_friendly_comparison_periods",
         "posthog_team"."cookieless_server_hash_mode",
         "posthog_team"."primary_dashboard_id",
         "posthog_team"."default_data_theme",
         "posthog_team"."extra_settings",
         "posthog_team"."modifiers",
         "posthog_team"."correlation_config",
         "posthog_team"."session_recording_retention_period_days",
         "posthog_team"."external_data_workspace_id",
         "posthog_team"."external_data_workspace_last_synced_at",
         "posthog_team"."api_query_rate_limit",
         "posthog_team"."revenue_tracking_config",
         "posthog_team"."base_currency"
  FROM "posthog_team"
  WHERE "posthog_team"."id" = 99999
  LIMIT 21
  '''
# ---
# name: TestDecideRemoteConfig.test_flag_with_regular_cohorts.13
  '''
  SELECT "posthog_remoteconfig"."id",
         "posthog_remoteconfig"."team_id",
         "posthog_remoteconfig"."config",
         "posthog_remoteconfig"."updated_at",
         "posthog_remoteconfig"."synced_at"
  FROM "posthog_remoteconfig"
  WHERE "posthog_remoteconfig"."team_id" = 99999
  LIMIT 21
  '''
# ---
# name: TestDecideRemoteConfig.test_flag_with_regular_cohorts.14
  '''
  SELECT "posthog_team"."id",
         "posthog_team"."uuid",
         "posthog_team"."organization_id",
         "posthog_team"."parent_team_id",
         "posthog_team"."project_id",
         "posthog_team"."api_token",
         "posthog_team"."app_urls",
         "posthog_team"."name",
         "posthog_team"."slack_incoming_webhook",
         "posthog_team"."created_at",
         "posthog_team"."updated_at",
         "posthog_team"."anonymize_ips",
         "posthog_team"."completed_snippet_onboarding",
         "posthog_team"."has_completed_onboarding_for",
         "posthog_team"."onboarding_tasks",
         "posthog_team"."ingested_event",
         "posthog_team"."autocapture_opt_out",
         "posthog_team"."autocapture_web_vitals_opt_in",
         "posthog_team"."autocapture_web_vitals_allowed_metrics",
         "posthog_team"."autocapture_exceptions_opt_in",
         "posthog_team"."autocapture_exceptions_errors_to_ignore",
         "posthog_team"."person_processing_opt_out",
         "posthog_team"."secret_api_token",
         "posthog_team"."secret_api_token_backup",
         "posthog_team"."session_recording_opt_in",
         "posthog_team"."session_recording_sample_rate",
         "posthog_team"."session_recording_minimum_duration_milliseconds",
         "posthog_team"."session_recording_linked_flag",
         "posthog_team"."session_recording_network_payload_capture_config",
         "posthog_team"."session_recording_masking_config",
         "posthog_team"."session_recording_url_trigger_config",
         "posthog_team"."session_recording_url_blocklist_config",
         "posthog_team"."session_recording_event_trigger_config",
         "posthog_team"."session_recording_trigger_match_type_config",
         "posthog_team"."session_replay_config",
         "posthog_team"."survey_config",
         "posthog_team"."capture_console_log_opt_in",
         "posthog_team"."capture_performance_opt_in",
         "posthog_team"."capture_dead_clicks",
         "posthog_team"."surveys_opt_in",
         "posthog_team"."heatmaps_opt_in",
         "posthog_team"."flags_persistence_default",
         "posthog_team"."session_recording_version",
         "posthog_team"."signup_token",
         "posthog_team"."is_demo",
         "posthog_team"."access_control",
         "posthog_team"."week_start_day",
         "posthog_team"."inject_web_apps",
         "posthog_team"."test_account_filters",
         "posthog_team"."test_account_filters_default_checked",
         "posthog_team"."path_cleaning_filters",
         "posthog_team"."timezone",
         "posthog_team"."data_attributes",
         "posthog_team"."person_display_name_properties",
         "posthog_team"."live_events_columns",
         "posthog_team"."recording_domains",
         "posthog_team"."human_friendly_comparison_periods",
         "posthog_team"."cookieless_server_hash_mode",
         "posthog_team"."primary_dashboard_id",
         "posthog_team"."default_data_theme",
         "posthog_team"."extra_settings",
         "posthog_team"."modifiers",
         "posthog_team"."correlation_config",
         "posthog_team"."session_recording_retention_period_days",
         "posthog_team"."plugins_opt_in",
         "posthog_team"."opt_out_capture",
         "posthog_team"."event_names",
         "posthog_team"."event_names_with_usage",
         "posthog_team"."event_properties",
         "posthog_team"."event_properties_with_usage",
         "posthog_team"."event_properties_numerical",
         "posthog_team"."external_data_workspace_id",
         "posthog_team"."external_data_workspace_last_synced_at",
         "posthog_team"."api_query_rate_limit",
         "posthog_team"."revenue_tracking_config",
         "posthog_team"."base_currency"
  FROM "posthog_team"
  WHERE "posthog_team"."id" = 99999
  LIMIT 21
  '''
# ---
# name: TestDecideRemoteConfig.test_flag_with_regular_cohorts.15
  '''
  SELECT COUNT(*) AS "__count"
  FROM "posthog_featureflag"
  WHERE ("posthog_featureflag"."active"
         AND NOT "posthog_featureflag"."deleted"
         AND "posthog_featureflag"."team_id" = 99999)
  '''
# ---
# name: TestDecideRemoteConfig.test_flag_with_regular_cohorts.16
  '''
  SELECT "posthog_pluginconfig"."id",
         "posthog_pluginsourcefile"."transpiled",
         "posthog_pluginconfig"."web_token",
         "posthog_plugin"."config_schema",
         "posthog_pluginconfig"."config"
  FROM "posthog_pluginconfig"
  INNER JOIN "posthog_plugin" ON ("posthog_pluginconfig"."plugin_id" = "posthog_plugin"."id")
  INNER JOIN "posthog_pluginsourcefile" ON ("posthog_plugin"."id" = "posthog_pluginsourcefile"."plugin_id")
  WHERE ("posthog_pluginconfig"."enabled"
         AND "posthog_pluginsourcefile"."filename" = 'site.ts'
         AND "posthog_pluginsourcefile"."status" = 'TRANSPILED'
         AND "posthog_pluginconfig"."team_id" = 99999)
  '''
# ---
# name: TestDecideRemoteConfig.test_flag_with_regular_cohorts.17
  '''
  SELECT "posthog_hogfunction"."id",
         "posthog_hogfunction"."team_id",
         "posthog_hogfunction"."name",
         "posthog_hogfunction"."description",
         "posthog_hogfunction"."created_at",
         "posthog_hogfunction"."created_by_id",
         "posthog_hogfunction"."deleted",
         "posthog_hogfunction"."updated_at",
         "posthog_hogfunction"."enabled",
         "posthog_hogfunction"."type",
         "posthog_hogfunction"."kind",
         "posthog_hogfunction"."icon_url",
         "posthog_hogfunction"."hog",
         "posthog_hogfunction"."bytecode",
         "posthog_hogfunction"."transpiled",
         "posthog_hogfunction"."inputs_schema",
         "posthog_hogfunction"."inputs",
         "posthog_hogfunction"."encrypted_inputs",
         "posthog_hogfunction"."filters",
         "posthog_hogfunction"."mappings",
         "posthog_hogfunction"."masking",
         "posthog_hogfunction"."template_id",
         "posthog_hogfunction"."hog_function_template_id",
         "posthog_hogfunction"."execution_order",
         "posthog_team"."id",
         "posthog_team"."uuid",
         "posthog_team"."organization_id",
         "posthog_team"."parent_team_id",
         "posthog_team"."project_id",
         "posthog_team"."api_token",
         "posthog_team"."app_urls",
         "posthog_team"."name",
         "posthog_team"."slack_incoming_webhook",
         "posthog_team"."created_at",
         "posthog_team"."updated_at",
         "posthog_team"."anonymize_ips",
         "posthog_team"."completed_snippet_onboarding",
         "posthog_team"."has_completed_onboarding_for",
         "posthog_team"."onboarding_tasks",
         "posthog_team"."ingested_event",
         "posthog_team"."autocapture_opt_out",
         "posthog_team"."autocapture_web_vitals_opt_in",
         "posthog_team"."autocapture_web_vitals_allowed_metrics",
         "posthog_team"."autocapture_exceptions_opt_in",
         "posthog_team"."autocapture_exceptions_errors_to_ignore",
         "posthog_team"."person_processing_opt_out",
         "posthog_team"."secret_api_token",
         "posthog_team"."secret_api_token_backup",
         "posthog_team"."session_recording_opt_in",
         "posthog_team"."session_recording_sample_rate",
         "posthog_team"."session_recording_minimum_duration_milliseconds",
         "posthog_team"."session_recording_linked_flag",
         "posthog_team"."session_recording_network_payload_capture_config",
         "posthog_team"."session_recording_masking_config",
         "posthog_team"."session_recording_url_trigger_config",
         "posthog_team"."session_recording_url_blocklist_config",
         "posthog_team"."session_recording_event_trigger_config",
         "posthog_team"."session_recording_trigger_match_type_config",
         "posthog_team"."session_replay_config",
         "posthog_team"."survey_config",
         "posthog_team"."capture_console_log_opt_in",
         "posthog_team"."capture_performance_opt_in",
         "posthog_team"."capture_dead_clicks",
         "posthog_team"."surveys_opt_in",
         "posthog_team"."heatmaps_opt_in",
         "posthog_team"."flags_persistence_default",
         "posthog_team"."session_recording_version",
         "posthog_team"."signup_token",
         "posthog_team"."is_demo",
         "posthog_team"."access_control",
         "posthog_team"."week_start_day",
         "posthog_team"."inject_web_apps",
         "posthog_team"."test_account_filters",
         "posthog_team"."test_account_filters_default_checked",
         "posthog_team"."path_cleaning_filters",
         "posthog_team"."timezone",
         "posthog_team"."data_attributes",
         "posthog_team"."person_display_name_properties",
         "posthog_team"."live_events_columns",
         "posthog_team"."recording_domains",
         "posthog_team"."human_friendly_comparison_periods",
         "posthog_team"."cookieless_server_hash_mode",
         "posthog_team"."primary_dashboard_id",
         "posthog_team"."default_data_theme",
         "posthog_team"."extra_settings",
         "posthog_team"."modifiers",
         "posthog_team"."correlation_config",
         "posthog_team"."session_recording_retention_period_days",
         "posthog_team"."plugins_opt_in",
         "posthog_team"."opt_out_capture",
         "posthog_team"."event_names",
         "posthog_team"."event_names_with_usage",
         "posthog_team"."event_properties",
         "posthog_team"."event_properties_with_usage",
         "posthog_team"."event_properties_numerical",
         "posthog_team"."external_data_workspace_id",
         "posthog_team"."external_data_workspace_last_synced_at",
         "posthog_team"."api_query_rate_limit",
         "posthog_team"."revenue_tracking_config",
         "posthog_team"."base_currency"
  FROM "posthog_hogfunction"
  INNER JOIN "posthog_team" ON ("posthog_hogfunction"."team_id" = "posthog_team"."id")
  WHERE (NOT "posthog_hogfunction"."deleted"
         AND "posthog_hogfunction"."enabled"
         AND "posthog_hogfunction"."team_id" = 99999
         AND "posthog_hogfunction"."type" IN ('site_destination',
                                              'site_app'))
  '''
# ---
# name: TestDecideRemoteConfig.test_flag_with_regular_cohorts.18
  '''
  SELECT "posthog_remoteconfig"."id",
         "posthog_remoteconfig"."team_id",
         "posthog_remoteconfig"."config",
         "posthog_remoteconfig"."updated_at",
         "posthog_remoteconfig"."synced_at"
  FROM "posthog_remoteconfig"
  WHERE "posthog_remoteconfig"."team_id" = 99999
  LIMIT 21
  '''
# ---
# name: TestDecideRemoteConfig.test_flag_with_regular_cohorts.19
  '''
  SELECT "posthog_team"."id",
         "posthog_team"."uuid",
         "posthog_team"."organization_id",
         "posthog_team"."parent_team_id",
         "posthog_team"."project_id",
         "posthog_team"."api_token",
         "posthog_team"."app_urls",
         "posthog_team"."name",
         "posthog_team"."slack_incoming_webhook",
         "posthog_team"."created_at",
         "posthog_team"."updated_at",
         "posthog_team"."anonymize_ips",
         "posthog_team"."completed_snippet_onboarding",
         "posthog_team"."has_completed_onboarding_for",
         "posthog_team"."onboarding_tasks",
         "posthog_team"."ingested_event",
         "posthog_team"."autocapture_opt_out",
         "posthog_team"."autocapture_web_vitals_opt_in",
         "posthog_team"."autocapture_web_vitals_allowed_metrics",
         "posthog_team"."autocapture_exceptions_opt_in",
         "posthog_team"."autocapture_exceptions_errors_to_ignore",
         "posthog_team"."person_processing_opt_out",
         "posthog_team"."secret_api_token",
         "posthog_team"."secret_api_token_backup",
         "posthog_team"."session_recording_opt_in",
         "posthog_team"."session_recording_sample_rate",
         "posthog_team"."session_recording_minimum_duration_milliseconds",
         "posthog_team"."session_recording_linked_flag",
         "posthog_team"."session_recording_network_payload_capture_config",
         "posthog_team"."session_recording_masking_config",
         "posthog_team"."session_recording_url_trigger_config",
         "posthog_team"."session_recording_url_blocklist_config",
         "posthog_team"."session_recording_event_trigger_config",
         "posthog_team"."session_recording_trigger_match_type_config",
         "posthog_team"."session_replay_config",
         "posthog_team"."survey_config",
         "posthog_team"."capture_console_log_opt_in",
         "posthog_team"."capture_performance_opt_in",
         "posthog_team"."capture_dead_clicks",
         "posthog_team"."surveys_opt_in",
         "posthog_team"."heatmaps_opt_in",
         "posthog_team"."flags_persistence_default",
         "posthog_team"."session_recording_version",
         "posthog_team"."signup_token",
         "posthog_team"."is_demo",
         "posthog_team"."access_control",
         "posthog_team"."week_start_day",
         "posthog_team"."inject_web_apps",
         "posthog_team"."test_account_filters",
         "posthog_team"."test_account_filters_default_checked",
         "posthog_team"."path_cleaning_filters",
         "posthog_team"."timezone",
         "posthog_team"."data_attributes",
         "posthog_team"."person_display_name_properties",
         "posthog_team"."live_events_columns",
         "posthog_team"."recording_domains",
         "posthog_team"."human_friendly_comparison_periods",
         "posthog_team"."cookieless_server_hash_mode",
         "posthog_team"."primary_dashboard_id",
         "posthog_team"."default_data_theme",
         "posthog_team"."extra_settings",
         "posthog_team"."modifiers",
         "posthog_team"."correlation_config",
         "posthog_team"."session_recording_retention_period_days",
         "posthog_team"."plugins_opt_in",
         "posthog_team"."opt_out_capture",
         "posthog_team"."event_names",
         "posthog_team"."event_names_with_usage",
         "posthog_team"."event_properties",
         "posthog_team"."event_properties_with_usage",
         "posthog_team"."event_properties_numerical",
         "posthog_team"."external_data_workspace_id",
         "posthog_team"."external_data_workspace_last_synced_at",
         "posthog_team"."api_query_rate_limit",
         "posthog_team"."revenue_tracking_config",
         "posthog_team"."base_currency"
  FROM "posthog_team"
  WHERE "posthog_team"."id" = 99999
  LIMIT 21
  '''
# ---
# name: TestDecideRemoteConfig.test_flag_with_regular_cohorts.2
  '''
  SELECT "posthog_remoteconfig"."id",
         "posthog_remoteconfig"."team_id",
         "posthog_remoteconfig"."config",
         "posthog_remoteconfig"."updated_at",
         "posthog_remoteconfig"."synced_at"
  FROM "posthog_remoteconfig"
  WHERE "posthog_remoteconfig"."team_id" = 99999
  LIMIT 21
  '''
# ---
# name: TestDecideRemoteConfig.test_flag_with_regular_cohorts.20
  '''
  SELECT COUNT(*) AS "__count"
  FROM "posthog_featureflag"
  WHERE ("posthog_featureflag"."active"
         AND NOT "posthog_featureflag"."deleted"
         AND "posthog_featureflag"."team_id" = 99999)
  '''
# ---
# name: TestDecideRemoteConfig.test_flag_with_regular_cohorts.21
  '''
  SELECT "posthog_pluginconfig"."id",
         "posthog_pluginsourcefile"."transpiled",
         "posthog_pluginconfig"."web_token",
         "posthog_plugin"."config_schema",
         "posthog_pluginconfig"."config"
  FROM "posthog_pluginconfig"
  INNER JOIN "posthog_plugin" ON ("posthog_pluginconfig"."plugin_id" = "posthog_plugin"."id")
  INNER JOIN "posthog_pluginsourcefile" ON ("posthog_plugin"."id" = "posthog_pluginsourcefile"."plugin_id")
  WHERE ("posthog_pluginconfig"."enabled"
         AND "posthog_pluginsourcefile"."filename" = 'site.ts'
         AND "posthog_pluginsourcefile"."status" = 'TRANSPILED'
         AND "posthog_pluginconfig"."team_id" = 99999)
  '''
# ---
# name: TestDecideRemoteConfig.test_flag_with_regular_cohorts.22
  '''
  SELECT "posthog_hogfunction"."id",
         "posthog_hogfunction"."team_id",
         "posthog_hogfunction"."name",
         "posthog_hogfunction"."description",
         "posthog_hogfunction"."created_at",
         "posthog_hogfunction"."created_by_id",
         "posthog_hogfunction"."deleted",
         "posthog_hogfunction"."updated_at",
         "posthog_hogfunction"."enabled",
         "posthog_hogfunction"."type",
         "posthog_hogfunction"."kind",
         "posthog_hogfunction"."icon_url",
         "posthog_hogfunction"."hog",
         "posthog_hogfunction"."bytecode",
         "posthog_hogfunction"."transpiled",
         "posthog_hogfunction"."inputs_schema",
         "posthog_hogfunction"."inputs",
         "posthog_hogfunction"."encrypted_inputs",
         "posthog_hogfunction"."filters",
         "posthog_hogfunction"."mappings",
         "posthog_hogfunction"."masking",
         "posthog_hogfunction"."template_id",
         "posthog_hogfunction"."hog_function_template_id",
         "posthog_hogfunction"."execution_order",
         "posthog_team"."id",
         "posthog_team"."uuid",
         "posthog_team"."organization_id",
         "posthog_team"."parent_team_id",
         "posthog_team"."project_id",
         "posthog_team"."api_token",
         "posthog_team"."app_urls",
         "posthog_team"."name",
         "posthog_team"."slack_incoming_webhook",
         "posthog_team"."created_at",
         "posthog_team"."updated_at",
         "posthog_team"."anonymize_ips",
         "posthog_team"."completed_snippet_onboarding",
         "posthog_team"."has_completed_onboarding_for",
         "posthog_team"."onboarding_tasks",
         "posthog_team"."ingested_event",
         "posthog_team"."autocapture_opt_out",
         "posthog_team"."autocapture_web_vitals_opt_in",
         "posthog_team"."autocapture_web_vitals_allowed_metrics",
         "posthog_team"."autocapture_exceptions_opt_in",
         "posthog_team"."autocapture_exceptions_errors_to_ignore",
         "posthog_team"."person_processing_opt_out",
         "posthog_team"."secret_api_token",
         "posthog_team"."secret_api_token_backup",
         "posthog_team"."session_recording_opt_in",
         "posthog_team"."session_recording_sample_rate",
         "posthog_team"."session_recording_minimum_duration_milliseconds",
         "posthog_team"."session_recording_linked_flag",
         "posthog_team"."session_recording_network_payload_capture_config",
         "posthog_team"."session_recording_masking_config",
         "posthog_team"."session_recording_url_trigger_config",
         "posthog_team"."session_recording_url_blocklist_config",
         "posthog_team"."session_recording_event_trigger_config",
         "posthog_team"."session_recording_trigger_match_type_config",
         "posthog_team"."session_replay_config",
         "posthog_team"."survey_config",
         "posthog_team"."capture_console_log_opt_in",
         "posthog_team"."capture_performance_opt_in",
         "posthog_team"."capture_dead_clicks",
         "posthog_team"."surveys_opt_in",
         "posthog_team"."heatmaps_opt_in",
         "posthog_team"."flags_persistence_default",
         "posthog_team"."session_recording_version",
         "posthog_team"."signup_token",
         "posthog_team"."is_demo",
         "posthog_team"."access_control",
         "posthog_team"."week_start_day",
         "posthog_team"."inject_web_apps",
         "posthog_team"."test_account_filters",
         "posthog_team"."test_account_filters_default_checked",
         "posthog_team"."path_cleaning_filters",
         "posthog_team"."timezone",
         "posthog_team"."data_attributes",
         "posthog_team"."person_display_name_properties",
         "posthog_team"."live_events_columns",
         "posthog_team"."recording_domains",
         "posthog_team"."human_friendly_comparison_periods",
         "posthog_team"."cookieless_server_hash_mode",
         "posthog_team"."primary_dashboard_id",
         "posthog_team"."default_data_theme",
         "posthog_team"."extra_settings",
         "posthog_team"."modifiers",
         "posthog_team"."correlation_config",
         "posthog_team"."session_recording_retention_period_days",
         "posthog_team"."plugins_opt_in",
         "posthog_team"."opt_out_capture",
         "posthog_team"."event_names",
         "posthog_team"."event_names_with_usage",
         "posthog_team"."event_properties",
         "posthog_team"."event_properties_with_usage",
         "posthog_team"."event_properties_numerical",
         "posthog_team"."external_data_workspace_id",
         "posthog_team"."external_data_workspace_last_synced_at",
         "posthog_team"."api_query_rate_limit",
         "posthog_team"."revenue_tracking_config",
         "posthog_team"."base_currency"
  FROM "posthog_hogfunction"
  INNER JOIN "posthog_team" ON ("posthog_hogfunction"."team_id" = "posthog_team"."id")
  WHERE (NOT "posthog_hogfunction"."deleted"
         AND "posthog_hogfunction"."enabled"
         AND "posthog_hogfunction"."team_id" = 99999
         AND "posthog_hogfunction"."type" IN ('site_destination',
                                              'site_app'))
  '''
# ---
# name: TestDecideRemoteConfig.test_flag_with_regular_cohorts.23
  '''
  SELECT "posthog_cohort"."id",
         "posthog_cohort"."name",
         "posthog_cohort"."description",
         "posthog_cohort"."team_id",
         "posthog_cohort"."deleted",
         "posthog_cohort"."filters",
         "posthog_cohort"."query",
         "posthog_cohort"."version",
         "posthog_cohort"."pending_version",
         "posthog_cohort"."count",
         "posthog_cohort"."created_by_id",
         "posthog_cohort"."created_at",
         "posthog_cohort"."is_calculating",
         "posthog_cohort"."last_calculation",
         "posthog_cohort"."errors_calculating",
         "posthog_cohort"."last_error_at",
         "posthog_cohort"."is_static",
         "posthog_cohort"."groups"
  FROM "posthog_cohort"
  INNER JOIN "posthog_team" ON ("posthog_cohort"."team_id" = "posthog_team"."id")
  WHERE (NOT "posthog_cohort"."deleted"
         AND "posthog_team"."project_id" = 99999)
  '''
# ---
# name: TestDecideRemoteConfig.test_flag_with_regular_cohorts.24
  '''
  SELECT (("posthog_person"."properties" -> '$some_prop_1') = '"something_1"'::jsonb
          AND "posthog_person"."properties" ? '$some_prop_1'
          AND NOT (("posthog_person"."properties" -> '$some_prop_1') = 'null'::jsonb)) AS "flag_X_condition_0"
  FROM "posthog_person"
  INNER JOIN "posthog_persondistinctid" ON ("posthog_person"."id" = "posthog_persondistinctid"."person_id")
  WHERE ("posthog_persondistinctid"."distinct_id" = 'example_id_1'
         AND "posthog_persondistinctid"."team_id" = 99999
         AND "posthog_person"."team_id" = 99999)
  '''
# ---
# name: TestDecideRemoteConfig.test_flag_with_regular_cohorts.25
  '''
  SELECT "posthog_remoteconfig"."id",
         "posthog_remoteconfig"."team_id",
         "posthog_remoteconfig"."config",
         "posthog_remoteconfig"."updated_at",
         "posthog_remoteconfig"."synced_at"
  FROM "posthog_remoteconfig"
  WHERE "posthog_remoteconfig"."team_id" = 99999
  LIMIT 21
  '''
# ---
# name: TestDecideRemoteConfig.test_flag_with_regular_cohorts.26
  '''
  SELECT "posthog_team"."id",
         "posthog_team"."uuid",
         "posthog_team"."organization_id",
         "posthog_team"."parent_team_id",
         "posthog_team"."project_id",
         "posthog_team"."api_token",
         "posthog_team"."app_urls",
         "posthog_team"."name",
         "posthog_team"."slack_incoming_webhook",
         "posthog_team"."created_at",
         "posthog_team"."updated_at",
         "posthog_team"."anonymize_ips",
         "posthog_team"."completed_snippet_onboarding",
         "posthog_team"."has_completed_onboarding_for",
         "posthog_team"."onboarding_tasks",
         "posthog_team"."ingested_event",
         "posthog_team"."autocapture_opt_out",
         "posthog_team"."autocapture_web_vitals_opt_in",
         "posthog_team"."autocapture_web_vitals_allowed_metrics",
         "posthog_team"."autocapture_exceptions_opt_in",
         "posthog_team"."autocapture_exceptions_errors_to_ignore",
         "posthog_team"."person_processing_opt_out",
         "posthog_team"."secret_api_token",
         "posthog_team"."secret_api_token_backup",
         "posthog_team"."session_recording_opt_in",
         "posthog_team"."session_recording_sample_rate",
         "posthog_team"."session_recording_minimum_duration_milliseconds",
         "posthog_team"."session_recording_linked_flag",
         "posthog_team"."session_recording_network_payload_capture_config",
         "posthog_team"."session_recording_masking_config",
         "posthog_team"."session_recording_url_trigger_config",
         "posthog_team"."session_recording_url_blocklist_config",
         "posthog_team"."session_recording_event_trigger_config",
         "posthog_team"."session_recording_trigger_match_type_config",
         "posthog_team"."session_replay_config",
         "posthog_team"."survey_config",
         "posthog_team"."capture_console_log_opt_in",
         "posthog_team"."capture_performance_opt_in",
         "posthog_team"."capture_dead_clicks",
         "posthog_team"."surveys_opt_in",
         "posthog_team"."heatmaps_opt_in",
         "posthog_team"."flags_persistence_default",
         "posthog_team"."session_recording_version",
         "posthog_team"."signup_token",
         "posthog_team"."is_demo",
         "posthog_team"."access_control",
         "posthog_team"."week_start_day",
         "posthog_team"."inject_web_apps",
         "posthog_team"."test_account_filters",
         "posthog_team"."test_account_filters_default_checked",
         "posthog_team"."path_cleaning_filters",
         "posthog_team"."timezone",
         "posthog_team"."data_attributes",
         "posthog_team"."person_display_name_properties",
         "posthog_team"."live_events_columns",
         "posthog_team"."recording_domains",
         "posthog_team"."human_friendly_comparison_periods",
         "posthog_team"."cookieless_server_hash_mode",
         "posthog_team"."primary_dashboard_id",
         "posthog_team"."default_data_theme",
         "posthog_team"."extra_settings",
         "posthog_team"."modifiers",
         "posthog_team"."correlation_config",
         "posthog_team"."session_recording_retention_period_days",
         "posthog_team"."plugins_opt_in",
         "posthog_team"."opt_out_capture",
         "posthog_team"."event_names",
         "posthog_team"."event_names_with_usage",
         "posthog_team"."event_properties",
         "posthog_team"."event_properties_with_usage",
         "posthog_team"."event_properties_numerical",
         "posthog_team"."external_data_workspace_id",
         "posthog_team"."external_data_workspace_last_synced_at",
         "posthog_team"."api_query_rate_limit",
         "posthog_team"."revenue_tracking_config",
         "posthog_team"."base_currency"
  FROM "posthog_team"
  WHERE "posthog_team"."id" = 99999
  LIMIT 21
  '''
# ---
# name: TestDecideRemoteConfig.test_flag_with_regular_cohorts.27
  '''
  SELECT COUNT(*) AS "__count"
  FROM "posthog_featureflag"
  WHERE ("posthog_featureflag"."active"
         AND NOT "posthog_featureflag"."deleted"
         AND "posthog_featureflag"."team_id" = 99999)
  '''
# ---
# name: TestDecideRemoteConfig.test_flag_with_regular_cohorts.28
  '''
  SELECT "posthog_pluginconfig"."id",
         "posthog_pluginsourcefile"."transpiled",
         "posthog_pluginconfig"."web_token",
         "posthog_plugin"."config_schema",
         "posthog_pluginconfig"."config"
  FROM "posthog_pluginconfig"
  INNER JOIN "posthog_plugin" ON ("posthog_pluginconfig"."plugin_id" = "posthog_plugin"."id")
  INNER JOIN "posthog_pluginsourcefile" ON ("posthog_plugin"."id" = "posthog_pluginsourcefile"."plugin_id")
  WHERE ("posthog_pluginconfig"."enabled"
         AND "posthog_pluginsourcefile"."filename" = 'site.ts'
         AND "posthog_pluginsourcefile"."status" = 'TRANSPILED'
         AND "posthog_pluginconfig"."team_id" = 99999)
  '''
# ---
# name: TestDecideRemoteConfig.test_flag_with_regular_cohorts.29
  '''
  SELECT "posthog_hogfunction"."id",
         "posthog_hogfunction"."team_id",
         "posthog_hogfunction"."name",
         "posthog_hogfunction"."description",
         "posthog_hogfunction"."created_at",
         "posthog_hogfunction"."created_by_id",
         "posthog_hogfunction"."deleted",
         "posthog_hogfunction"."updated_at",
         "posthog_hogfunction"."enabled",
         "posthog_hogfunction"."type",
         "posthog_hogfunction"."kind",
         "posthog_hogfunction"."icon_url",
         "posthog_hogfunction"."hog",
         "posthog_hogfunction"."bytecode",
         "posthog_hogfunction"."transpiled",
         "posthog_hogfunction"."inputs_schema",
         "posthog_hogfunction"."inputs",
         "posthog_hogfunction"."encrypted_inputs",
         "posthog_hogfunction"."filters",
         "posthog_hogfunction"."mappings",
         "posthog_hogfunction"."masking",
         "posthog_hogfunction"."template_id",
         "posthog_hogfunction"."hog_function_template_id",
         "posthog_hogfunction"."execution_order",
         "posthog_team"."id",
         "posthog_team"."uuid",
         "posthog_team"."organization_id",
         "posthog_team"."parent_team_id",
         "posthog_team"."project_id",
         "posthog_team"."api_token",
         "posthog_team"."app_urls",
         "posthog_team"."name",
         "posthog_team"."slack_incoming_webhook",
         "posthog_team"."created_at",
         "posthog_team"."updated_at",
         "posthog_team"."anonymize_ips",
         "posthog_team"."completed_snippet_onboarding",
         "posthog_team"."has_completed_onboarding_for",
         "posthog_team"."onboarding_tasks",
         "posthog_team"."ingested_event",
         "posthog_team"."autocapture_opt_out",
         "posthog_team"."autocapture_web_vitals_opt_in",
         "posthog_team"."autocapture_web_vitals_allowed_metrics",
         "posthog_team"."autocapture_exceptions_opt_in",
         "posthog_team"."autocapture_exceptions_errors_to_ignore",
         "posthog_team"."person_processing_opt_out",
         "posthog_team"."secret_api_token",
         "posthog_team"."secret_api_token_backup",
         "posthog_team"."session_recording_opt_in",
         "posthog_team"."session_recording_sample_rate",
         "posthog_team"."session_recording_minimum_duration_milliseconds",
         "posthog_team"."session_recording_linked_flag",
         "posthog_team"."session_recording_network_payload_capture_config",
         "posthog_team"."session_recording_masking_config",
         "posthog_team"."session_recording_url_trigger_config",
         "posthog_team"."session_recording_url_blocklist_config",
         "posthog_team"."session_recording_event_trigger_config",
         "posthog_team"."session_recording_trigger_match_type_config",
         "posthog_team"."session_replay_config",
         "posthog_team"."survey_config",
         "posthog_team"."capture_console_log_opt_in",
         "posthog_team"."capture_performance_opt_in",
         "posthog_team"."capture_dead_clicks",
         "posthog_team"."surveys_opt_in",
         "posthog_team"."heatmaps_opt_in",
         "posthog_team"."flags_persistence_default",
         "posthog_team"."session_recording_version",
         "posthog_team"."signup_token",
         "posthog_team"."is_demo",
         "posthog_team"."access_control",
         "posthog_team"."week_start_day",
         "posthog_team"."inject_web_apps",
         "posthog_team"."test_account_filters",
         "posthog_team"."test_account_filters_default_checked",
         "posthog_team"."path_cleaning_filters",
         "posthog_team"."timezone",
         "posthog_team"."data_attributes",
         "posthog_team"."person_display_name_properties",
         "posthog_team"."live_events_columns",
         "posthog_team"."recording_domains",
         "posthog_team"."human_friendly_comparison_periods",
         "posthog_team"."cookieless_server_hash_mode",
         "posthog_team"."primary_dashboard_id",
         "posthog_team"."default_data_theme",
         "posthog_team"."extra_settings",
         "posthog_team"."modifiers",
         "posthog_team"."correlation_config",
         "posthog_team"."session_recording_retention_period_days",
         "posthog_team"."plugins_opt_in",
         "posthog_team"."opt_out_capture",
         "posthog_team"."event_names",
         "posthog_team"."event_names_with_usage",
         "posthog_team"."event_properties",
         "posthog_team"."event_properties_with_usage",
         "posthog_team"."event_properties_numerical",
         "posthog_team"."external_data_workspace_id",
         "posthog_team"."external_data_workspace_last_synced_at",
         "posthog_team"."api_query_rate_limit",
         "posthog_team"."revenue_tracking_config",
         "posthog_team"."base_currency"
  FROM "posthog_hogfunction"
  INNER JOIN "posthog_team" ON ("posthog_hogfunction"."team_id" = "posthog_team"."id")
  WHERE (NOT "posthog_hogfunction"."deleted"
         AND "posthog_hogfunction"."enabled"
         AND "posthog_hogfunction"."team_id" = 99999
         AND "posthog_hogfunction"."type" IN ('site_destination',
                                              'site_app'))
  '''
# ---
# name: TestDecideRemoteConfig.test_flag_with_regular_cohorts.3
  '''
  SELECT "posthog_team"."id",
         "posthog_team"."uuid",
         "posthog_team"."organization_id",
         "posthog_team"."parent_team_id",
         "posthog_team"."project_id",
         "posthog_team"."api_token",
         "posthog_team"."app_urls",
         "posthog_team"."name",
         "posthog_team"."slack_incoming_webhook",
         "posthog_team"."created_at",
         "posthog_team"."updated_at",
         "posthog_team"."anonymize_ips",
         "posthog_team"."completed_snippet_onboarding",
         "posthog_team"."has_completed_onboarding_for",
         "posthog_team"."onboarding_tasks",
         "posthog_team"."ingested_event",
         "posthog_team"."autocapture_opt_out",
         "posthog_team"."autocapture_web_vitals_opt_in",
         "posthog_team"."autocapture_web_vitals_allowed_metrics",
         "posthog_team"."autocapture_exceptions_opt_in",
         "posthog_team"."autocapture_exceptions_errors_to_ignore",
         "posthog_team"."person_processing_opt_out",
         "posthog_team"."secret_api_token",
         "posthog_team"."secret_api_token_backup",
         "posthog_team"."session_recording_opt_in",
         "posthog_team"."session_recording_sample_rate",
         "posthog_team"."session_recording_minimum_duration_milliseconds",
         "posthog_team"."session_recording_linked_flag",
         "posthog_team"."session_recording_network_payload_capture_config",
         "posthog_team"."session_recording_masking_config",
         "posthog_team"."session_recording_url_trigger_config",
         "posthog_team"."session_recording_url_blocklist_config",
         "posthog_team"."session_recording_event_trigger_config",
         "posthog_team"."session_recording_trigger_match_type_config",
         "posthog_team"."session_replay_config",
         "posthog_team"."survey_config",
         "posthog_team"."capture_console_log_opt_in",
         "posthog_team"."capture_performance_opt_in",
         "posthog_team"."capture_dead_clicks",
         "posthog_team"."surveys_opt_in",
         "posthog_team"."heatmaps_opt_in",
         "posthog_team"."flags_persistence_default",
         "posthog_team"."session_recording_version",
         "posthog_team"."signup_token",
         "posthog_team"."is_demo",
         "posthog_team"."access_control",
         "posthog_team"."week_start_day",
         "posthog_team"."inject_web_apps",
         "posthog_team"."test_account_filters",
         "posthog_team"."test_account_filters_default_checked",
         "posthog_team"."path_cleaning_filters",
         "posthog_team"."timezone",
         "posthog_team"."data_attributes",
         "posthog_team"."person_display_name_properties",
         "posthog_team"."live_events_columns",
         "posthog_team"."recording_domains",
         "posthog_team"."human_friendly_comparison_periods",
         "posthog_team"."cookieless_server_hash_mode",
         "posthog_team"."primary_dashboard_id",
         "posthog_team"."default_data_theme",
         "posthog_team"."extra_settings",
         "posthog_team"."modifiers",
         "posthog_team"."correlation_config",
         "posthog_team"."session_recording_retention_period_days",
         "posthog_team"."plugins_opt_in",
         "posthog_team"."opt_out_capture",
         "posthog_team"."event_names",
         "posthog_team"."event_names_with_usage",
         "posthog_team"."event_properties",
         "posthog_team"."event_properties_with_usage",
         "posthog_team"."event_properties_numerical",
         "posthog_team"."external_data_workspace_id",
         "posthog_team"."external_data_workspace_last_synced_at",
         "posthog_team"."api_query_rate_limit",
         "posthog_team"."revenue_tracking_config",
         "posthog_team"."base_currency"
  FROM "posthog_team"
  WHERE "posthog_team"."id" = 99999
  LIMIT 21
  '''
# ---
# name: TestDecideRemoteConfig.test_flag_with_regular_cohorts.30
  '''
  SELECT "posthog_cohort"."id",
         "posthog_cohort"."name",
         "posthog_cohort"."description",
         "posthog_cohort"."team_id",
         "posthog_cohort"."deleted",
         "posthog_cohort"."filters",
         "posthog_cohort"."query",
         "posthog_cohort"."version",
         "posthog_cohort"."pending_version",
         "posthog_cohort"."count",
         "posthog_cohort"."created_by_id",
         "posthog_cohort"."created_at",
         "posthog_cohort"."is_calculating",
         "posthog_cohort"."last_calculation",
         "posthog_cohort"."errors_calculating",
         "posthog_cohort"."last_error_at",
         "posthog_cohort"."is_static",
         "posthog_cohort"."groups"
  FROM "posthog_cohort"
  INNER JOIN "posthog_team" ON ("posthog_cohort"."team_id" = "posthog_team"."id")
  WHERE (NOT "posthog_cohort"."deleted"
         AND "posthog_team"."project_id" = 99999)
  '''
# ---
# name: TestDecideRemoteConfig.test_flag_with_regular_cohorts.31
  '''
  SELECT (("posthog_person"."properties" -> '$some_prop_1') = '"something_1"'::jsonb
          AND "posthog_person"."properties" ? '$some_prop_1'
          AND NOT (("posthog_person"."properties" -> '$some_prop_1') = 'null'::jsonb)) AS "flag_X_condition_0"
  FROM "posthog_person"
  INNER JOIN "posthog_persondistinctid" ON ("posthog_person"."id" = "posthog_persondistinctid"."person_id")
  WHERE ("posthog_persondistinctid"."distinct_id" = 'another_id'
         AND "posthog_persondistinctid"."team_id" = 99999
         AND "posthog_person"."team_id" = 99999)
  '''
# ---
# name: TestDecideRemoteConfig.test_flag_with_regular_cohorts.4
  '''
  SELECT COUNT(*) AS "__count"
  FROM "posthog_featureflag"
  WHERE ("posthog_featureflag"."active"
         AND NOT "posthog_featureflag"."deleted"
         AND "posthog_featureflag"."team_id" = 99999)
  '''
# ---
# name: TestDecideRemoteConfig.test_flag_with_regular_cohorts.5
  '''
  SELECT "posthog_pluginconfig"."id",
         "posthog_pluginsourcefile"."transpiled",
         "posthog_pluginconfig"."web_token",
         "posthog_plugin"."config_schema",
         "posthog_pluginconfig"."config"
  FROM "posthog_pluginconfig"
  INNER JOIN "posthog_plugin" ON ("posthog_pluginconfig"."plugin_id" = "posthog_plugin"."id")
  INNER JOIN "posthog_pluginsourcefile" ON ("posthog_plugin"."id" = "posthog_pluginsourcefile"."plugin_id")
  WHERE ("posthog_pluginconfig"."enabled"
         AND "posthog_pluginsourcefile"."filename" = 'site.ts'
         AND "posthog_pluginsourcefile"."status" = 'TRANSPILED'
         AND "posthog_pluginconfig"."team_id" = 99999)
  '''
# ---
# name: TestDecideRemoteConfig.test_flag_with_regular_cohorts.6
  '''
  SELECT "posthog_hogfunction"."id",
         "posthog_hogfunction"."team_id",
         "posthog_hogfunction"."name",
         "posthog_hogfunction"."description",
         "posthog_hogfunction"."created_at",
         "posthog_hogfunction"."created_by_id",
         "posthog_hogfunction"."deleted",
         "posthog_hogfunction"."updated_at",
         "posthog_hogfunction"."enabled",
         "posthog_hogfunction"."type",
         "posthog_hogfunction"."kind",
         "posthog_hogfunction"."icon_url",
         "posthog_hogfunction"."hog",
         "posthog_hogfunction"."bytecode",
         "posthog_hogfunction"."transpiled",
         "posthog_hogfunction"."inputs_schema",
         "posthog_hogfunction"."inputs",
         "posthog_hogfunction"."encrypted_inputs",
         "posthog_hogfunction"."filters",
         "posthog_hogfunction"."mappings",
         "posthog_hogfunction"."masking",
         "posthog_hogfunction"."template_id",
         "posthog_hogfunction"."hog_function_template_id",
         "posthog_hogfunction"."execution_order",
         "posthog_team"."id",
         "posthog_team"."uuid",
         "posthog_team"."organization_id",
         "posthog_team"."parent_team_id",
         "posthog_team"."project_id",
         "posthog_team"."api_token",
         "posthog_team"."app_urls",
         "posthog_team"."name",
         "posthog_team"."slack_incoming_webhook",
         "posthog_team"."created_at",
         "posthog_team"."updated_at",
         "posthog_team"."anonymize_ips",
         "posthog_team"."completed_snippet_onboarding",
         "posthog_team"."has_completed_onboarding_for",
         "posthog_team"."onboarding_tasks",
         "posthog_team"."ingested_event",
         "posthog_team"."autocapture_opt_out",
         "posthog_team"."autocapture_web_vitals_opt_in",
         "posthog_team"."autocapture_web_vitals_allowed_metrics",
         "posthog_team"."autocapture_exceptions_opt_in",
         "posthog_team"."autocapture_exceptions_errors_to_ignore",
         "posthog_team"."person_processing_opt_out",
         "posthog_team"."secret_api_token",
         "posthog_team"."secret_api_token_backup",
         "posthog_team"."session_recording_opt_in",
         "posthog_team"."session_recording_sample_rate",
         "posthog_team"."session_recording_minimum_duration_milliseconds",
         "posthog_team"."session_recording_linked_flag",
         "posthog_team"."session_recording_network_payload_capture_config",
         "posthog_team"."session_recording_masking_config",
         "posthog_team"."session_recording_url_trigger_config",
         "posthog_team"."session_recording_url_blocklist_config",
         "posthog_team"."session_recording_event_trigger_config",
         "posthog_team"."session_recording_trigger_match_type_config",
         "posthog_team"."session_replay_config",
         "posthog_team"."survey_config",
         "posthog_team"."capture_console_log_opt_in",
         "posthog_team"."capture_performance_opt_in",
         "posthog_team"."capture_dead_clicks",
         "posthog_team"."surveys_opt_in",
         "posthog_team"."heatmaps_opt_in",
         "posthog_team"."flags_persistence_default",
         "posthog_team"."session_recording_version",
         "posthog_team"."signup_token",
         "posthog_team"."is_demo",
         "posthog_team"."access_control",
         "posthog_team"."week_start_day",
         "posthog_team"."inject_web_apps",
         "posthog_team"."test_account_filters",
         "posthog_team"."test_account_filters_default_checked",
         "posthog_team"."path_cleaning_filters",
         "posthog_team"."timezone",
         "posthog_team"."data_attributes",
         "posthog_team"."person_display_name_properties",
         "posthog_team"."live_events_columns",
         "posthog_team"."recording_domains",
         "posthog_team"."human_friendly_comparison_periods",
         "posthog_team"."cookieless_server_hash_mode",
         "posthog_team"."primary_dashboard_id",
         "posthog_team"."default_data_theme",
         "posthog_team"."extra_settings",
         "posthog_team"."modifiers",
         "posthog_team"."correlation_config",
         "posthog_team"."session_recording_retention_period_days",
         "posthog_team"."plugins_opt_in",
         "posthog_team"."opt_out_capture",
         "posthog_team"."event_names",
         "posthog_team"."event_names_with_usage",
         "posthog_team"."event_properties",
         "posthog_team"."event_properties_with_usage",
         "posthog_team"."event_properties_numerical",
         "posthog_team"."external_data_workspace_id",
         "posthog_team"."external_data_workspace_last_synced_at",
         "posthog_team"."api_query_rate_limit",
         "posthog_team"."revenue_tracking_config",
         "posthog_team"."base_currency"
  FROM "posthog_hogfunction"
  INNER JOIN "posthog_team" ON ("posthog_hogfunction"."team_id" = "posthog_team"."id")
  WHERE (NOT "posthog_hogfunction"."deleted"
         AND "posthog_hogfunction"."enabled"
         AND "posthog_hogfunction"."team_id" = 99999
         AND "posthog_hogfunction"."type" IN ('site_destination',
                                              'site_app'))
  '''
# ---
# name: TestDecideRemoteConfig.test_flag_with_regular_cohorts.7
  '''
  SELECT "posthog_user"."id",
         "posthog_user"."password",
         "posthog_user"."last_login",
         "posthog_user"."first_name",
         "posthog_user"."last_name",
         "posthog_user"."is_staff",
         "posthog_user"."date_joined",
         "posthog_user"."uuid",
         "posthog_user"."current_organization_id",
         "posthog_user"."current_team_id",
         "posthog_user"."email",
         "posthog_user"."pending_email",
         "posthog_user"."temporary_token",
         "posthog_user"."distinct_id",
         "posthog_user"."is_email_verified",
         "posthog_user"."has_seen_product_intro_for",
         "posthog_user"."strapi_id",
         "posthog_user"."is_active",
         "posthog_user"."role_at_organization",
         "posthog_user"."theme_mode",
         "posthog_user"."partial_notification_settings",
         "posthog_user"."anonymize_data",
         "posthog_user"."toolbar_mode",
         "posthog_user"."hedgehog_config",
         "posthog_user"."events_column_config",
         "posthog_user"."email_opt_in"
  FROM "posthog_user"
  WHERE "posthog_user"."id" = 99999
  LIMIT 21
  '''
# ---
# name: TestDecideRemoteConfig.test_flag_with_regular_cohorts.8
  '''
  SELECT "posthog_team"."id",
         "posthog_team"."uuid",
         "posthog_team"."organization_id",
         "posthog_team"."parent_team_id",
         "posthog_team"."project_id",
         "posthog_team"."api_token",
         "posthog_team"."app_urls",
         "posthog_team"."name",
         "posthog_team"."slack_incoming_webhook",
         "posthog_team"."created_at",
         "posthog_team"."updated_at",
         "posthog_team"."anonymize_ips",
         "posthog_team"."completed_snippet_onboarding",
         "posthog_team"."has_completed_onboarding_for",
         "posthog_team"."onboarding_tasks",
         "posthog_team"."ingested_event",
         "posthog_team"."autocapture_opt_out",
         "posthog_team"."autocapture_web_vitals_opt_in",
         "posthog_team"."autocapture_web_vitals_allowed_metrics",
         "posthog_team"."autocapture_exceptions_opt_in",
         "posthog_team"."autocapture_exceptions_errors_to_ignore",
         "posthog_team"."person_processing_opt_out",
         "posthog_team"."secret_api_token",
         "posthog_team"."secret_api_token_backup",
         "posthog_team"."session_recording_opt_in",
         "posthog_team"."session_recording_sample_rate",
         "posthog_team"."session_recording_minimum_duration_milliseconds",
         "posthog_team"."session_recording_linked_flag",
         "posthog_team"."session_recording_network_payload_capture_config",
         "posthog_team"."session_recording_masking_config",
         "posthog_team"."session_recording_url_trigger_config",
         "posthog_team"."session_recording_url_blocklist_config",
         "posthog_team"."session_recording_event_trigger_config",
         "posthog_team"."session_recording_trigger_match_type_config",
         "posthog_team"."session_replay_config",
         "posthog_team"."survey_config",
         "posthog_team"."capture_console_log_opt_in",
         "posthog_team"."capture_performance_opt_in",
         "posthog_team"."capture_dead_clicks",
         "posthog_team"."surveys_opt_in",
         "posthog_team"."heatmaps_opt_in",
         "posthog_team"."flags_persistence_default",
         "posthog_team"."session_recording_version",
         "posthog_team"."signup_token",
         "posthog_team"."is_demo",
         "posthog_team"."access_control",
         "posthog_team"."week_start_day",
         "posthog_team"."inject_web_apps",
         "posthog_team"."test_account_filters",
         "posthog_team"."test_account_filters_default_checked",
         "posthog_team"."path_cleaning_filters",
         "posthog_team"."timezone",
         "posthog_team"."data_attributes",
         "posthog_team"."person_display_name_properties",
         "posthog_team"."live_events_columns",
         "posthog_team"."recording_domains",
         "posthog_team"."human_friendly_comparison_periods",
         "posthog_team"."cookieless_server_hash_mode",
         "posthog_team"."primary_dashboard_id",
         "posthog_team"."default_data_theme",
         "posthog_team"."extra_settings",
         "posthog_team"."modifiers",
         "posthog_team"."correlation_config",
         "posthog_team"."session_recording_retention_period_days",
         "posthog_team"."plugins_opt_in",
         "posthog_team"."opt_out_capture",
         "posthog_team"."event_names",
         "posthog_team"."event_names_with_usage",
         "posthog_team"."event_properties",
         "posthog_team"."event_properties_with_usage",
         "posthog_team"."event_properties_numerical",
         "posthog_team"."external_data_workspace_id",
         "posthog_team"."external_data_workspace_last_synced_at",
         "posthog_team"."api_query_rate_limit",
         "posthog_team"."revenue_tracking_config",
         "posthog_team"."base_currency"
  FROM "posthog_team"
  WHERE "posthog_team"."id" = 99999
  LIMIT 21
  '''
# ---
# name: TestDecideRemoteConfig.test_flag_with_regular_cohorts.9
  '''
  SELECT "posthog_filesystem"."team_id",
         "posthog_filesystem"."id",
         "posthog_filesystem"."path",
         "posthog_filesystem"."depth",
         "posthog_filesystem"."type",
         "posthog_filesystem"."ref",
         "posthog_filesystem"."href",
         "posthog_filesystem"."shortcut",
         "posthog_filesystem"."meta",
         "posthog_filesystem"."created_at",
         "posthog_filesystem"."created_by_id",
         "posthog_filesystem"."project_id"
  FROM "posthog_filesystem"
  WHERE ("posthog_filesystem"."ref" = '0001'
         AND "posthog_filesystem"."team_id" = 99999
         AND "posthog_filesystem"."type" = 'cohort'
         AND NOT ("posthog_filesystem"."shortcut"
                  AND "posthog_filesystem"."shortcut" IS NOT NULL))
  '''
# ---<|MERGE_RESOLUTION|>--- conflicted
+++ resolved
@@ -5451,16 +5451,6 @@
          AND "posthog_featureflag"."team_id" = 99999)
   '''
 # ---
-<<<<<<< HEAD
-=======
-# name: TestDecideRemoteConfig.test_decide_doesnt_error_out_when_database_is_down.39
-  '''
-  SELECT "posthog_errortrackingsuppressionrule"."filters"
-  FROM "posthog_errortrackingsuppressionrule"
-  WHERE "posthog_errortrackingsuppressionrule"."team_id" = 99999
-  '''
-# ---
->>>>>>> 18e17110
 # name: TestDecideRemoteConfig.test_decide_doesnt_error_out_when_database_is_down.4
   '''
   SELECT "posthog_organizationmembership"."id",
@@ -5621,11 +5611,7 @@
          AND "posthog_pluginconfig"."team_id" = 99999)
   '''
 # ---
-<<<<<<< HEAD
 # name: TestDecideRemoteConfig.test_decide_doesnt_error_out_when_database_is_down.43
-=======
-# name: TestDecideRemoteConfig.test_decide_doesnt_error_out_when_database_is_down.42
->>>>>>> 18e17110
   '''
   SELECT "posthog_pluginconfig"."id",
          "posthog_pluginsourcefile"."transpiled",
@@ -5893,16 +5879,6 @@
          AND "posthog_featureflag"."team_id" = 99999)
   '''
 # ---
-<<<<<<< HEAD
-=======
-# name: TestDecideRemoteConfig.test_decide_doesnt_error_out_when_database_is_down.49
-  '''
-  SELECT "posthog_errortrackingsuppressionrule"."filters"
-  FROM "posthog_errortrackingsuppressionrule"
-  WHERE "posthog_errortrackingsuppressionrule"."team_id" = 99999
-  '''
-# ---
->>>>>>> 18e17110
 # name: TestDecideRemoteConfig.test_decide_doesnt_error_out_when_database_is_down.5
   '''
   SELECT "posthog_organizationmembership"."id",
@@ -6077,11 +6053,7 @@
          AND "posthog_pluginconfig"."team_id" = 99999)
   '''
 # ---
-<<<<<<< HEAD
 # name: TestDecideRemoteConfig.test_decide_doesnt_error_out_when_database_is_down.54
-=======
-# name: TestDecideRemoteConfig.test_decide_doesnt_error_out_when_database_is_down.53
->>>>>>> 18e17110
   '''
   SELECT "posthog_hogfunction"."id",
          "posthog_hogfunction"."team_id",
