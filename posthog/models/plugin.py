import datetime
import json
import os
import subprocess
from dataclasses import dataclass
from enum import StrEnum
from typing import Any, Optional, cast, Literal
from uuid import UUID

from django.conf import settings
from django.core import exceptions
from django.db import models
from django.db.models.signals import post_delete, post_save
from django.dispatch.dispatcher import receiver
from django.utils import timezone
from rest_framework.exceptions import ValidationError
from semantic_version.base import SimpleSpec

from posthog.cloud_utils import is_cloud
from posthog.constants import FROZEN_POSTHOG_VERSION
from posthog.models.organization import Organization
from posthog.models.signals import mutable_receiver
from posthog.models.team import Team
from posthog.plugins.access import can_configure_plugins, can_install_plugins
from posthog.plugins.plugin_server_api import populate_plugin_capabilities_on_workers, reload_plugins_on_workers
from posthog.plugins.site import get_decide_site_apps, get_decide_site_functions
from posthog.plugins.utils import (
    download_plugin_archive,
    extract_plugin_code,
    get_file_from_archive,
    load_json_file,
    parse_url,
)

from .utils import UUIDModel, sane_repr

try:
    from posthog.client import sync_execute
except ImportError:
    pass


def raise_if_plugin_installed(url: str):
    url_without_private_key = url.split("?")[0]
    if Plugin.objects.filter(
        models.Q(url=url_without_private_key) | models.Q(url__startswith=f"{url_without_private_key}?")
    ).exists():
        raise ValidationError(f'Plugin from URL "{url_without_private_key}" already installed!')


def update_validated_data_from_url(validated_data: dict[str, Any], url: str) -> dict[str, Any]:
    """If remote plugin, download the archive and get up-to-date validated_data from there. Returns plugin.json."""
    plugin_json: Optional[dict[str, Any]]
    if url.startswith("file:"):
        plugin_path = url[5:]
        plugin_json_path = os.path.join(plugin_path, "plugin.json")
        plugin_json = cast(Optional[dict[str, Any]], load_json_file(plugin_json_path))
        if not plugin_json:
            raise ValidationError(f"Could not load plugin.json from: {plugin_json_path}")
        validated_data["plugin_type"] = "local"
        validated_data["url"] = url
        validated_data["tag"] = None
        validated_data["latest_tag"] = None
        validated_data["archive"] = None
        validated_data["name"] = plugin_json.get("name", plugin_json_path.split("/")[-2])
        validated_data["icon"] = plugin_json.get("icon", None)
        validated_data["description"] = plugin_json.get("description", "")
        validated_data["config_schema"] = plugin_json.get("config", [])
        validated_data["public_jobs"] = plugin_json.get("publicJobs", {})
        posthog_version = plugin_json.get("posthogVersion", None)
        validated_data["is_stateless"] = plugin_json.get("stateless", False)
    else:
        parsed_url = parse_url(url, get_latest_if_none=True)
        if parsed_url:
            validated_data["url"] = url
            validated_data["tag"] = parsed_url.get("tag", None)
            validated_data["latest_tag"] = parsed_url.get("tag", None)
            validated_data["archive"] = download_plugin_archive(validated_data["url"], validated_data["tag"])
            plugin_json = cast(
                Optional[dict[str, Any]],
                get_file_from_archive(validated_data["archive"], "plugin.json"),
            )
            if not plugin_json:
                raise ValidationError("Could not find plugin.json in the plugin")
            validated_data["name"] = plugin_json["name"]
            validated_data["description"] = plugin_json.get("description", "")
            validated_data["icon"] = plugin_json.get("icon", None)
            validated_data["config_schema"] = plugin_json.get("config", [])
            validated_data["public_jobs"] = plugin_json.get("publicJobs", {})
            posthog_version = plugin_json.get("posthogVersion", None)
            validated_data["is_stateless"] = plugin_json.get("stateless", False)

            if validated_data["is_stateless"] and len(validated_data["config_schema"]) > 0:
                raise ValidationError("Stateless plugins cannot have a config!")
        else:
            raise ValidationError("Must be a GitHub/GitLab repository or a npm package URL!")

        # Keep plugin type as "repository" or reset to "custom" if it was something else.
        if (
            validated_data.get("plugin_type", None) != Plugin.PluginType.CUSTOM
            and validated_data.get("plugin_type", None) != Plugin.PluginType.REPOSITORY
        ):
            validated_data["plugin_type"] = Plugin.PluginType.CUSTOM

    if posthog_version and not is_cloud():
        # Legacy: PostHog is no longer versioned
        try:
            spec = SimpleSpec(posthog_version.replace(" ", ""))
        except ValueError:
            raise ValidationError(f'Invalid PostHog semantic version requirement "{posthog_version}"!')
        if FROZEN_POSTHOG_VERSION not in spec:
            raise ValidationError(
                f'Currently running PostHog version {FROZEN_POSTHOG_VERSION} does not match this plugin\'s semantic version requirement "{posthog_version}".'
            )

    return plugin_json


class PluginManager(models.Manager):
    def install(self, **kwargs) -> "Plugin":
        if "organization_id" not in kwargs and "organization" in kwargs:
            kwargs["organization_id"] = kwargs["organization"].id
        plugin_json: Optional[dict[str, Any]] = None
        if kwargs.get("plugin_type", None) != Plugin.PluginType.SOURCE:
            plugin_json = update_validated_data_from_url(kwargs, kwargs["url"])
            raise_if_plugin_installed(kwargs["url"])
        plugin = Plugin.objects.create(**kwargs)
        if plugin_json:
            PluginSourceFile.objects.sync_from_plugin_archive(plugin, plugin_json)

        populate_plugin_capabilities_on_workers(plugin.id)
        return plugin


class Plugin(models.Model):
    class PluginType(models.TextChoices):
        LOCAL = "local", "local"  # url starts with "file:"
        CUSTOM = (
            "custom",
            "custom",
        )  # github or npm url downloaded as zip or tar.gz into field "archive"
        REPOSITORY = (
            "repository",
            "repository",
        )  # same, but originating from our plugins.json repository
        SOURCE = (
            "source",
            "source",
        )  # coded inside the browser (versioned via plugin_source_version)
        INLINE = (
            "inline",
            "inline",
        )  # Code checked into plugin_server, url starts with "inline:"

    # DEPRECATED: plugin-server will own all plugin code, org relations don't make sense
    organization = models.ForeignKey(
        "posthog.Organization",
        on_delete=models.CASCADE,
        related_name="plugins",
        related_query_name="plugin",
        null=True,
    )
    plugin_type = models.CharField(max_length=200, null=True, blank=True, choices=PluginType.choices, default=None)
    is_global = models.BooleanField(default=False)  # Whether plugin is installed for all orgs
    is_preinstalled = models.BooleanField(default=False)
    is_stateless = models.BooleanField(
        default=False, null=True, blank=True
    )  # Whether plugin can run one VM across teams

    name = models.CharField(max_length=200, null=True, blank=True)
    description = models.TextField(null=True, blank=True)
    url = models.CharField(max_length=800, null=True, blank=True, unique=True)
    icon = models.CharField(max_length=800, null=True, blank=True)
    # Describe the fields to ask in the interface; store answers in PluginConfig->config
    # - config_schema = { [fieldKey]: { name: 'api key', type: 'string', default: '', required: true }  }
    config_schema = models.JSONField(default=dict, blank=True)
    tag = models.CharField(max_length=200, null=True, blank=True)
    archive = models.BinaryField(blank=True, null=True)
    latest_tag = models.CharField(max_length=800, null=True, blank=True)
    latest_tag_checked_at = models.DateTimeField(null=True, blank=True)
    capabilities = models.JSONField(default=dict)
    metrics = models.JSONField(default=dict, null=True, blank=True)
    public_jobs = models.JSONField(default=dict, null=True, blank=True)

    # DEPRECATED: not used for anything, all install and config errors are in PluginConfig.error
    error = models.JSONField(default=None, null=True, blank=True)
    # DEPRECATED: this was used when syncing posthog.json with the db on app start
    from_json = models.BooleanField(default=False)
    # DEPRECATED: this was used when syncing posthog.json with the db on app start
    from_web = models.BooleanField(default=False)
    # DEPRECATED: using PluginSourceFile model instead
    source = models.TextField(blank=True, null=True)

    created_at = models.DateTimeField(auto_now_add=True)
    updated_at = models.DateTimeField(null=True, blank=True)
    log_level = models.IntegerField(null=True, blank=True)

    # Some plugins are private, only certain organizations should be able to access them
    # Sometimes we want to deprecate plugins, where the first step is limiting access to organizations using them
    # Sometimes we want to test out new plugins by only enabling them for certain organizations at first
    has_private_access = models.ManyToManyField(Organization)

    objects: PluginManager = PluginManager()

    __repr__ = sane_repr("id", "name", "organization_id", "is_global")

    def __str__(self) -> str:
        if not self.name:
            return f"ID {self.id}"
        return self.name

    def get_default_config(self) -> dict[str, Any]:
        config: dict[str, Any] = {}
        config_schema = self.config_schema
        if isinstance(config_schema, dict):
            for key, config_entry in config_schema.items():
                default = config_entry.get("default")
                if default is not None:
                    config[key] = default
        elif isinstance(config_schema, list):
            for config_entry in config_schema:
                default = config_entry.get("default")
                if default is not None:
                    config[config_entry["key"]] = default
        return config


class PluginConfig(models.Model):
    team = models.ForeignKey("Team", on_delete=models.CASCADE, null=True)
    plugin = models.ForeignKey("Plugin", on_delete=models.CASCADE)
    enabled = models.BooleanField(default=False)
    order = models.IntegerField()
    config = models.JSONField(default=dict)
    # DEPRECATED: use `plugin_log_entries` or `app_metrics` in ClickHouse instead
    # Error when running this plugin on an event (frontend: PluginErrorType)
    # - e.g: "undefined is not a function on index.js line 23"
    # - error = { message: "Exception in processEvent()", time: "iso-string", ...meta }
    error = models.JSONField(default=None, null=True, blank=True)
    # Used to access site.ts from a public URL
    web_token = models.CharField(max_length=64, default=None, null=True)

    created_at = models.DateTimeField(auto_now_add=True)
    updated_at = models.DateTimeField(auto_now=True)
    # Used in the frontend
    name = models.CharField(max_length=400, null=True, blank=True)
    description = models.CharField(max_length=1000, null=True, blank=True)
    # Used in the frontend to hide pluginConfigs that user deleted
    deleted = models.BooleanField(default=False, null=True)

    # If set we will filter the plugin triggers for this event
    filters = models.JSONField(null=True, blank=True)

    # DEPRECATED - this never actually got used - filters is the way to go
    match_action = models.ForeignKey(
        "posthog.Action",
        on_delete=models.SET_NULL,
        related_name="plugin_configs",
        blank=True,
        null=True,
    )

    class Meta:
        indexes = [
            models.Index(fields=["web_token"]),
            models.Index(fields=["enabled"]),
        ]


class PluginAttachment(models.Model):
    team = models.ForeignKey("Team", on_delete=models.CASCADE, null=True)
    plugin_config = models.ForeignKey("PluginConfig", on_delete=models.CASCADE, null=True)
    key = models.CharField(max_length=200)
    content_type = models.CharField(max_length=200)
    file_name = models.CharField(max_length=200)
    file_size = models.IntegerField()
    contents = models.BinaryField()

    def parse_contents(self) -> str | None:
<<<<<<< HEAD
        if self.content_type == "application/json":
            return json.loads(self.contents)

        if self.content_type == "text/plain":
            return self.contents.decode("utf-8")

        return None
=======
        contents: bytes | None = self.contents
        if not contents:
            return None

        try:
            if self.content_type == "application/json":
                return json.loads(contents)

            if self.content_type == "text/plain":
                return contents.decode("utf-8")
            return None
        except Exception:
            return None
>>>>>>> cb81e9db


class PluginStorage(models.Model):
    plugin_config = models.ForeignKey("PluginConfig", on_delete=models.CASCADE)
    key = models.CharField(max_length=200)
    value = models.TextField(blank=True, null=True)

    class Meta:
        constraints = [
            models.UniqueConstraint(
                fields=["plugin_config_id", "key"],
                name="posthog_unique_plugin_storage_key",
            )
        ]


class PluginLogEntrySource(StrEnum):
    SYSTEM = "SYSTEM"
    PLUGIN = "PLUGIN"
    CONSOLE = "CONSOLE"


class PluginLogEntryType(StrEnum):
    DEBUG = "DEBUG"
    LOG = "LOG"
    INFO = "INFO"
    WARN = "WARN"
    ERROR = "ERROR"


class TranspilerError(Exception):
    pass


def transpile(input_string: str, type: Literal["site", "frontend"] = "site") -> Optional[str]:
    from posthog.settings.base_variables import BASE_DIR

    transpiler_path = os.path.join(BASE_DIR, "common/plugin_transpiler/dist/index.js")
    if type not in ["site", "frontend"]:
        raise Exception('Invalid type. Must be "site" or "frontend".')

    process = subprocess.Popen(
        ["node", transpiler_path, "--type", type], stdin=subprocess.PIPE, stdout=subprocess.PIPE, stderr=subprocess.PIPE
    )
    stdout, stderr = process.communicate(input=input_string.encode())

    if process.returncode != 0:
        error = stderr.decode()
        raise TranspilerError(error)
    return stdout.decode()


class PluginSourceFileManager(models.Manager):
    def sync_from_plugin_archive(
        self, plugin: Plugin, plugin_json_parsed: Optional[dict[str, Any]] = None
    ) -> tuple[
        "PluginSourceFile",
        Optional["PluginSourceFile"],
        Optional["PluginSourceFile"],
        Optional["PluginSourceFile"],
    ]:
        """Create PluginSourceFile objects from a plugin that has an archive.

        If plugin.json has already been parsed before this is called, its value can be passed in as an optimization."""
        try:
            plugin_json, index_ts, frontend_tsx, site_ts = extract_plugin_code(plugin.archive, plugin_json_parsed)
        except ValueError as e:
            raise exceptions.ValidationError(f"{e} in plugin {plugin}")

        # If frontend.tsx or index.ts are not present in the archive, make sure they aren't found in the DB either
        filenames_to_delete = []

        # Save plugin.json
        plugin_json_instance, _ = PluginSourceFile.objects.update_or_create(
            plugin=plugin,
            filename="plugin.json",
            defaults={
                "source": plugin_json,
                "transpiled": None,
                "status": None,
                "error": None,
            },
        )

        # Save frontend.tsx
        frontend_tsx_instance: Optional[PluginSourceFile] = None
        if frontend_tsx is not None:
            transpiled = None
            status = None
            error = None
            try:
                transpiled = transpile(frontend_tsx, type="site")
                status = PluginSourceFile.Status.TRANSPILED
            except Exception as e:
                error = str(e)
                status = PluginSourceFile.Status.ERROR
            frontend_tsx_instance, _ = PluginSourceFile.objects.update_or_create(
                plugin=plugin,
                filename="frontend.tsx",
                defaults={
                    "source": frontend_tsx,
                    "transpiled": transpiled,
                    "status": status,
                    "error": error,
                },
            )
        else:
            filenames_to_delete.append("frontend.tsx")

        # Save site.ts
        site_ts_instance: Optional[PluginSourceFile] = None
        if site_ts is not None:
            transpiled = None
            status = None
            error = None
            try:
                transpiled = transpile(site_ts, type="site")
                status = PluginSourceFile.Status.TRANSPILED
            except Exception as e:
                error = str(e)
                status = PluginSourceFile.Status.ERROR

            site_ts_instance, _ = PluginSourceFile.objects.update_or_create(
                plugin=plugin,
                filename="site.ts",
                defaults={
                    "source": site_ts,
                    "transpiled": transpiled,
                    "status": status,
                    "error": error,
                },
            )
        else:
            filenames_to_delete.append("site.ts")

        # Save index.ts
        index_ts_instance: Optional[PluginSourceFile] = None
        if index_ts is not None:
            # The original name of the file is not preserved, but this greatly simplifies the rest of the code,
            # and we don't need to model the whole filesystem (at this point)
            index_ts_instance, _ = PluginSourceFile.objects.update_or_create(
                plugin=plugin,
                filename="index.ts",
                defaults={
                    "source": index_ts,
                    "transpiled": None,
                    "status": None,
                    "error": None,
                },
            )
        else:
            filenames_to_delete.append("index.ts")

        # Make sure files are gone
        PluginSourceFile.objects.filter(plugin=plugin, filename__in=filenames_to_delete).delete()

        # Trigger plugin server reload and code transpilation
        plugin.save()

        return (
            plugin_json_instance,
            index_ts_instance,
            frontend_tsx_instance,
            site_ts_instance,
        )


class PluginSourceFile(UUIDModel):
    class Meta:
        constraints = [models.UniqueConstraint(name="unique_filename_for_plugin", fields=("plugin_id", "filename"))]

    class Status(models.TextChoices):
        LOCKED = "LOCKED", "locked"
        TRANSPILED = "TRANSPILED", "transpiled"
        ERROR = "ERROR", "error"

    plugin = models.ForeignKey("Plugin", on_delete=models.CASCADE)
    filename = models.CharField(max_length=200, blank=False)
    # "source" can be null if we're only using this model to cache transpiled code from a ".zip"
    source = models.TextField(blank=True, null=True)
    status = models.CharField(max_length=20, choices=Status.choices, null=True)
    transpiled = models.TextField(blank=True, null=True)
    error = models.TextField(blank=True, null=True)
    updated_at = models.DateTimeField(null=True, blank=True)

    objects: PluginSourceFileManager = PluginSourceFileManager()

    __repr__ = sane_repr("plugin_id", "filename", "status")


@dataclass(frozen=True)
class PluginLogEntry:
    id: UUID
    team_id: int
    plugin_id: int
    plugin_config_id: int
    timestamp: datetime.datetime
    source: PluginLogEntrySource
    type: PluginLogEntryType
    message: str
    instance_id: UUID


def fetch_plugin_log_entries(
    *,
    team_id: Optional[int] = None,
    plugin_config_id: Optional[int] = None,
    after: Optional[timezone.datetime] = None,
    before: Optional[timezone.datetime] = None,
    search: Optional[str] = None,
    limit: Optional[int] = None,
    type_filter: Optional[list[PluginLogEntryType]] = None,
) -> list[PluginLogEntry]:
    if type_filter is None:
        type_filter = []
    clickhouse_where_parts: list[str] = []
    clickhouse_kwargs: dict[str, Any] = {}
    if team_id is not None:
        clickhouse_where_parts.append("team_id = %(team_id)s")
        clickhouse_kwargs["team_id"] = team_id
    if plugin_config_id is not None:
        clickhouse_where_parts.append("plugin_config_id = %(plugin_config_id)s")
        clickhouse_kwargs["plugin_config_id"] = plugin_config_id
    if after is not None:
        clickhouse_where_parts.append("timestamp > toDateTime64(%(after)s, 6)")
        clickhouse_kwargs["after"] = after.isoformat().replace("+00:00", "")
    if before is not None:
        clickhouse_where_parts.append("timestamp < toDateTime64(%(before)s, 6)")
        clickhouse_kwargs["before"] = before.isoformat().replace("+00:00", "")
    if search:
        clickhouse_where_parts.append("message ILIKE %(search)s")
        clickhouse_kwargs["search"] = f"%{search}%"
    if len(type_filter) > 0:
        clickhouse_where_parts.append("type in %(types)s")
        clickhouse_kwargs["types"] = type_filter
    clickhouse_query = f"""
        SELECT id, team_id, plugin_id, plugin_config_id, timestamp, source, type, message, instance_id FROM plugin_log_entries
        WHERE {" AND ".join(clickhouse_where_parts)} ORDER BY timestamp DESC {f"LIMIT {limit}" if limit else ""}
    """
    return [PluginLogEntry(*result) for result in cast(list, sync_execute(clickhouse_query, clickhouse_kwargs))]


def validate_plugin_job_payload(plugin: Plugin, job_type: str, payload: dict[str, Any], *, is_staff: bool):
    if not plugin.public_jobs:
        raise ValidationError("Plugin has no public jobs")
    if job_type not in plugin.public_jobs:
        raise ValidationError(f"Unknown plugin job: {repr(job_type)}")

    payload_spec = plugin.public_jobs[job_type].get("payload", {})
    for key, field_options in payload_spec.items():
        if field_options.get("required", False) and key not in payload:
            raise ValidationError(f"Missing required job field: {key}")
        if (
            field_options.get("staff_only", False)
            and not is_staff
            and key in payload
            and payload.get(key) != field_options.get("default")
        ):
            raise ValidationError(f"Field is only settable for admins: {key}")

    for key in payload:
        if key not in payload_spec:
            raise ValidationError(f"Unknown field for job: {key}")


@receiver(models.signals.post_save, sender=Organization)
def preinstall_plugins_for_new_organization(sender, instance: Organization, created: bool, **kwargs):
    if created and not is_cloud() and can_install_plugins(instance):
        for plugin_url in settings.PLUGINS_PREINSTALLED_URLS:
            try:
                Plugin.objects.install(
                    organization=instance,
                    plugin_type=Plugin.PluginType.REPOSITORY,
                    url=plugin_url,
                    is_preinstalled=True,
                )
            except Exception as e:
                print(
                    f"⚠️ Cannot preinstall plugin from {plugin_url}, skipping it for organization {instance.name}:\n",
                    e,
                )


@receiver(models.signals.post_save, sender=Team)
def enable_preinstalled_plugins_for_new_team(sender, instance: Team, created: bool, **kwargs):
    if created and can_configure_plugins(instance.organization):
        for order, preinstalled_plugin in enumerate(Plugin.objects.filter(is_preinstalled=True)):
            PluginConfig.objects.create(
                team=instance,
                plugin=preinstalled_plugin,
                enabled=True,
                order=order,
                config=preinstalled_plugin.get_default_config(),
            )


@mutable_receiver([post_save, post_delete], sender=Plugin)
def plugin_reload_needed(sender, instance, created=None, **kwargs):
    # Newly created plugins don't have a config yet, so no need to reload
    if not created:
        reload_plugins_on_workers()


@mutable_receiver([post_save, post_delete], sender=PluginConfig)
def plugin_config_reload_needed(sender, instance, created=None, **kwargs):
    reload_plugins_on_workers()
    try:
        team = instance.team
    except Team.DoesNotExist:
        team = None
    if team is not None:
        sync_team_inject_web_apps(instance.team)


def sync_team_inject_web_apps(team: Team):
    inject_web_apps = len(get_decide_site_apps(team)) > 0 or len(get_decide_site_functions(team)) > 0
    if inject_web_apps != team.inject_web_apps:
        team.inject_web_apps = inject_web_apps
        team.save(update_fields=["inject_web_apps"])


@mutable_receiver([post_save, post_delete], sender=PluginAttachment)
def plugin_attachement_reload_needed(sender, instance, created=None, **kwargs):
    reload_plugins_on_workers()<|MERGE_RESOLUTION|>--- conflicted
+++ resolved
@@ -276,15 +276,6 @@
     contents = models.BinaryField()
 
     def parse_contents(self) -> str | None:
-<<<<<<< HEAD
-        if self.content_type == "application/json":
-            return json.loads(self.contents)
-
-        if self.content_type == "text/plain":
-            return self.contents.decode("utf-8")
-
-        return None
-=======
         contents: bytes | None = self.contents
         if not contents:
             return None
@@ -298,7 +289,6 @@
             return None
         except Exception:
             return None
->>>>>>> cb81e9db
 
 
 class PluginStorage(models.Model):
