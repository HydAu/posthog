#
# This workflow runs CI E2E tests with Playwright.
#
# It relies on the container image built by 'container-images-ci.yml'.
#
name: E2E CI Playwright

on:
    pull_request:

concurrency:
    group: ${{ github.workflow }}-${{ github.head_ref || github.run_id }}
    cancel-in-progress: true

jobs:
    changes:
        runs-on: ubuntu-latest
        timeout-minutes: 5
        if: github.repository == 'PostHog/posthog'
        name: Determine need to run E2E checks
        # Set job outputs to values from filter step
        outputs:
            shouldRun: ${{ steps.changes.outputs.shouldRun }}
        steps:
            # For pull requests it's not necessary to check out the code
            - uses: dorny/paths-filter@4512585405083f25c027a35db413c2b3b9006d50 # v2
              id: changes
              with:
                  filters: |
                      shouldRun:
                        # Avoid running E2E tests for irrelevant changes
                        # NOTE: we are at risk of missing a dependency here. We could make
                        # the dependencies more clear if we separated the backend/frontend
                        # code completely
                        - 'ee/**'
                        - 'posthog/!(temporal/**)/**'
                        - 'bin/*'
                        - frontend/**/*
                        - requirements.txt
                        - requirements-dev.txt
                        - package.json
                        - pnpm-lock.yaml
                        # Make sure we run if someone is explicitly changes the workflow
                        - .github/workflows/ci-e2e-playwright.yml
                        - .github/actions/build-n-cache-image/action.yml
                        # We use docker compose for tests, make sure we rerun on
                        # changes to docker-compose.dev.yml e.g. dependency
                        # version changes
                        - docker-compose.dev.yml
                        - Dockerfile
                        - playwright/**

    container:
        name: Build and cache container image
        # run these on 4, if they're RAM constrained the FE build will fail randomly in Docker build
        runs-on: depot-ubuntu-latest-4
        timeout-minutes: 60
        needs: [changes]
        permissions:
            contents: read
            id-token: write # allow issuing OIDC tokens for this workflow run
        outputs:
            tag: ${{ steps.build.outputs.tag }}
            build-id: ${{ steps.build.outputs.build-id }}
        steps:
            - name: Checkout
              if: needs.changes.outputs.shouldRun == 'true'
              uses: actions/checkout@f43a0e5ff2bd294095638e18286ca9a3d1956744 # v3
            - name: Build the Docker image with Depot
              if: needs.changes.outputs.shouldRun == 'true'
              # Build the container image in preparation for the E2E tests
              uses: ./.github/actions/build-n-cache-image
              id: build
              with:
                  save: true
                  actions-id-token-request-url: ${{ env.ACTIONS_ID_TOKEN_REQUEST_URL }}
                  no-cache: ${{ contains(github.event.pull_request.labels.*.name, 'no-depot-docker-cache') }}

    playwright:
        name: Playwright E2E tests
        runs-on: depot-ubuntu-latest-arm-4
        timeout-minutes: 60
        needs: [changes, container]
        permissions:
            id-token: write # allow issuing OIDC tokens for this workflow run

        steps:
            - name: Checkout
              if: needs.changes.outputs.shouldRun == 'true'
              uses: actions/checkout@f43a0e5ff2bd294095638e18286ca9a3d1956744 # v3

            - name: Install pnpm
              if: needs.changes.outputs.shouldRun == 'true'
              uses: pnpm/action-setup@a7487c7e89a18df4991f7f222e4898a00d66ddda # v4

            - name: Set up Node.js
              if: needs.changes.outputs.shouldRun == 'true'
              uses: actions/setup-node@1d0ff469b7ec7b3cb9d8673fde0c81c44821de2a # v4
              with:
                  node-version: 18.12.1
                  cache: 'pnpm'

            - name: Get pnpm cache directory path
              if: needs.changes.outputs.shouldRun == 'true'
              id: pnpm-cache-dir
              run: echo "PNPM_STORE_PATH=$(pnpm store path)" >> $GITHUB_OUTPUT

            - uses: actions/cache@d4323d4df104b026a6aa633fdb11d772146be0bf # v4
              if: needs.changes.outputs.shouldRun == 'true'
              id: pnpm-cache
              with:
                  path: |
                      ${{ steps.pnpm-cache-dir.outputs.PNPM_STORE_PATH }}
                  key: ${{ runner.os }}-pnpm-playwright-${{ hashFiles('**/pnpm-lock.yaml') }}
                  restore-keys: |
                      ${{ runner.os }}-pnpm-playwright-

            - name: Install package.json dependencies with pnpm
              if: needs.changes.outputs.shouldRun == 'true'
              run: pnpm --filter=@posthog/playwright... install --frozen-lockfile

            - name: Install playwright and dependencies
              if: needs.changes.outputs.shouldRun == 'true'
              run: pnpm --filter=@posthog/playwright exec playwright install --with-deps

            - name: Stop/Start stack with Docker Compose
              # these are required checks so, we can't skip entire sections
              if: needs.changes.outputs.shouldRun == 'true'
              run: |
                  docker compose -f docker-compose.dev.yml down
                  docker compose -f docker-compose.dev.yml up -d

            - name: Wait for ClickHouse
              # these are required checks so, we can't skip entire sections
              if: needs.changes.outputs.shouldRun == 'true'
              run: ./bin/check_kafka_clickhouse_up

            - name: Install Depot CLI
              if: needs.changes.outputs.shouldRun == 'true'
              uses: depot/setup-action@b0b1ea4f69e92ebf5dea3f8713a1b0c37b2126a5 # v1

            - name: Get Docker image cached in Depot
              if: needs.changes.outputs.shouldRun == 'true'
              uses: depot/pull-action@8a922bdade29cf5facf3a13020cccd3b7a8127c2 # v1
              with:
                  build-id: ${{ needs.container.outputs.build-id }}
                  tags: ${{ needs.container.outputs.tag }}

            - name: Write .env # This step intentionally has no if, so that GH always considers the action as having run
              run: |
                  cat <<EOT >> .env
                  SECRET_KEY=6b01eee4f945ca25045b5aab440b953461faf08693a9abbf1166dc7c6b9772da
                  REDIS_URL=redis://localhost
                  DATABASE_URL=postgres://posthog:posthog@localhost:5432/posthog
                  KAFKA_HOSTS=kafka:9092
                  DISABLE_SECURE_SSL_REDIRECT=1
                  SECURE_COOKIES=0
                  OPT_OUT_CAPTURE=0
                  E2E_TESTING=1
                  SKIP_SERVICE_VERSION_REQUIREMENTS=1
                  EMAIL_HOST=email.test.posthog.net
                  SITE_URL=http://localhost:8000
                  NO_RESTART_LOOP=1
                  CLICKHOUSE_SECURE=0
                  OBJECT_STORAGE_ENABLED=1
                  OBJECT_STORAGE_ENDPOINT=http://localhost:19000
                  OBJECT_STORAGE_ACCESS_KEY_ID=object_storage_root_user
                  OBJECT_STORAGE_SECRET_ACCESS_KEY=object_storage_root_password
                  GITHUB_ACTION_RUN_URL="${{ github.server_url }}/${{ github.repository }}/actions/runs/${{ github.run_id }}"
                  CELERY_METRICS_PORT=8999
                  CLOUD_DEPLOYMENT=1
                  EOT

            - name: Start PostHog
              # these are required checks so, we can't skip entire sections
              if: needs.changes.outputs.shouldRun == 'true'
              run: |
                  mkdir -p /tmp/logs

                  echo "Starting PostHog using the container image ${{ needs.container.outputs.tag }}"
                  DOCKER_RUN="docker run --rm --network host --add-host kafka:127.0.0.1 --add-host clickhouse:127.0.0.1 --env-file .env ${{ needs.container.outputs.tag }}"

                  $DOCKER_RUN ./bin/migrate
                  $DOCKER_RUN python manage.py setup_dev

                  # only starts the plugin server so that the "wait for PostHog" step passes
                  $DOCKER_RUN ./bin/docker-worker &> /tmp/logs/worker.txt &
                  $DOCKER_RUN ./bin/docker-server &> /tmp/logs/server.txt &

            - name: Wait for PostHog
              # these are required checks so, we can't skip entire sections
              if: needs.changes.outputs.shouldRun == 'true'
              # this action might be abandoned - but v1 doesn't point to latest of v1 (which it should)
              # so pointing to v1.1.0 to remove warnings about node version with v1
              # todo check https://github.com/iFaxity/wait-on-action/releases for new releases
              uses: iFaxity/wait-on-action@a7d13170ec542bdca4ef8ac4b15e9c6aa00a6866 # v1.2.1
              timeout-minutes: 3
              with:
                  verbose: true
                  log: true
                  resource: http://localhost:8000

            - name: Playwright run
              # these are required checks so, we can't skip entire sections
              if: needs.changes.outputs.shouldRun == 'true'
              run: pnpm --filter=@posthog/playwright test
              env:
                  E2E_TESTING: 1
                  OPT_OUT_CAPTURE: 0
                  GITHUB_ACTION_RUN_URL: '${{ github.server_url }}/${{ github.repository }}/actions/runs/${{ github.run_id }}'

            - name: Archive report
              uses: actions/upload-artifact@4cec3d8aa04e39d1a68397de0c4cd6fb9dce8ec1 # v4
              with:
                  name: playwright-report
                  path: playwright/playwright-report/
                  retention-days: 30
              if: ${{ failure() }}

<<<<<<< HEAD
            - name: Archive queries with old versions
              shell: bash
              run: python bin/validate-query-versions.py | tee validation_output.txt
=======
            - name: Archive screenshots
              if: always()
              uses: actions/upload-artifact@4cec3d8aa04e39d1a68397de0c4cd6fb9dce8ec1 # v4
              with:
                  name: playwright-screenshots
                  path: playwright/test-results
                  retention-days: 30
>>>>>>> ae14af89

    capture-run-time:
        name: Capture run time
        runs-on: ubuntu-latest
        needs: [playwright]
        if: needs.changes.outputs.shouldRun == 'true'
        steps:
            - name: Calculate run time and send to PostHog
              run: |
                  gh auth login --with-token < <(echo ${{ secrets.GITHUB_TOKEN }})
                  run_id=${GITHUB_RUN_ID}
                  repo=${GITHUB_REPOSITORY}
                  run_info=$(gh api repos/${repo}/actions/runs/${run_id})
                  echo run_info: ${run_info}
                  # name is the name of the workflow file
                  # run_started_at is the start time of the workflow
                  # we want to get the number of seconds between the start time and now
                  name=$(echo ${run_info} | jq -r '.name')
                  run_url=$(echo ${run_info} | jq -r '.url')
                  run_started_at=$(echo ${run_info} | jq -r '.run_started_at')
                  run_attempt=$(echo ${run_info} | jq -r '.run_attempt')
                  start_seconds=$(date -d "${run_started_at}" +%s)
                  now_seconds=$(date +%s)
                  duration=$((now_seconds-start_seconds))
                  echo running_time_duration_seconds=${duration} >> $GITHUB_ENV
                  echo running_time_run_url=${run_url} >> $GITHUB_ENV
                  echo running_time_run_attempt=${run_attempt} >> $GITHUB_ENV
                  echo running_time_run_id=${run_id} >> $GITHUB_ENV
                  echo running_time_run_started_at=${run_started_at} >> $GITHUB_ENV
            - name: Capture running time to PostHog
              if: github.repository == 'PostHog/posthog'
              uses: PostHog/posthog-github-action@v0.1
              with:
                  posthog-token: ${{secrets.POSTHOG_API_TOKEN}}
                  event: 'posthog-ci-running-time'
                  properties: '{"runner": "depot", "duration_seconds": ${{ env.running_time_duration_seconds }}, "run_url": "${{ env.running_time_run_url }}", "run_attempt": "${{ env.running_time_run_attempt }}", "run_id": "${{ env.running_time_run_id }}", "run_started_at": "${{ env.running_time_run_started_at }}"}'

    # validate-query-versions:
    #     name: Validate query versions
    #     runs-on:
    #     needs:
    #     if:
    #     steps:
    #         - name: Validate query versions
    #           id: validate-query-versions
    #           shell: bash
    #           run: python bin/validate-query-versions.py | tee validation_output.txt

    #         - name: Upload validation output
    #           id: validate-query-versions-upload
    #           uses: actions/upload-artifact@v4
    #           with:
    #               name: validation-query-versions
    #               path: validation_output.txt
    #               retention-days: 14 # keep for two weeks

    #         - name: Comment with artifact link
    #           if: github.event_name == 'pull_request'
    #           uses: peter-evans/create-or-update-comment@v4
    #           with:
    #               token: ${{ inputs.token }}
    #               issue-number: ${{ github.event.pull_request.number }}
    #               body: |
    #                   ### 🔍 Query-version validation results
    #                   Output of `python bin/validate-query-versions.py` \
    #                   is available as an artifact → \
    #                   [Download](${{ steps.validate-query-versions-upload.outputs.artifact-url }})

    #                   ```
    #                   ${{ steps.validate-query-versions.outputs.content }}
    #                   ```

    #                   <details>
    #                     <summary>Click to view full benchmark results</summary>

    #                     ```
    #                     ${{ steps.pr_vs_master.outputs.content }}
    #                     ```
    #                   </details>
    #               edit-mode: replace<|MERGE_RESOLUTION|>--- conflicted
+++ resolved
@@ -217,19 +217,17 @@
                   retention-days: 30
               if: ${{ failure() }}
 
-<<<<<<< HEAD
+            - name: Archive screenshots
+              if: always()
+              uses: actions/upload-artifact@4cec3d8aa04e39d1a68397de0c4cd6fb9dce8ec1 # v4
+              with:
+                  name: playwright-screenshots
+                  path: playwright/test-results
+                  retention-days: 30
+
             - name: Archive queries with old versions
               shell: bash
               run: python bin/validate-query-versions.py | tee validation_output.txt
-=======
-            - name: Archive screenshots
-              if: always()
-              uses: actions/upload-artifact@4cec3d8aa04e39d1a68397de0c4cd6fb9dce8ec1 # v4
-              with:
-                  name: playwright-screenshots
-                  path: playwright/test-results
-                  retention-days: 30
->>>>>>> ae14af89
 
     capture-run-time:
         name: Capture run time
