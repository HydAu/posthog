--- conflicted
+++ resolved
@@ -550,11 +550,6 @@
 
         if (capabilities.cdpCyclotronWorkerPlugins) {
             const hub = await setupHub()
-<<<<<<< HEAD
-            const worker = new CdpCyclotronWorkerPlugins(hub)
-            await worker.start()
-            services.push(worker.service)
-=======
             if (!hub.CYCLOTRON_DATABASE_URL) {
                 status.error('💥', 'Cyclotron database URL not set.')
             } else {
@@ -562,7 +557,6 @@
                 await worker.start()
                 services.push(worker.service)
             }
->>>>>>> cb81e9db
         }
 
         if (capabilities.http) {
