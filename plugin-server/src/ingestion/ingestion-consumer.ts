import { captureException } from '@sentry/node'
import { Message, MessageHeader } from 'node-rdkafka'
import { Histogram } from 'prom-client'

import { HogTransformerService } from '../cdp/hog-transformations/hog-transformer.service'
import { BatchConsumer, startBatchConsumer } from '../kafka/batch-consumer'
import { createRdConnectionConfigFromEnvVars } from '../kafka/config'
import { KafkaProducerWrapper } from '../kafka/producer'
import { IngestionOverflowMode } from '../main/ingestion-queues/batch-processing/each-batch-ingestion'
import { ingestionOverflowingMessagesTotal } from '../main/ingestion-queues/batch-processing/metrics'
import { addSentryBreadcrumbsEventListeners } from '../main/ingestion-queues/kafka-metrics'
import {
    eventDroppedCounter,
    ingestionPartitionKeyOverflowed,
    latestOffsetTimestampGauge,
    setUsageInNonPersonEventsCounter,
} from '../main/ingestion-queues/metrics'
import { runInstrumentedFunction } from '../main/utils'
import { Hub, PipelineEvent, PluginServerService } from '../types'
import { normalizeEvent } from '../utils/event'
import { status } from '../utils/status'
import { EventDroppedError, EventPipelineRunnerV2 } from './event-pipeline-runner/event-pipeline-runner'
import { MemoryRateLimiter } from './utils/overflow-detector'

// Must require as `tsc` strips unused `import` statements and just requiring this seems to init some globals
require('@sentry/tracing')

const histogramKafkaBatchSize = new Histogram({
    name: 'ingestion_batch_size',
    help: 'The size of the batches we are receiving from Kafka',
    buckets: [0, 50, 100, 250, 500, 750, 1000, 1500, 2000, 3000, Infinity],
})

const histogramKafkaBatchSizeKb = new Histogram({
    name: 'ingestion_batch_size_kb',
    help: 'The size in kb of the batches we are receiving from Kafka',
    buckets: [0, 128, 512, 1024, 5120, 10240, 20480, 51200, 102400, 204800, Infinity],
})

type GroupedIncomingEvents = {
    [key: string]: { message: Message; event: PipelineEvent }[]
}

const PERSON_EVENTS = new Set(['$set', '$identify', '$create_alias', '$merge_dangerously', '$groupidentify'])
const KNOWN_SET_EVENTS = new Set([
    '$feature_interaction',
    '$feature_enrollment_update',
    'survey dismissed',
    'survey sent',
])

export class IngestionConsumer {
    protected name = 'ingestion-consumer'
    protected groupId: string
    protected topic: string
    protected dlqTopic: string
    protected overflowTopic?: string

    batchConsumer?: BatchConsumer
    isStopping = false
    protected heartbeat = () => {}
    protected promises: Set<Promise<any>> = new Set()
    protected kafkaProducer?: KafkaProducerWrapper
    public hogTransformer: HogTransformerService

    private overflowRateLimiter: MemoryRateLimiter
    private ingestionWarningLimiter: MemoryRateLimiter
    private tokensToDrop: string[] = []
    private tokenDistinctIdsToDrop: string[] = []

    constructor(private hub: Hub) {
        // The group and topic are configurable allowing for multiple ingestion consumers to be run in parallel
        this.groupId = hub.INGESTION_CONSUMER_GROUP_ID
        this.topic = hub.INGESTION_CONSUMER_CONSUME_TOPIC
        this.overflowTopic = hub.INGESTION_CONSUMER_OVERFLOW_TOPIC
        this.dlqTopic = hub.INGESTION_CONSUMER_DLQ_TOPIC
        this.tokensToDrop = hub.DROP_EVENTS_BY_TOKEN.split(',').filter((x) => !!x)
        this.tokenDistinctIdsToDrop = hub.DROP_EVENTS_BY_TOKEN_DISTINCT_ID.split(',').filter((x) => !!x)

        this.name = `ingestion-consumer-${this.topic}`
        this.overflowRateLimiter = new MemoryRateLimiter(
            this.hub.EVENT_OVERFLOW_BUCKET_CAPACITY,
            this.hub.EVENT_OVERFLOW_BUCKET_REPLENISH_RATE
        )

        this.ingestionWarningLimiter = new MemoryRateLimiter(1, 1.0 / 3600)
        this.hogTransformer = new HogTransformerService(hub)
    }

    public get service(): PluginServerService {
        return {
            id: this.name,
            onShutdown: async () => await this.stop(),
            healthcheck: () => this.isHealthy() ?? false,
            batchConsumer: this.batchConsumer,
        }
    }

    public async start(): Promise<void> {
        await Promise.all([
            KafkaProducerWrapper.create(this.hub).then((producer) => {
                this.kafkaProducer = producer
                this.kafkaProducer.producer.connect()
            }),
            this.startKafkaConsumer({
                topic: this.topic,
                groupId: this.groupId,
                handleBatch: async (messages) => this.handleKafkaBatch(messages),
            }),
            this.hogTransformer.start(),
        ])
    }

    public async stop(): Promise<void> {
        status.info('🔁', `${this.name} - stopping`)
        this.isStopping = true

        // Mark as stopping so that we don't actually process any more incoming messages, but still keep the process alive
        status.info('🔁', `${this.name} - stopping batch consumer`)
        await this.batchConsumer?.stop()
        status.info('🔁', `${this.name} - stopping kafka producer`)
        await this.kafkaProducer?.disconnect()

        status.info('👍', `${this.name} - stopped!`)
    }

    public isHealthy() {
        return this.batchConsumer?.isHealthy()
    }

    private scheduleWork<T>(promise: Promise<T>): Promise<T> {
        this.promises.add(promise)
        void promise.finally(() => this.promises.delete(promise))
        return promise
    }

    public async handleKafkaBatch(messages: Message[]) {
        const parsedMessages = await this.parseKafkaBatch(messages)
        await this.processBatch(parsedMessages)
        for (const message of messages) {
            if (message.timestamp) {
                latestOffsetTimestampGauge
                    .labels({ partition: message.partition, topic: message.topic, groupId: this.groupId })
                    .set(message.timestamp)
            }
        }
    }

    public async processBatch(groupedIncomingEvents: GroupedIncomingEvents): Promise<void> {
        try {
            await this.runManyWithHeartbeat(Object.values(groupedIncomingEvents), async (eventsForDistinctId) => {
                // Process every message sequentially, stash promises to await on later
                for (const { message, event } of eventsForDistinctId) {
                    // Track $set usage in events that aren't known to use it, before ingestion adds anything there
                    if (
                        event.properties &&
                        !PERSON_EVENTS.has(event.event) &&
                        !KNOWN_SET_EVENTS.has(event.event) &&
                        ('$set' in event.properties || '$set_once' in event.properties || '$unset' in event.properties)
                    ) {
                        setUsageInNonPersonEventsCounter.inc()
                    }

                    const eventKey = `${event.token}:${event.distinct_id}`
                    // Check the rate limiter and emit to overflow if necessary
                    const isBelowRateLimit = this.overflowRateLimiter.consume(eventKey, 1, message.timestamp)
                    if (this.overflowEnabled() && !isBelowRateLimit) {
                        status.debug('🔁', `Sending to overflow`, {
                            event,
                        })
                        ingestionPartitionKeyOverflowed.labels(`${event.team_id ?? event.token}`).inc()
                        if (this.ingestionWarningLimiter.consume(eventKey, 1)) {
                            status.warn('🪣', `Local overflow detection triggered on key ${eventKey}`)
                        }

                        void this.scheduleWork(this.emitToOverflow([message]))
                        continue
                    }

                    const runner = this.getEventPipelineRunner(event)
                    try {
                        await runner.run()
                    } catch (error) {
                        await this.handleProcessingError(error, message, event)
                    }

                    // TRICKY: We want to later catch anything that goes wrong with flushing
                    // the promises so we can send the event to the DLQ
                    this.scheduleWork(Promise.all(runner.getPromises())).catch((error) => {
                        return this.handleProcessingError(error, message, event)
                    })
                }
            })

            await Promise.all(this.promises)
        } catch (error) {
            status.error('🔥', `Error processing batch`, {
                stack: error.stack,
                error: error,
            })

            throw error
        } finally {
            this.promises.clear()
        }
    }

<<<<<<< HEAD
    private getEventPipelineRunner(event: PipelineEvent): EventPipelineRunnerV2 {
        // Mostly a helper method for testing
        return new EventPipelineRunnerV2(this.hub, event)
=======
    private async runEventPipeline(event: PipelineEvent): Promise<EventPipelineResult> {
        return await retryIfRetriable(async () => {
            const runner = new EventPipelineRunner(this.hub, event, this.hogTransformer)
            return await runner.runEventPipeline(event)
        })
>>>>>>> e318b397
    }

    private parseKafkaBatch(messages: Message[]): Promise<GroupedIncomingEvents> {
        return runInstrumentedFunction({
            statsKey: `ingestionConsumer.handleEachBatch.parseKafkaMessages`,
            func: () => {
                const batches: GroupedIncomingEvents = {}

                for (const message of messages) {
                    let distinctId: string | undefined
                    let token: string | undefined

                    // Parse the headers so we can early exit if found and should be dropped
                    message.headers?.forEach((header) => {
                        if (header.key === 'distinct_id') {
                            distinctId = header.value.toString()
                        }
                        if (header.key === 'token') {
                            token = header.value.toString()
                        }
                    })

                    if (this.shouldDropEvent(token, distinctId)) {
                        this.logDroppedEvent(token, distinctId)
                        continue
                    }

                    // Parse the message payload into the event object
                    const { data: dataStr, ...rawEvent } = JSON.parse(message.value!.toString())
                    const combinedEvent: PipelineEvent = { ...JSON.parse(dataStr), ...rawEvent }
                    const event: PipelineEvent = normalizeEvent({
                        ...combinedEvent,
                    })

                    // In case the headers were not set we check the parsed message now
                    if (this.shouldDropEvent(combinedEvent.token, combinedEvent.distinct_id)) {
                        this.logDroppedEvent(combinedEvent.token, combinedEvent.distinct_id)
                        continue
                    }

                    const eventKey = `${event.token}:${event.distinct_id}`

                    // We collect the events grouped by token and distinct_id so that we can process batches in parallel whilst keeping the order of events
                    // for a given distinct_id
                    if (!batches[eventKey]) {
                        batches[eventKey] = []
                    }

                    batches[eventKey].push({ message, event })
                }

                return Promise.resolve(batches)
            },
        })
    }

    private async runWithHeartbeat<T>(func: () => Promise<T> | T): Promise<T> {
        // Helper function to ensure that looping over lots of hog functions doesn't block up the thread, killing the consumer
        const res = await func()
        this.heartbeat()
        await new Promise((resolve) => process.nextTick(resolve))

        return res
    }

    private async runManyWithHeartbeat<T, R>(items: T[], func: (item: T) => Promise<R> | R): Promise<R[]> {
        // Helper function to ensure that looping over lots of hog functions doesn't block up the event loop, leading to healthcheck failures
        const results = []

        for (const item of items) {
            results.push(await this.runWithHeartbeat(() => func(item)))
        }
        return results
    }

    private async startKafkaConsumer(options: {
        topic: string
        groupId: string
        handleBatch: (messages: Message[]) => Promise<void>
    }): Promise<void> {
        this.batchConsumer = await startBatchConsumer({
            ...options,
            connectionConfig: createRdConnectionConfigFromEnvVars(this.hub, 'consumer'),
            autoCommit: true,
            sessionTimeout: this.hub.KAFKA_CONSUMPTION_SESSION_TIMEOUT_MS,
            maxPollIntervalMs: this.hub.KAFKA_CONSUMPTION_MAX_POLL_INTERVAL_MS,
            consumerMaxBytes: this.hub.KAFKA_CONSUMPTION_MAX_BYTES,
            consumerMaxBytesPerPartition: this.hub.KAFKA_CONSUMPTION_MAX_BYTES_PER_PARTITION,
            consumerMaxWaitMs: this.hub.KAFKA_CONSUMPTION_MAX_WAIT_MS,
            consumerErrorBackoffMs: this.hub.KAFKA_CONSUMPTION_ERROR_BACKOFF_MS,
            fetchBatchSize: this.hub.INGESTION_BATCH_SIZE,
            batchingTimeoutMs: this.hub.KAFKA_CONSUMPTION_BATCHING_TIMEOUT_MS,
            topicCreationTimeoutMs: this.hub.KAFKA_TOPIC_CREATION_TIMEOUT_MS,
            topicMetadataRefreshInterval: this.hub.KAFKA_TOPIC_METADATA_REFRESH_INTERVAL_MS,
            eachBatch: async (messages, { heartbeat }) => {
                status.info('🔁', `${this.name} - handling batch`, {
                    size: messages.length,
                })

                this.heartbeat = heartbeat

                histogramKafkaBatchSize.observe(messages.length)
                histogramKafkaBatchSizeKb.observe(messages.reduce((acc, m) => (m.value?.length ?? 0) + acc, 0) / 1024)

                return await runInstrumentedFunction({
                    statsKey: `ingestionConsumer.handleEachBatch`,
                    sendTimeoutGuardToSentry: false,
                    func: async () => {
                        await options.handleBatch(messages)
                    },
                })
            },
            callEachBatchWhenEmpty: false,
        })

        addSentryBreadcrumbsEventListeners(this.batchConsumer.consumer)

        this.batchConsumer.consumer.on('disconnected', async (err) => {
            if (!this.isStopping) {
                return
            }
            // since we can't be guaranteed that the consumer will be stopped before some other code calls disconnect
            // we need to listen to disconnect and make sure we're stopped
            status.info('🔁', `${this.name} batch consumer disconnected, cleaning up`, { err })
            await this.stop()
        })
    }

    private async handleProcessingError(error: any, message: Message, event: PipelineEvent) {
        if (error instanceof EventDroppedError) {
            // In the case of an EventDroppedError we know that the error was expected and as such we should
            // send it to the DLQ unless the doNotSendToDLQ flag is set
            // We then return as there is nothing else to do

            if (error.doNotSendToDLQ) {
                return
            }

            try {
                const sentryEventId = captureException(error)
                const headers: MessageHeader[] = message.headers ?? []
                headers.push({ ['sentry-event-id']: sentryEventId })
                headers.push({ ['event-id']: event.uuid })

                await this.kafkaProducer!.produce({
                    topic: this.dlqTopic,
                    value: message.value,
                    key: message.key ?? null, // avoid undefined, just to be safe
                    headers: headers,
                })
            } catch (error) {
                status.error('🔥', `Error pushing to DLQ`, {
                    stack: error.stack,
                    error: error,
                })
                throw error
            }

            return // EventDroppedError is handled
        }

        // All other errors indicate that something went wrong and we crash out
        captureException(error, {
            tags: { team_id: event.team_id },
            extra: { originalEvent: event },
        })

        throw error
    }

    private logDroppedEvent(token?: string, distinctId?: string) {
        status.debug('🔁', `Dropped event`, {
            token,
            distinctId,
        })
        eventDroppedCounter
            .labels({
                event_type: 'analytics',
                drop_cause: 'blocked_token',
            })
            .inc()
    }

    private shouldDropEvent(token?: string, distinctId?: string) {
        return (
            (token && this.tokensToDrop.includes(token)) ||
            (token && distinctId && this.tokenDistinctIdsToDrop.includes(`${token}:${distinctId}`))
        )
    }

    private overflowEnabled() {
        return !!this.hub.INGESTION_CONSUMER_OVERFLOW_TOPIC && this.hub.INGESTION_CONSUMER_OVERFLOW_TOPIC !== this.topic
    }

    private async emitToOverflow(kafkaMessages: Message[]) {
        const overflowTopic = this.hub.INGESTION_CONSUMER_OVERFLOW_TOPIC
        if (!overflowTopic) {
            throw new Error('No overflow topic configured')
        }

        ingestionOverflowingMessagesTotal.inc(kafkaMessages.length)

        const overflowMode = this.hub.INGESTION_OVERFLOW_PRESERVE_PARTITION_LOCALITY
            ? IngestionOverflowMode.Reroute
            : IngestionOverflowMode.RerouteRandomly

        const useRandomPartitioning = overflowMode === IngestionOverflowMode.RerouteRandomly

        await Promise.all(
            kafkaMessages.map((message) =>
                this.kafkaProducer!.produce({
                    topic: this.overflowTopic!,
                    value: message.value,
                    // ``message.key`` should not be undefined here, but in the
                    // (extremely) unlikely event that it is, set it to ``null``
                    // instead as that behavior is safer.
                    key: useRandomPartitioning ? null : message.key ?? null,
                    headers: message.headers,
                })
            )
        )
    }
}<|MERGE_RESOLUTION|>--- conflicted
+++ resolved
@@ -205,17 +205,9 @@
         }
     }
 
-<<<<<<< HEAD
     private getEventPipelineRunner(event: PipelineEvent): EventPipelineRunnerV2 {
         // Mostly a helper method for testing
         return new EventPipelineRunnerV2(this.hub, event)
-=======
-    private async runEventPipeline(event: PipelineEvent): Promise<EventPipelineResult> {
-        return await retryIfRetriable(async () => {
-            const runner = new EventPipelineRunner(this.hub, event, this.hogTransformer)
-            return await runner.runEventPipeline(event)
-        })
->>>>>>> e318b397
     }
 
     private parseKafkaBatch(messages: Message[]): Promise<GroupedIncomingEvents> {
