import { Message, MessageHeader } from 'node-rdkafka'
import { Counter, Histogram } from 'prom-client'

import { HogTransformerService } from '../cdp/hog-transformations/hog-transformer.service'
import { BatchConsumer, startBatchConsumer } from '../kafka/batch-consumer'
import { createRdConnectionConfigFromEnvVars } from '../kafka/config'
import { KafkaProducerWrapper } from '../kafka/producer'
import { Hub, PipelineEvent, PluginServerService } from '../types'
<<<<<<< HEAD
import { runInstrumentedFunction } from '../utils/instrument'
import { eventDroppedCounter } from '../utils/metrics'
import { setupMmdb } from '../utils/mmdb'
=======
import { normalizeEvent } from '../utils/event'
import { captureException } from '../utils/posthog'
import { retryIfRetriable } from '../utils/retries'
>>>>>>> f12d1608
import { status } from '../utils/status'
import { EventDroppedError, EventPipelineRunnerV2 } from './event-pipeline-runner/event-pipeline-runner'
import { normalizeEvent } from './event-pipeline-runner/utils/event-utils'
import { PersonsDB } from './event-pipeline-runner/utils/persons-db'
import { MemoryRateLimiter } from './utils/overflow-detector'

// Must require as `tsc` strips unused `import` statements and just requiring this seems to init some globals
require('@sentry/tracing')

const histogramKafkaBatchSize = new Histogram({
    name: 'ingestion_batch_size',
    help: 'The size of the batches we are receiving from Kafka',
    buckets: [0, 50, 100, 250, 500, 750, 1000, 1500, 2000, 3000, Infinity],
})

const histogramKafkaBatchSizeKb = new Histogram({
    name: 'ingestion_batch_size_kb',
    help: 'The size in kb of the batches we are receiving from Kafka',
    buckets: [0, 128, 512, 1024, 5120, 10240, 20480, 51200, 102400, 204800, Infinity],
})

const ingestionOverflowingMessagesTotal = new Counter({
    name: 'ingestion_overflowing_messages_total',
    help: 'Count of messages rerouted to the overflow topic.',
})

export const setUsageInNonPersonEventsCounter = new Counter({
    name: 'set_usage_in_non_person_events',
    help: 'Count of events where $set usage was found in non-person events',
})

export const ingestionPartitionKeyOverflowed = new Counter({
    name: 'ingestion_partition_key_overflowed',
    help: 'Indicates that a given key has overflowed capacity and been redirected to a different topic. Value incremented once a minute.',
    labelNames: ['partition_key'],
})

type IncomingEvent = { message: Message; event: PipelineEvent }

type IncomingEventsByDistinctId = {
    [key: string]: IncomingEvent[]
}

const PERSON_EVENTS = new Set(['$set', '$identify', '$create_alias', '$merge_dangerously', '$groupidentify'])
const KNOWN_SET_EVENTS = new Set([
    '$feature_interaction',
    '$feature_enrollment_update',
    'survey dismissed',
    'survey sent',
])

export class IngestionConsumer {
    protected name = 'ingestion-consumer'
    protected groupId: string
    protected topic: string
    protected dlqTopic: string
    protected overflowTopic?: string

    batchConsumer?: BatchConsumer
    isStopping = false
    protected heartbeat = () => {}
    protected promises: Set<Promise<any>> = new Set()
    protected kafkaProducer?: KafkaProducerWrapper
    protected kafkaOverflowProducer?: KafkaProducerWrapper
    public hogTransformer: HogTransformerService
    public personsDB: PersonsDB

    private overflowRateLimiter: MemoryRateLimiter
    private ingestionWarningLimiter: MemoryRateLimiter
    private tokensToDrop: string[] = []
    private tokenDistinctIdsToDrop: string[] = []

    constructor(private hub: Hub) {
        // The group and topic are configurable allowing for multiple ingestion consumers to be run in parallel
        this.groupId = hub.INGESTION_CONSUMER_GROUP_ID
        this.topic = hub.INGESTION_CONSUMER_CONSUME_TOPIC
        this.overflowTopic = hub.INGESTION_CONSUMER_OVERFLOW_TOPIC
        this.dlqTopic = hub.INGESTION_CONSUMER_DLQ_TOPIC
        this.tokensToDrop = hub.DROP_EVENTS_BY_TOKEN.split(',').filter((x) => !!x)
        this.tokenDistinctIdsToDrop = hub.DROP_EVENTS_BY_TOKEN_DISTINCT_ID.split(',').filter((x) => !!x)

        this.name = `ingestion-consumer-${this.topic}`
        this.overflowRateLimiter = new MemoryRateLimiter(
            this.hub.EVENT_OVERFLOW_BUCKET_CAPACITY,
            this.hub.EVENT_OVERFLOW_BUCKET_REPLENISH_RATE
        )

        this.ingestionWarningLimiter = new MemoryRateLimiter(1, 1.0 / 3600)
        this.hogTransformer = new HogTransformerService(hub)
        this.personsDB = new PersonsDB(hub.postgres, hub.kafkaProducer)
    }

    public get service(): PluginServerService {
        return {
            id: this.name,
            onShutdown: async () => await this.stop(),
            healthcheck: () => this.isHealthy() ?? false,
            batchConsumer: this.batchConsumer,
        }
    }

    public async start(): Promise<void> {
        await Promise.all([
            KafkaProducerWrapper.create(this.hub).then((producer) => {
                this.kafkaProducer = producer
                this.kafkaProducer.producer.connect()
            }),
            // TRICKY: When we produce overflow events they are back to the kafka we are consuming from
            KafkaProducerWrapper.create(this.hub, 'consumer').then((producer) => {
                this.kafkaOverflowProducer = producer
                this.kafkaOverflowProducer.producer.connect()
            }),
            this.startKafkaConsumer({
                topic: this.topic,
                groupId: this.groupId,
                handleBatch: async (messages) => this.handleKafkaBatch(messages),
            }),
            setupMmdb(this.hub),
            this.hogTransformer.start(),
        ])
    }

    public async stop(): Promise<void> {
        status.info('🔁', `${this.name} - stopping`)
        this.isStopping = true

        // Mark as stopping so that we don't actually process any more incoming messages, but still keep the process alive
        status.info('🔁', `${this.name} - stopping batch consumer`)
        await this.batchConsumer?.stop()
        status.info('🔁', `${this.name} - stopping kafka producer`)
        await this.kafkaProducer?.disconnect()
        status.info('🔁', `${this.name} - stopping kafka overflow producer`)
        await this.kafkaOverflowProducer?.disconnect()
        status.info('🔁', `${this.name} - stopping hog transformer`)
        await this.hogTransformer.stop()
        status.info('👍', `${this.name} - stopped!`)
    }

    public isHealthy() {
        return this.batchConsumer?.isHealthy()
    }

    private scheduleWork<T>(promise: Promise<T>): Promise<T> {
        this.promises.add(promise)
        void promise.finally(() => this.promises.delete(promise))
        return promise
    }

    private runInstrumented<T>(name: string, func: () => Promise<T>): Promise<T> {
        return runInstrumentedFunction<T>({ statsKey: `ingestionConsumer.${name}`, func })
    }

    public async handleKafkaBatch(messages: Message[]) {
        const parsedMessages = await this.runInstrumented('parseKafkaMessages', () => this.parseKafkaBatch(messages))

        await this.runInstrumented('processBatch', async () => {
            await Promise.all(
                Object.values(parsedMessages).map(async (x) => {
                    return await this.runInstrumented('processEventsForDistinctId', () =>
                        this.processEventsForDistinctId(x)
                    )
                })
            )
        })

        status.debug('🔁', `Waiting for promises`, { promises: this.promises.size })
        await this.runInstrumented('awaitScheduledWork', () => Promise.all(this.promises))
        status.debug('🔁', `Processed batch`)
    }

    private async processEventsForDistinctId(incomingEvents: IncomingEvent[]): Promise<void> {
        // Process every message sequentially, stash promises to await on later
        for (const { message, event } of incomingEvents) {
            // Track $set usage in events that aren't known to use it, before ingestion adds anything there
            if (
                event.properties &&
                !PERSON_EVENTS.has(event.event) &&
                !KNOWN_SET_EVENTS.has(event.event) &&
                ('$set' in event.properties || '$set_once' in event.properties || '$unset' in event.properties)
            ) {
                setUsageInNonPersonEventsCounter.inc()
            }

            try {
                status.debug('🔁', `Processing event`, {
                    event,
                })
                const eventKey = `${event.token}:${event.distinct_id}`
                // Check the rate limiter and emit to overflow if necessary
                const isBelowRateLimit = this.overflowRateLimiter.consume(eventKey, 1, message.timestamp)
                if (this.overflowEnabled() && !isBelowRateLimit) {
                    status.debug('🔁', `Sending to overflow`, {
                        event,
                    })
                    ingestionPartitionKeyOverflowed.labels(`${event.team_id ?? event.token}`).inc()
                    if (this.ingestionWarningLimiter.consume(eventKey, 1)) {
                        status.warn('🪣', `Local overflow detection triggered on key ${eventKey}`)
                    }

                    void this.scheduleWork(this.emitToOverflow([message]))
                    continue
                }

                const runner = this.getEventPipelineRunner(event)
                try {
                    await runner.run()
                } catch (error) {
                    await this.handleProcessingError(error, message, event)
                }

                // TRICKY: We want to later catch anything that goes wrong with flushing
                // the promises so we can send the event to the DLQ
                this.scheduleWork(Promise.all(runner.getPromises())).catch((error) => {
                    return this.handleProcessingError(error, message, event)
                })
            } catch (error) {
                await this.handleProcessingError(error, message, event)
            }
        }
    }

    private getEventPipelineRunner(event: PipelineEvent): EventPipelineRunnerV2 {
        // Mostly a helper method for testing
        return new EventPipelineRunnerV2(this.hub, event, this.personsDB, this.hogTransformer)
    }

    private parseKafkaBatch(messages: Message[]): Promise<IncomingEventsByDistinctId> {
        const batches: IncomingEventsByDistinctId = {}

        for (const message of messages) {
            let distinctId: string | undefined
            let token: string | undefined

            // Parse the headers so we can early exit if found and should be dropped
            message.headers?.forEach((header) => {
                if (header.key === 'distinct_id') {
                    distinctId = header.value.toString()
                }
                if (header.key === 'token') {
                    token = header.value.toString()
                }
            })

            if (this.shouldDropEvent(token, distinctId)) {
                this.logDroppedEvent(token, distinctId)
                continue
            }

            // Parse the message payload into the event object
            const { data: dataStr, ...rawEvent } = JSON.parse(message.value!.toString())
            const combinedEvent: PipelineEvent = { ...JSON.parse(dataStr), ...rawEvent }
            const event: PipelineEvent = normalizeEvent({
                ...combinedEvent,
            })

            // In case the headers were not set we check the parsed message now
            if (this.shouldDropEvent(combinedEvent.token, combinedEvent.distinct_id)) {
                this.logDroppedEvent(combinedEvent.token, combinedEvent.distinct_id)
                continue
            }

            const eventKey = `${event.token}:${event.distinct_id}`

            // We collect the events grouped by token and distinct_id so that we can process batches in parallel whilst keeping the order of events
            // for a given distinct_id
            if (!batches[eventKey]) {
                batches[eventKey] = []
            }

            batches[eventKey].push({ message, event })
        }

        return Promise.resolve(batches)
    }

    private async startKafkaConsumer(options: {
        topic: string
        groupId: string
        handleBatch: (messages: Message[]) => Promise<void>
    }): Promise<void> {
        this.batchConsumer = await startBatchConsumer({
            ...options,
            connectionConfig: createRdConnectionConfigFromEnvVars(this.hub, 'consumer'),
            autoCommit: true,
            sessionTimeout: this.hub.KAFKA_CONSUMPTION_SESSION_TIMEOUT_MS,
            maxPollIntervalMs: this.hub.KAFKA_CONSUMPTION_MAX_POLL_INTERVAL_MS,
            consumerMaxBytes: this.hub.KAFKA_CONSUMPTION_MAX_BYTES,
            consumerMaxBytesPerPartition: this.hub.KAFKA_CONSUMPTION_MAX_BYTES_PER_PARTITION,
            consumerMaxWaitMs: this.hub.KAFKA_CONSUMPTION_MAX_WAIT_MS,
            consumerErrorBackoffMs: this.hub.KAFKA_CONSUMPTION_ERROR_BACKOFF_MS,
            fetchBatchSize: this.hub.KAFKA_CONSUMPTION_BATCH_SIZE,
            batchingTimeoutMs: this.hub.KAFKA_CONSUMPTION_BATCHING_TIMEOUT_MS,
            topicCreationTimeoutMs: this.hub.KAFKA_TOPIC_CREATION_TIMEOUT_MS,
            topicMetadataRefreshInterval: this.hub.KAFKA_TOPIC_METADATA_REFRESH_INTERVAL_MS,
            eachBatch: async (messages, { heartbeat }) => {
                status.info('🔁', `${this.name} - handling batch`, {
                    size: messages.length,
                })

                this.heartbeat = heartbeat

                histogramKafkaBatchSize.observe(messages.length)
                histogramKafkaBatchSizeKb.observe(messages.reduce((acc, m) => (m.value?.length ?? 0) + acc, 0) / 1024)

                return await runInstrumentedFunction({
                    statsKey: `ingestionConsumer.handleEachBatch`,
                    sendTimeoutGuardToSentry: false,
                    func: async () => {
                        await options.handleBatch(messages)
                    },
                })
            },
            callEachBatchWhenEmpty: false,
        })

        this.batchConsumer.consumer.on('disconnected', async (err) => {
            if (!this.isStopping) {
                return
            }
            // since we can't be guaranteed that the consumer will be stopped before some other code calls disconnect
            // we need to listen to disconnect and make sure we're stopped
            status.info('🔁', `${this.name} batch consumer disconnected, cleaning up`, { err })
            await this.stop()
        })
    }

    private async handleProcessingError(error: any, message: Message, event: PipelineEvent) {
        if (error instanceof EventDroppedError) {
            // In the case of an EventDroppedError we know that the error was expected and as such we should
            // send it to the DLQ unless the doNotSendToDLQ flag is set
            // We then return as there is nothing else to do

            if (error.doNotSendToDLQ) {
                return
            }

            try {
                const sentryEventId = captureException(error)
                const headers: MessageHeader[] = message.headers ?? []
                headers.push({ ['sentry-event-id']: sentryEventId })
                headers.push({ ['event-id']: event.uuid })

                await this.kafkaProducer!.produce({
                    topic: this.dlqTopic,
                    value: message.value,
                    key: message.key ?? null, // avoid undefined, just to be safe
                    headers: headers,
                })
            } catch (error) {
                status.error('🔥', `Error pushing to DLQ`, {
                    stack: error.stack,
                    error: error,
                })
                throw error
            }

            return // EventDroppedError is handled
        }

        // All other errors indicate that something went wrong and we crash out
        captureException(error, {
            tags: { team_id: event.team_id },
            extra: { originalEvent: event },
        })

        throw error
    }

    private logDroppedEvent(token?: string, distinctId?: string) {
        status.debug('🔁', `Dropped event`, {
            token,
            distinctId,
        })
        eventDroppedCounter
            .labels({
                event_type: 'analytics',
                drop_cause: 'blocked_token',
            })
            .inc()
    }

    private shouldDropEvent(token?: string, distinctId?: string) {
        return (
            (token && this.tokensToDrop.includes(token)) ||
            (token && distinctId && this.tokenDistinctIdsToDrop.includes(`${token}:${distinctId}`))
        )
    }

    private overflowEnabled() {
        return !!this.hub.INGESTION_CONSUMER_OVERFLOW_TOPIC && this.hub.INGESTION_CONSUMER_OVERFLOW_TOPIC !== this.topic
    }

    private async emitToOverflow(kafkaMessages: Message[]) {
        const overflowTopic = this.hub.INGESTION_CONSUMER_OVERFLOW_TOPIC
        if (!overflowTopic) {
            throw new Error('No overflow topic configured')
        }

        ingestionOverflowingMessagesTotal.inc(kafkaMessages.length)
        // TODO: Do we want this as a flag?
        const useRandomPartitioning = true

        await Promise.all(
            kafkaMessages.map((message) =>
                this.kafkaOverflowProducer!.produce({
                    topic: this.overflowTopic!,
                    value: message.value,
                    // ``message.key`` should not be undefined here, but in the
                    // (extremely) unlikely event that it is, set it to ``null``
                    // instead as that behavior is safer.
                    key: useRandomPartitioning ? null : message.key ?? null,
                    headers: message.headers,
                })
            )
        )
    }
}<|MERGE_RESOLUTION|>--- conflicted
+++ resolved
@@ -6,15 +6,10 @@
 import { createRdConnectionConfigFromEnvVars } from '../kafka/config'
 import { KafkaProducerWrapper } from '../kafka/producer'
 import { Hub, PipelineEvent, PluginServerService } from '../types'
-<<<<<<< HEAD
 import { runInstrumentedFunction } from '../utils/instrument'
 import { eventDroppedCounter } from '../utils/metrics'
 import { setupMmdb } from '../utils/mmdb'
-=======
-import { normalizeEvent } from '../utils/event'
 import { captureException } from '../utils/posthog'
-import { retryIfRetriable } from '../utils/retries'
->>>>>>> f12d1608
 import { status } from '../utils/status'
 import { EventDroppedError, EventPipelineRunnerV2 } from './event-pipeline-runner/event-pipeline-runner'
 import { normalizeEvent } from './event-pipeline-runner/utils/event-utils'
