import { ReaderModel } from '@maxmind/geoip2-node'
import ClickHouse from '@posthog/clickhouse'
import {
    Element,
    PluginAttachment,
    PluginConfigSchema,
    PluginEvent,
    PluginSettings,
    PostHogEvent,
    ProcessedPluginEvent,
    Properties,
    Webhook,
} from '@posthog/plugin-scaffold'
import { Pool as GenericPool } from 'generic-pool'
import { Redis } from 'ioredis'
import { Kafka } from 'kafkajs'
import { DateTime } from 'luxon'
import { VM } from 'vm2'

import { EncryptedFields } from './cdp/encryption-utils'
<<<<<<< HEAD
import { BatchConsumer } from './kafka/batch-consumer'
=======
import { KafkaProducerWrapper } from './kafka/producer'
>>>>>>> e5c82e79
import { ObjectStorage } from './main/services/object_storage'
import { Celery } from './utils/db/celery'
import { DB } from './utils/db/db'
import { PostgresRouter } from './utils/db/postgres'
import { UUID } from './utils/utils'
import { ActionManager } from './worker/ingestion/action-manager'
import { ActionMatcher } from './worker/ingestion/action-matcher'
import { AppMetrics } from './worker/ingestion/app-metrics'
import { GroupTypeManager } from './worker/ingestion/group-type-manager'
import { OrganizationManager } from './worker/ingestion/organization-manager'
import { TeamManager } from './worker/ingestion/team-manager'
import { RustyHook } from './worker/rusty-hook'
import { PluginsApiKeyManager } from './worker/vm/extensions/helpers/api-key-manager'
import { RootAccessManager } from './worker/vm/extensions/helpers/root-acess-manager'
import { PluginInstance } from './worker/vm/lazy'

export { Element } from '@posthog/plugin-scaffold' // Re-export Element from scaffolding, for backwards compat.

type Brand<K, T> = K & { __brand: T }

export enum LogLevel {
    None = 'none',
    Debug = 'debug',
    Info = 'info',
    Log = 'log',
    Warn = 'warn',
    Error = 'error',
}

export const logLevelToNumber: Record<LogLevel, number> = {
    [LogLevel.None]: 0,
    [LogLevel.Debug]: 10,
    [LogLevel.Info]: 20,
    [LogLevel.Log]: 30,
    [LogLevel.Warn]: 40,
    [LogLevel.Error]: 50,
}

export enum KafkaSecurityProtocol {
    Plaintext = 'PLAINTEXT',
    SaslPlaintext = 'SASL_PLAINTEXT',
    Ssl = 'SSL',
    SaslSsl = 'SASL_SSL',
}

export enum KafkaSaslMechanism {
    Plain = 'plain',
    ScramSha256 = 'scram-sha-256',
    ScramSha512 = 'scram-sha-512',
}

export enum PluginServerMode {
    ingestion = 'ingestion',
    ingestion_overflow = 'ingestion-overflow',
    ingestion_historical = 'ingestion-historical',
    events_ingestion = 'events-ingestion',
    async_onevent = 'async-onevent',
    async_webhooks = 'async-webhooks',
    jobs = 'jobs',
    scheduler = 'scheduler',
    analytics_ingestion = 'analytics-ingestion',
    recordings_blob_ingestion = 'recordings-blob-ingestion',
    recordings_blob_ingestion_overflow = 'recordings-blob-ingestion-overflow',
    recordings_blob_ingestion_v2 = 'recordings-blob-ingestion-v2',
    recordings_blob_ingestion_v2_overflow = 'recordings-blob-ingestion-v2-overflow',
    cdp_processed_events = 'cdp-processed-events',
    cdp_internal_events = 'cdp-internal-events',
    cdp_function_callbacks = 'cdp-function-callbacks',
    cdp_cyclotron_worker = 'cdp-cyclotron-worker',
    functional_tests = 'functional-tests',
}

export const stringToPluginServerMode = Object.fromEntries(
    Object.entries(PluginServerMode).map(([key, value]) => [
        value,
        PluginServerMode[key as keyof typeof PluginServerMode],
    ])
) as Record<string, PluginServerMode>

export type PluginServerService = {
    id: string
    onShutdown: () => Promise<any>
    healthcheck: () => boolean | Promise<boolean>
    batchConsumer?: BatchConsumer
}

export type CdpConfig = {
    CDP_WATCHER_COST_ERROR: number // The max cost of an erroring function
    CDP_WATCHER_COST_TIMING: number // The max cost of a slow function
    CDP_WATCHER_COST_TIMING_LOWER_MS: number // The lower bound in ms where the timing cost is not incurred
    CDP_WATCHER_COST_TIMING_UPPER_MS: number // The upper bound in ms where the timing cost is fully incurred
    CDP_WATCHER_THRESHOLD_DEGRADED: number // Percentage of the bucket where we count it as degraded
    CDP_WATCHER_BUCKET_SIZE: number // The total bucket size
    CDP_WATCHER_TTL: number // The expiry for the rate limit key
    CDP_WATCHER_REFILL_RATE: number // The number of tokens to be refilled per second
    CDP_WATCHER_DISABLED_TEMPORARY_TTL: number // How long a function should be temporarily disabled for
    CDP_WATCHER_DISABLED_TEMPORARY_MAX_COUNT: number // How many times a function can be disabled before it is disabled permanently
    CDP_ASYNC_FUNCTIONS_RUSTY_HOOK_TEAMS: string
    CDP_HOG_FILTERS_TELEMETRY_TEAMS: string
    CDP_CYCLOTRON_ENABLED_TEAMS: string
    CDP_CYCLOTRON_BATCH_SIZE: number
    CDP_CYCLOTRON_BATCH_DELAY_MS: number
    CDP_REDIS_HOST: string
    CDP_REDIS_PORT: number
    CDP_REDIS_PASSWORD: string
    CDP_EVENT_PROCESSOR_EXECUTE_FIRST_STEP: boolean
    CDP_GOOGLE_ADWORDS_DEVELOPER_TOKEN: string
}

export interface PluginsServerConfig extends CdpConfig {
    TASKS_PER_WORKER: number // number of parallel tasks per worker thread
    INGESTION_CONCURRENCY: number // number of parallel event ingestion queues per batch
    INGESTION_BATCH_SIZE: number // kafka consumer batch size
    INGESTION_OVERFLOW_ENABLED: boolean // whether or not overflow rerouting is enabled (only used by analytics-ingestion)
    INGESTION_OVERFLOW_PRESERVE_PARTITION_LOCALITY: boolean // whether or not Kafka message keys should be preserved or discarded when messages are rerouted to overflow
    TASK_TIMEOUT: number // how many seconds until tasks are timed out
    DATABASE_URL: string // Postgres database URL
    DATABASE_READONLY_URL: string // Optional read-only replica to the main Postgres database
    PLUGIN_STORAGE_DATABASE_URL: string // Optional read-write Postgres database for plugin storage
    POSTGRES_CONNECTION_POOL_SIZE: number
    POSTHOG_DB_NAME: string | null
    POSTHOG_DB_USER: string
    POSTHOG_DB_PASSWORD: string
    POSTHOG_POSTGRES_HOST: string
    POSTHOG_POSTGRES_PORT: number
    CLICKHOUSE_HOST: string
    CLICKHOUSE_OFFLINE_CLUSTER_HOST: string | null
    CLICKHOUSE_DATABASE: string
    CLICKHOUSE_USER: string
    CLICKHOUSE_PASSWORD: string | null
    CLICKHOUSE_CA: string | null // ClickHouse CA certs
    CLICKHOUSE_SECURE: boolean // whether to secure ClickHouse connection
    CLICKHOUSE_JSON_EVENTS_KAFKA_TOPIC: string // (advanced) topic to send events for clickhouse ingestion
    CLICKHOUSE_HEATMAPS_KAFKA_TOPIC: string // (advanced) topic to send heatmap data for clickhouse ingestion
    EXCEPTIONS_SYMBOLIFICATION_KAFKA_TOPIC: string // (advanced) topic to send exception event data for stack trace processing
    // Redis url pretty much only used locally / self hosted
    REDIS_URL: string
    // Redis params for the ingestion services
    INGESTION_REDIS_HOST: string
    INGESTION_REDIS_PORT: number
    // Redis params for the core posthog (django+celery) services
    POSTHOG_REDIS_PASSWORD: string
    POSTHOG_REDIS_HOST: string
    POSTHOG_REDIS_PORT: number
    // Common redis params
    REDIS_POOL_MIN_SIZE: number // minimum number of Redis connections to use per thread
    REDIS_POOL_MAX_SIZE: number // maximum number of Redis connections to use per thread
    // Kafka params - identical for client and producer
    KAFKA_HOSTS: string // comma-delimited Kafka hosts
    KAFKA_PRODUCER_HOSTS?: string // If specified - different hosts to produce to (useful for migrating between kafka clusters)
    KAFKA_SECURITY_PROTOCOL: KafkaSecurityProtocol | undefined
    KAFKA_PRODUCER_SECURITY_PROTOCOL?: KafkaSecurityProtocol // If specified - different security protocol to produce to (useful for migrating between kafka clusters)
    KAFKA_CLIENT_ID: string | undefined
    KAFKA_PRODUCER_CLIENT_ID?: string // If specified - different client ID to produce to (useful for migrating between kafka clusters)

    // Other methods that are generally only used by self-hosted users
    KAFKA_CLIENT_CERT_B64: string | undefined
    KAFKA_CLIENT_CERT_KEY_B64: string | undefined
    KAFKA_TRUSTED_CERT_B64: string | undefined
    KAFKA_SASL_MECHANISM: KafkaSaslMechanism | undefined
    KAFKA_SASL_USER: string | undefined
    KAFKA_SASL_PASSWORD: string | undefined

    // Consumer specific settings
    KAFKA_CLIENT_RACK: string | undefined
    KAFKA_CONSUMPTION_MAX_BYTES: number
    KAFKA_CONSUMPTION_MAX_BYTES_PER_PARTITION: number
    KAFKA_CONSUMPTION_MAX_WAIT_MS: number // fetch.wait.max.ms rdkafka parameter
    KAFKA_CONSUMPTION_ERROR_BACKOFF_MS: number // fetch.error.backoff.ms rdkafka parameter
    KAFKA_CONSUMPTION_BATCHING_TIMEOUT_MS: number
    KAFKA_CONSUMPTION_TOPIC: string | null
    KAFKA_CONSUMPTION_OVERFLOW_TOPIC: string | null
    KAFKA_CONSUMPTION_REBALANCE_TIMEOUT_MS: number | null
    KAFKA_CONSUMPTION_SESSION_TIMEOUT_MS: number
    KAFKA_CONSUMPTION_MAX_POLL_INTERVAL_MS: number
    KAFKA_TOPIC_CREATION_TIMEOUT_MS: number
    KAFKA_TOPIC_METADATA_REFRESH_INTERVAL_MS: number | undefined
    KAFKA_PRODUCER_LINGER_MS: number // linger.ms rdkafka parameter
    KAFKA_PRODUCER_BATCH_SIZE: number // batch.size rdkafka parameter
    KAFKA_PRODUCER_QUEUE_BUFFERING_MAX_MESSAGES: number // queue.buffering.max.messages rdkafka parameter
    KAFKA_FLUSH_FREQUENCY_MS: number
    APP_METRICS_FLUSH_FREQUENCY_MS: number
    APP_METRICS_FLUSH_MAX_QUEUE_SIZE: number
    BASE_DIR: string // base path for resolving local plugins
    PLUGINS_RELOAD_PUBSUB_CHANNEL: string // Redis channel for reload events'
    PLUGINS_DEFAULT_LOG_LEVEL: PluginLogLevel
    LOG_LEVEL: LogLevel
    SENTRY_DSN: string | null
    SENTRY_PLUGIN_SERVER_TRACING_SAMPLE_RATE: number // Rate of tracing in plugin server (between 0 and 1)
    SENTRY_PLUGIN_SERVER_PROFILING_SAMPLE_RATE: number // Rate of profiling in plugin server (between 0 and 1)
    HTTP_SERVER_PORT: number
    SCHEDULE_LOCK_TTL: number // how many seconds to hold the lock for the schedule
    DISABLE_MMDB: boolean // whether to disable fetching MaxMind database for IP location
    DISTINCT_ID_LRU_SIZE: number
    EVENT_PROPERTY_LRU_SIZE: number // size of the event property tracker's LRU cache (keyed by [team.id, event])
    JOB_QUEUES: string // retry queue engine and fallback queues
    JOB_QUEUE_GRAPHILE_URL: string // use a different postgres connection in the graphile worker
    JOB_QUEUE_GRAPHILE_SCHEMA: string // the postgres schema that the graphile worker
    JOB_QUEUE_GRAPHILE_PREPARED_STATEMENTS: boolean // enable this to increase job queue throughput if not using pgbouncer
    JOB_QUEUE_GRAPHILE_CONCURRENCY: number // concurrent jobs per pod
    JOB_QUEUE_S3_AWS_ACCESS_KEY: string
    JOB_QUEUE_S3_AWS_SECRET_ACCESS_KEY: string
    JOB_QUEUE_S3_AWS_REGION: string
    JOB_QUEUE_S3_BUCKET_NAME: string
    JOB_QUEUE_S3_PREFIX: string // S3 filename prefix for the S3 job queue
    CRASH_IF_NO_PERSISTENT_JOB_QUEUE: boolean // refuse to start unless there is a properly configured persistent job queue (e.g. graphile)
    HEALTHCHECK_MAX_STALE_SECONDS: number // maximum number of seconds the plugin server can go without ingesting events before the healthcheck fails
    SITE_URL: string | null
    KAFKA_PARTITIONS_CONSUMED_CONCURRENTLY: number // (advanced) how many kafka partitions the plugin server should consume from concurrently
    PERSON_INFO_CACHE_TTL: number
    KAFKA_HEALTHCHECK_SECONDS: number
    OBJECT_STORAGE_ENABLED: boolean // Disables or enables the use of object storage. It will become mandatory to use object storage
    OBJECT_STORAGE_REGION: string // s3 region
    OBJECT_STORAGE_ENDPOINT: string // s3 endpoint
    OBJECT_STORAGE_ACCESS_KEY_ID: string
    OBJECT_STORAGE_SECRET_ACCESS_KEY: string
    OBJECT_STORAGE_BUCKET: string // the object storage bucket name
    PLUGIN_SERVER_MODE: PluginServerMode | null
    PLUGIN_SERVER_EVENTS_INGESTION_PIPELINE: string | null // TODO: shouldn't be a string probably
    PLUGIN_LOAD_SEQUENTIALLY: boolean // could help with reducing memory usage spikes on startup
    KAFKAJS_LOG_LEVEL: 'NOTHING' | 'DEBUG' | 'INFO' | 'WARN' | 'ERROR'
    MAX_TEAM_ID_TO_BUFFER_ANONYMOUS_EVENTS_FOR: number
    USE_KAFKA_FOR_SCHEDULED_TASKS: boolean // distribute scheduled tasks across the scheduler workers
    EVENT_OVERFLOW_BUCKET_CAPACITY: number
    EVENT_OVERFLOW_BUCKET_REPLENISH_RATE: number
    /** Label of the PostHog Cloud environment. Null if not running PostHog Cloud. @example 'US' */
    CLOUD_DEPLOYMENT: string | null
    EXTERNAL_REQUEST_TIMEOUT_MS: number
    DROP_EVENTS_BY_TOKEN_DISTINCT_ID: string
    DROP_EVENTS_BY_TOKEN: string
    RELOAD_PLUGIN_JITTER_MAX_MS: number
    RUSTY_HOOK_FOR_TEAMS: string
    RUSTY_HOOK_ROLLOUT_PERCENTAGE: number
    RUSTY_HOOK_URL: string
    HOG_HOOK_URL: string
    SKIP_UPDATE_EVENT_AND_PROPERTIES_STEP: boolean
    PIPELINE_STEP_STALLED_LOG_TIMEOUT: number
    CAPTURE_CONFIG_REDIS_HOST: string | null // Redis cluster to use to coordinate with capture (overflow, routing)

    // dump profiles to disk, covering the first N seconds of runtime
    STARTUP_PROFILE_DURATION_SECONDS: number
    STARTUP_PROFILE_CPU: boolean
    STARTUP_PROFILE_HEAP: boolean
    STARTUP_PROFILE_HEAP_INTERVAL: number
    STARTUP_PROFILE_HEAP_DEPTH: number

    // local directory might be a volume mount or a directory on disk (e.g. in local dev)
    SESSION_RECORDING_LOCAL_DIRECTORY: string
    SESSION_RECORDING_MAX_BUFFER_AGE_SECONDS: number
    SESSION_RECORDING_MAX_BUFFER_SIZE_KB: number
    SESSION_RECORDING_BUFFER_AGE_IN_MEMORY_MULTIPLIER: number
    SESSION_RECORDING_BUFFER_AGE_JITTER: number
    SESSION_RECORDING_REMOTE_FOLDER: string
    SESSION_RECORDING_REDIS_PREFIX: string
    SESSION_RECORDING_PARTITION_REVOKE_OPTIMIZATION: boolean
    SESSION_RECORDING_PARALLEL_CONSUMPTION: boolean
    SESSION_RECORDING_CONSOLE_LOGS_INGESTION_ENABLED: boolean
    SESSION_RECORDING_REPLAY_EVENTS_INGESTION_ENABLED: boolean
    // a single partition which will output many more log messages to the console
    // useful when that partition is lagging unexpectedly
    // allows comma separated list of partition numbers or '*' for all
    SESSION_RECORDING_DEBUG_PARTITION: string | undefined
    // overflow detection, updating Redis for capture to move the traffic away
    SESSION_RECORDING_OVERFLOW_ENABLED: boolean
    SESSION_RECORDING_OVERFLOW_BUCKET_CAPACITY: number
    SESSION_RECORDING_OVERFLOW_BUCKET_REPLENISH_RATE: number
    SESSION_RECORDING_OVERFLOW_MIN_PER_BATCH: number

    // Dedicated infra values
    SESSION_RECORDING_KAFKA_HOSTS: string | undefined
    SESSION_RECORDING_KAFKA_SECURITY_PROTOCOL: KafkaSecurityProtocol | undefined
    SESSION_RECORDING_KAFKA_BATCH_SIZE: number
    SESSION_RECORDING_KAFKA_QUEUE_SIZE: number
    SESSION_RECORDING_KAFKA_QUEUE_SIZE_KB: number | undefined
    SESSION_RECORDING_KAFKA_DEBUG: string | undefined
    SESSION_RECORDING_MAX_PARALLEL_FLUSHES: number
    SESSION_RECORDING_KAFKA_FETCH_MIN_BYTES: number

    POSTHOG_SESSION_RECORDING_REDIS_HOST: string | undefined
    POSTHOG_SESSION_RECORDING_REDIS_PORT: number | undefined

    // kafka debug stats interval
    SESSION_RECORDING_KAFKA_CONSUMPTION_STATISTICS_EVENT_INTERVAL_MS: number

    ENCRYPTION_SALT_KEYS: string

    CYCLOTRON_DATABASE_URL: string
    CYCLOTRON_SHARD_DEPTH_LIMIT: number
}

export interface Hub extends PluginsServerConfig {
    instanceId: UUID
    // what tasks this server will tackle - e.g. ingestion, scheduled plugins or others.
    capabilities: PluginServerCapabilities
    // active connections to Postgres, Redis, ClickHouse, Kafka
    db: DB
    postgres: PostgresRouter
    redisPool: GenericPool<Redis>
    clickhouse: ClickHouse
    kafka: Kafka
    kafkaProducer: KafkaProducerWrapper
    objectStorage?: ObjectStorage
    // currently enabled plugin status
    plugins: Map<PluginId, Plugin>
    pluginConfigs: Map<PluginConfigId, PluginConfig>
    pluginConfigsPerTeam: Map<TeamId, PluginConfig[]>
    pluginSchedule: Record<string, PluginConfigId[]> | null
    // unique hash for each plugin config; used to verify IDs caught on stack traces for unhandled promise rejections
    pluginConfigSecrets: Map<PluginConfigId, string>
    pluginConfigSecretLookup: Map<string, PluginConfigId>
    // tools
    teamManager: TeamManager
    organizationManager: OrganizationManager
    pluginsApiKeyManager: PluginsApiKeyManager
    rootAccessManager: RootAccessManager
    actionManager: ActionManager
    actionMatcher: ActionMatcher
    appMetrics: AppMetrics
    rustyHook: RustyHook
    groupTypeManager: GroupTypeManager
    celery: Celery
    // geoip database, setup in workers
    mmdb?: ReaderModel
    // functions
    enqueuePluginJob: (job: EnqueuedPluginJob) => Promise<void>
    // ValueMatchers used for various opt-in/out features
    pluginConfigsToSkipElementsParsing: ValueMatcher<number>
    // lookups
    eventsToDropByToken: Map<string, string[]>
    encryptedFields: EncryptedFields
}

export interface PluginServerCapabilities {
    // Warning: when adding more entries, make sure to update worker/vm/capabilities.ts
    // and the shouldSetupPluginInServer() test accordingly.
    ingestion?: boolean
    ingestionOverflow?: boolean
    ingestionHistorical?: boolean
    eventsIngestionPipelines?: boolean
    pluginScheduledTasks?: boolean
    processPluginJobs?: boolean
    processAsyncOnEventHandlers?: boolean
    processAsyncWebhooksHandlers?: boolean
    sessionRecordingBlobIngestion?: boolean
    sessionRecordingBlobOverflowIngestion?: boolean
    sessionRecordingBlobIngestionV2?: boolean
    sessionRecordingBlobIngestionV2Overflow?: boolean
    cdpProcessedEvents?: boolean
    cdpInternalEvents?: boolean
    cdpFunctionCallbacks?: boolean
    cdpCyclotronWorker?: boolean
    appManagementSingleton?: boolean
    preflightSchedules?: boolean // Used for instance health checks on hobby deploy, not useful on cloud
    http?: boolean
    mmdb?: boolean
    syncInlinePlugins?: boolean
}

export type EnqueuedJob = EnqueuedPluginJob | GraphileWorkerCronScheduleJob
export interface EnqueuedPluginJob {
    type: string
    payload: Record<string, any>
    timestamp: number
    pluginConfigId: number
    pluginConfigTeam: number
    jobKey?: string
}

export interface GraphileWorkerCronScheduleJob {
    timestamp?: number
    jobKey?: string
}

export enum JobName {
    PLUGIN_JOB = 'pluginJob',
    BUFFER_JOB = 'bufferJob',
}

export type PluginId = Plugin['id']
export type PluginConfigId = PluginConfig['id']
export type TeamId = Team['id']
/**
 * An integer, just like team ID. In fact project ID = ID of its first team, the one was created along with the project.
 * A branded type here so that we don't accidentally pass a team ID as a project ID, or vice versa.
 */
export type ProjectId = Team['id'] & { __brand: 'ProjectId' }

export enum MetricMathOperations {
    Increment = 'increment',
    Max = 'max',
    Min = 'min',
}

export type StoredMetricMathOperations = 'max' | 'min' | 'sum'
export type StoredPluginMetrics = Record<string, StoredMetricMathOperations> | null
export type PluginMetricsVmResponse = Record<string, string> | null

export interface JobPayloadFieldOptions {
    type: 'string' | 'boolean' | 'json' | 'number' | 'date' | 'daterange'
    title?: string
    required?: boolean
    default?: any
    staff_only?: boolean
}

export interface JobSpec {
    payload?: Record<string, JobPayloadFieldOptions>
}

export interface Plugin {
    id: number
    organization_id?: string
    name: string
    plugin_type: 'local' | 'respository' | 'custom' | 'source' | 'inline'
    description?: string
    is_global: boolean
    is_preinstalled?: boolean
    url?: string
    config_schema?: Record<string, PluginConfigSchema> | PluginConfigSchema[]
    tag?: string
    /** Cached source for plugin.json from a joined PluginSourceFile query */
    source__plugin_json?: string
    /** Cached source for index.ts from a joined PluginSourceFile query */
    source__index_ts?: string
    /** Cached source for frontend.tsx from a joined PluginSourceFile query */
    source__frontend_tsx?: string
    /** Cached source for site.ts from a joined PluginSourceFile query */
    source__site_ts?: string
    error?: PluginError
    from_json?: boolean
    from_web?: boolean
    created_at?: string
    updated_at?: string
    capabilities?: PluginCapabilities
    metrics?: StoredPluginMetrics
    is_stateless?: boolean
    public_jobs?: Record<string, JobSpec>
    log_level?: PluginLogLevel
}

export interface PluginCapabilities {
    jobs?: string[]
    scheduled_tasks?: string[]
    methods?: string[]
}

export enum PluginMethod {
    onEvent = 'onEvent',
    composeWebhook = 'composeWebhook',
}

export interface PluginConfig {
    id: number
    team_id: TeamId
    plugin?: Plugin
    plugin_id: PluginId
    enabled: boolean
    order: number
    config: Record<string, unknown>
    attachments?: Record<string, PluginAttachment>
    instance?: PluginInstance | null
    created_at: string
    updated_at?: string
    // We're migrating to a new functions that take PostHogEvent instead of PluginEvent
    // we'll need to know which method this plugin is using to call it the right way
    // undefined for old plugins with multiple or deprecated methods
    method?: PluginMethod
}

export interface PluginJsonConfig {
    name?: string
    description?: string
    url?: string
    main?: string
    lib?: string
    config?: Record<string, PluginConfigSchema> | PluginConfigSchema[]
}

export interface PluginError {
    message: string
    time: string
    name?: string
    stack?: string
    event?: PluginEvent | ProcessedPluginEvent | PostHogEvent | null
}

export interface PluginAttachmentDB {
    id: number
    team_id: TeamId | null
    plugin_config_id: PluginConfigId | null
    key: string
    content_type: string
    file_size: number | null
    file_name: string
    contents: Buffer | null
}

export enum PluginLogEntrySource {
    System = 'SYSTEM',
    Plugin = 'PLUGIN',
    Console = 'CONSOLE',
}

export enum PluginLogEntryType {
    Debug = 'DEBUG',
    Log = 'LOG',
    Info = 'INFO',
    Warn = 'WARN',
    Error = 'ERROR',
}

export enum PluginLogLevel {
    Full = 0, // all logs
    Log = 1, // all except debug
    Info = 2, // all expect log and debug
    Warn = 3, // all except log, debug and info
    Critical = 4, // only error type and system source
}

export enum CookielessServerHashMode {
    Disabled = 0,
    Stateless = 1,
    Stateful = 2,
}

export interface PluginLogEntry {
    id: string
    team_id: number
    plugin_id: number
    plugin_config_id: number
    timestamp: string
    source: PluginLogEntrySource
    type: PluginLogEntryType
    message: string
    instance_id: string
}

export enum PluginTaskType {
    Job = 'job',
    Schedule = 'schedule',
}

export interface PluginTask {
    name: string
    type: PluginTaskType
    exec: (payload?: Record<string, any>) => Promise<any>

    __ignoreForAppMetrics?: boolean
}

export type PluginMethods = {
    setupPlugin?: () => Promise<void>
    teardownPlugin?: () => Promise<void>
    getSettings?: () => PluginSettings
    onEvent?: (event: ProcessedPluginEvent) => Promise<void>
    composeWebhook?: (event: PostHogEvent) => Webhook | null
    processEvent?: (event: PluginEvent) => Promise<PluginEvent>
}

// Helper when ensuring that a required method is implemented
export type PluginMethodsConcrete = Required<PluginMethods>

export enum AlertLevel {
    P0 = 0,
    P1 = 1,
    P2 = 2,
    P3 = 3,
    P4 = 4,
}

export enum Service {
    PluginServer = 'plugin_server',
    DjangoServer = 'django_server',
    Redis = 'redis',
    Postgres = 'postgres',
    ClickHouse = 'clickhouse',
    Kafka = 'kafka',
}
export interface Alert {
    id: string
    level: AlertLevel
    key: string
    description?: string
    trigger_location: Service
}
export interface PluginConfigVMResponse {
    vm: VM
    methods: PluginMethods
    tasks: Record<PluginTaskType, Record<string, PluginTask>>
    vmResponseVariable: string
    usedImports: Set<string>
}

export interface EventUsage {
    event: string
    usage_count: number | null
    volume: number | null
}

export interface PropertyUsage {
    key: string
    usage_count: number | null
    volume: number | null
}

export interface ProductFeature {
    key: string
    name: string
}

/** Raw Organization row from database. */
export interface RawOrganization {
    id: string
    name: string
    created_at: string
    updated_at: string
    available_product_features: ProductFeature[]
}

/** Usable Team model. */
export interface Team {
    id: number
    project_id: ProjectId
    uuid: string
    organization_id: string
    name: string
    anonymize_ips: boolean
    api_token: string
    slack_incoming_webhook: string | null
    session_recording_opt_in: boolean
    person_processing_opt_out: boolean | null
    heatmaps_opt_in: boolean | null
    ingested_event: boolean
    person_display_name_properties: string[] | null
    test_account_filters:
        | (EventPropertyFilter | PersonPropertyFilter | ElementPropertyFilter | CohortPropertyFilter)[]
        | null
    cookieless_server_hash_mode: CookielessServerHashMode | null
    timezone: string
}

/** Properties shared by RawEventMessage and EventMessage. */
export interface BaseEventMessage {
    distinct_id: string
    ip: string
    site_url: string
    team_id: number
    uuid: string
}

/** Raw event message as received via Kafka. */
export interface RawEventMessage extends BaseEventMessage {
    /** JSON-encoded object. */
    data: string
    /** ISO-formatted datetime. */
    now: string
    /** ISO-formatted datetime. May be empty! */
    sent_at: string
    /** JSON-encoded number. */
    kafka_offset: string
    /** Messages may have a token instead of a team_id, to be used e.g. to
     * resolve to a team_id */
    token?: string
}

/** Usable event message. */
export interface EventMessage extends BaseEventMessage {
    data: PluginEvent
    now: DateTime
    sent_at: DateTime | null
}

/** Properties shared by RawClickHouseEvent and ClickHouseEvent. */
interface BaseEvent {
    uuid: string
    event: string
    team_id: TeamId
    distinct_id: string
    /** Person UUID. */
    person_id?: string
}

export type ISOTimestamp = Brand<string, 'ISOTimestamp'>
export type ClickHouseTimestamp = Brand<string, 'ClickHouseTimestamp'>
export type ClickHouseTimestampSecondPrecision = Brand<string, 'ClickHouseTimestamp'>
export type PersonMode = 'full' | 'propertyless' | 'force_upgrade'

/** Raw event row from ClickHouse. */
export interface RawClickHouseEvent extends BaseEvent {
    timestamp: ClickHouseTimestamp
    created_at: ClickHouseTimestamp
    properties?: string
    elements_chain: string
    person_created_at?: ClickHouseTimestamp
    person_properties?: string
    group0_properties?: string
    group1_properties?: string
    group2_properties?: string
    group3_properties?: string
    group4_properties?: string
    group0_created_at?: ClickHouseTimestamp
    group1_created_at?: ClickHouseTimestamp
    group2_created_at?: ClickHouseTimestamp
    group3_created_at?: ClickHouseTimestamp
    group4_created_at?: ClickHouseTimestamp
    person_mode: PersonMode
}

export interface RawKafkaEvent extends RawClickHouseEvent {
    /**
     * The project ID field is only included in the `clickhouse_events_json` topic, not present in ClickHouse.
     * That's because we need it in `property-defs-rs` and not elsewhere.
     */
    project_id: ProjectId
}

/** Parsed event row from ClickHouse. */
export interface ClickHouseEvent extends BaseEvent {
    timestamp: DateTime
    created_at: DateTime
    properties: Record<string, any>
    elements_chain: Element[] | null
    person_created_at: DateTime | null
    person_properties: Record<string, any>
    group0_properties: Record<string, any>
    group1_properties: Record<string, any>
    group2_properties: Record<string, any>
    group3_properties: Record<string, any>
    group4_properties: Record<string, any>
    group0_created_at?: DateTime | null
    group1_created_at?: DateTime | null
    group2_created_at?: DateTime | null
    group3_created_at?: DateTime | null
    group4_created_at?: DateTime | null
    person_mode: PersonMode
}

/** Event structure before initial ingestion.
 * This is what is used for all ingestion steps that run _before_ the clickhouse events topic.
 */
export interface PreIngestionEvent {
    eventUuid: string
    event: string
    teamId: TeamId
    projectId: ProjectId
    distinctId: string
    properties: Properties
    timestamp: ISOTimestamp
}

/** Parsed event structure after initial ingestion.
 * This is what is used for all ingestion steps that run _after_ the clickhouse events topic.
 */

export interface PostIngestionEvent extends PreIngestionEvent {
    elementsList?: Element[]
    person_id?: string // This is not optional, but BaseEvent needs to be fixed first
    person_created_at: ISOTimestamp | null
    person_properties: Properties

    groups?: Record<
        string,
        {
            key: string
            type: string
            index: number
            properties: Properties
        }
    >
}

export interface DeadLetterQueueEvent {
    id: string
    event_uuid: string
    event: string
    properties: string
    distinct_id: string
    team_id: number
    elements_chain: string
    created_at: string
    ip: string
    site_url: string
    now: string
    raw_payload: string
    error_timestamp: string
    error_location: string
    error: string
    tags: string[]
    _timestamp: string
    _offset: number
}

export type PropertiesLastUpdatedAt = Record<string, string>
export type PropertiesLastOperation = Record<string, PropertyUpdateOperation>

/** Properties shared by RawPerson and Person. */
export interface BasePerson {
    id: number
    team_id: number
    properties: Properties
    is_user_id: number
    is_identified: boolean
    uuid: string
    properties_last_updated_at: PropertiesLastUpdatedAt
    properties_last_operation: PropertiesLastOperation | null
}

/** Raw Person row from database. */
export interface RawPerson extends BasePerson {
    created_at: string
    version: string | null
}

/** Usable Person model. */
export interface InternalPerson extends BasePerson {
    created_at: DateTime
    version: number
}

/** Person model exposed outside of person-specific DB logic. */
export interface Person {
    team_id: number
    properties: Properties
    uuid: string
    created_at: DateTime

    // Set to `true` when an existing person row was found for this `distinct_id`, but the event was
    // sent with `$process_person_profile=false`. This is an unexpected branch that we want to flag
    // for debugging and billing purposes, and typically means a misconfigured SDK.
    force_upgrade?: boolean
}

/** Clickhouse Person model. */
export interface ClickHousePerson {
    id: string
    created_at: string
    team_id: number
    properties: string
    is_identified: number
    is_deleted: number
    timestamp: string
}

export type GroupTypeIndex = 0 | 1 | 2 | 3 | 4

interface BaseGroup {
    id: number
    team_id: number
    group_type_index: GroupTypeIndex
    group_key: string
    group_properties: Properties
    properties_last_updated_at: PropertiesLastUpdatedAt
    properties_last_operation: PropertiesLastOperation
}

/** Raw Group row from database. */
export interface RawGroup extends BaseGroup {
    created_at: string
    version: string
}

/** Usable Group model. */
export interface Group extends BaseGroup {
    created_at: DateTime
    version: number
}

export type GroupKey = string
/** Clickhouse Group model */
export interface ClickhouseGroup {
    group_type_index: GroupTypeIndex
    group_key: GroupKey
    created_at: string
    team_id: number
    group_properties: string
}

/** Usable PersonDistinctId model. */
export interface PersonDistinctId {
    id: number
    team_id: number
    person_id: number
    distinct_id: string
    version: string | null
}

/** ClickHouse PersonDistinctId model. (person_distinct_id2 table) */
export interface ClickHousePersonDistinctId2 {
    team_id: number
    person_id: string
    distinct_id: string
    is_deleted: 0 | 1
    version: number
}

/** Usable Cohort model. */
export interface Cohort {
    id: number
    name: string
    description: string
    deleted: boolean
    groups: any[]
    team_id: Team['id']
    created_at: string
    created_by_id: number
    is_calculating: boolean
    last_calculation: string
    errors_calculating: number
    is_static: boolean
    version: number | null
    pending_version: number
}

/** Usable CohortPeople model. */
export interface CohortPeople {
    id: number
    cohort_id: number
    person_id: number
}

/** Usable Hook model. */
export interface Hook {
    id: string
    team_id: number
    user_id: number
    resource_id: number | null
    event: string
    target: string
    created: string
    updated: string
}

/** Sync with posthog/frontend/src/types.ts */
export enum PropertyOperator {
    Exact = 'exact',
    IsNot = 'is_not',
    IContains = 'icontains',
    NotIContains = 'not_icontains',
    Regex = 'regex',
    NotRegex = 'not_regex',
    GreaterThan = 'gt',
    LessThan = 'lt',
    IsSet = 'is_set',
    IsNotSet = 'is_not_set',
    IsDateBefore = 'is_date_before',
    IsDateAfter = 'is_date_after',
}

/** Sync with posthog/frontend/src/types.ts */
interface PropertyFilterBase {
    key: string
    value?: string | number | Array<string | number> | null
    label?: string
}

/** Sync with posthog/frontend/src/types.ts */
export interface PropertyFilterWithOperator extends PropertyFilterBase {
    operator?: PropertyOperator
}

/** Sync with posthog/frontend/src/types.ts */
export interface EventPropertyFilter extends PropertyFilterWithOperator {
    type: 'event'
}

/** Sync with posthog/frontend/src/types.ts */
export interface PersonPropertyFilter extends PropertyFilterWithOperator {
    type: 'person'
}

export interface DataWarehousePropertyFilter extends PropertyFilterWithOperator {
    type: 'data_warehouse'
}

export interface DataWarehousePersonPropertyFilter extends PropertyFilterWithOperator {
    type: 'data_warehouse_person_property'
}

/** Sync with posthog/frontend/src/types.ts */
export interface ElementPropertyFilter extends PropertyFilterWithOperator {
    type: 'element'
    key: 'tag_name' | 'text' | 'href' | 'selector'
    value: string | string[]
}

/** Sync with posthog/frontend/src/types.ts */
export interface CohortPropertyFilter extends PropertyFilterBase {
    type: 'cohort'
    key: 'id'
    value: number | string
}

/** Sync with posthog/frontend/src/types.ts */
export type PropertyFilter =
    | EventPropertyFilter
    | PersonPropertyFilter
    | ElementPropertyFilter
    | CohortPropertyFilter
    | DataWarehousePropertyFilter
    | DataWarehousePersonPropertyFilter

/** Sync with posthog/frontend/src/types.ts */
export enum StringMatching {
    Contains = 'contains',
    Regex = 'regex',
    Exact = 'exact',
}

export interface ActionStep {
    tag_name: string | null
    text: string | null
    /** @default StringMatching.Exact */
    text_matching: StringMatching | null
    href: string | null
    /** @default StringMatching.Exact */
    href_matching: StringMatching | null
    selector: string | null
    url: string | null
    /** @default StringMatching.Contains */
    url_matching: StringMatching | null
    event: string | null
    properties: PropertyFilter[] | null
}

/** Raw Action row from database. */
export interface RawAction {
    id: number
    team_id: TeamId
    name: string | null
    description: string
    created_at: string
    created_by_id: number | null
    deleted: boolean
    post_to_slack: boolean
    slack_message_format: string
    is_calculating: boolean
    updated_at: string
    last_calculated_at: string
    steps_json: ActionStep[] | null
    bytecode: any[] | null
    bytecode_error: string | null
    pinned_at: string | null
}

/** Usable Action model. */
export interface Action extends Omit<RawAction, 'steps_json'> {
    steps: ActionStep[]
    hooks: Hook[]
}

/** Raw session recording event row from ClickHouse. */
export interface RawSessionRecordingEvent {
    uuid: string
    timestamp: string
    team_id: number
    distinct_id: string
    session_id: string
    window_id: string
    snapshot_data: string
    created_at: string
}

/** Raw session replay event row from ClickHouse. */
export interface RawSessionReplayEvent {
    min_first_timestamp: string
    team_id: number
    distinct_id: string
    session_id: string
    /* TODO what columns do we need */
}

export enum TimestampFormat {
    ClickHouseSecondPrecision = 'clickhouse-second-precision',
    ClickHouse = 'clickhouse',
    ISO = 'iso',
}

export enum Database {
    ClickHouse = 'clickhouse',
    Postgres = 'postgres',
}

export interface PluginScheduleControl {
    stopSchedule: () => Promise<void>
    reloadSchedule: () => Promise<void>
}

export interface JobsConsumerControl {
    stop: () => Promise<void>
    resume: () => Promise<void>
}

export type IngestEventResponse =
    | { success: true; actionMatches: Action[]; preIngestionEvent: PreIngestionEvent | null }
    | { success: false; error: string }

export interface EventDefinitionType {
    id: string
    name: string
    volume_30_day: number | null
    query_usage_30_day: number | null
    team_id: number
    project_id: number | null
    last_seen_at: string // DateTime
    created_at: string // DateTime
}

export enum UnixTimestampPropertyTypeFormat {
    UNIX_TIMESTAMP = 'unix_timestamp',
    UNIX_TIMESTAMP_MILLISECONDS = 'unix_timestamp_milliseconds',
}

export enum DateTimePropertyTypeFormat {
    ISO8601_DATE = 'YYYY-MM-DDThh:mm:ssZ',
    FULL_DATE = 'YYYY-MM-DD hh:mm:ss',
    FULL_DATE_INCREASING = 'DD-MM-YYYY hh:mm:ss',
    DATE = 'YYYY-MM-DD',
    RFC_822 = 'rfc_822',
    WITH_SLASHES = 'YYYY/MM/DD hh:mm:ss',
    WITH_SLASHES_INCREASING = 'DD/MM/YYYY hh:mm:ss',
}

export enum PropertyType {
    DateTime = 'DateTime',
    String = 'String',
    Numeric = 'Numeric',
    Boolean = 'Boolean',
}

export enum PropertyDefinitionTypeEnum {
    Event = 1,
    Person = 2,
    Group = 3,
}

export interface PropertyDefinitionType {
    id: string
    name: string
    is_numerical: boolean
    volume_30_day: number | null
    query_usage_30_day: number | null
    team_id: number
    project_id: number | null
    property_type?: PropertyType
    type: PropertyDefinitionTypeEnum
    group_type_index: number | null
}

export interface EventPropertyType {
    id: string
    event: string
    property: string
    team_id: number
    project_id: number | null
}

export type PluginFunction = 'onEvent' | 'processEvent' | 'pluginTask'

export type GroupTypeToColumnIndex = Record<string, GroupTypeIndex>

export enum PropertyUpdateOperation {
    Set = 'set',
    SetOnce = 'set_once',
}

export type StatelessInstanceMap = Record<PluginId, PluginInstance>

export enum OrganizationPluginsAccessLevel {
    NONE = 0,
    CONFIG = 3,
    INSTALL = 6,
    ROOT = 9,
}

export enum OrganizationMembershipLevel {
    Member = 1,
    Admin = 8,
    Owner = 15,
}

export interface PipelineEvent extends Omit<PluginEvent, 'team_id'> {
    team_id?: number | null
    token?: string
}

export type RedisPool = GenericPool<Redis>

export type RRWebEvent = Record<string, any> & {
    timestamp: number
    type: number
    data: any
}

export interface ValueMatcher<T> {
    (value: T): boolean
}

export type RawClickhouseHeatmapEvent = {
    /**
     * session id lets us offer example recordings on high traffic parts of the page,
     * and could let us offer more advanced filtering of heatmap data
     * we will break the relationship between particular sessions and clicks in aggregating this data
     * it should always be treated as an exemplar and not as concrete values
     */
    session_id: string
    distinct_id: string
    viewport_width: number
    viewport_height: number
    pointer_target_fixed: boolean
    current_url: string
    // x is the x with resolution applied, the resolution converts high fidelity mouse positions into an NxN grid
    x: number
    // y is the y with resolution applied, the resolution converts high fidelity mouse positions into an NxN grid
    y: number
    scale_factor: 16 // in the future we may support other values
    timestamp: string
    type: string
    team_id: number
}

export interface HookPayload {
    hook: Pick<Hook, 'id' | 'event' | 'target'>

    data: {
        eventUuid: string
        event: string
        teamId: TeamId
        distinctId: string
        properties: Properties
        timestamp: ISOTimestamp
        elementsList?: Element[]

        person: {
            uuid: string
            properties: Properties
            created_at: ISOTimestamp | null
        }
    }
}

export type AppMetric2Type = {
    team_id: number
    timestamp: ClickHouseTimestamp
    app_source: string
    app_source_id: string
    instance_id?: string
    metric_kind: 'failure' | 'success' | 'other'
    metric_name:
        | 'succeeded'
        | 'failed'
        | 'filtered'
        | 'disabled_temporarily'
        | 'disabled_permanently'
        | 'masked'
        | 'filtering_failed'
        | 'inputs_failed'
        | 'fetch'
    count: number
}

interface TextOperator {
    operator: 'equals' | 'startsWith' | 'includes'
    value: string
}

export interface ModelDetails {
    matches: string[]
    searchTerms: string[]
    info: {
        releaseDate: string
        maxTokens?: number
        description: string
        tradeOffs: string[]
        benchmarks: {
            [key: string]: number
        }
        capabilities: string[]
        strengths: string[]
        weaknesses: string[]
        recommendations: string[]
    }
}

export type ModelDetailsMap = {
    [key: string]: ModelDetails
}

export interface ModelRow {
    model: TextOperator
    cost: {
        prompt_token: number
        completion_token: number
    }
    showInPlayground?: boolean
    targetUrl?: string
    dateRange?: {
        start: string
        end: string
    }
}

export interface ModelRow {
    model: TextOperator
    cost: {
        prompt_token: number
        completion_token: number
    }
    showInPlayground?: boolean
    targetUrl?: string
    dateRange?: {
        start: string
        end: string
    }
}<|MERGE_RESOLUTION|>--- conflicted
+++ resolved
@@ -18,11 +18,7 @@
 import { VM } from 'vm2'
 
 import { EncryptedFields } from './cdp/encryption-utils'
-<<<<<<< HEAD
-import { BatchConsumer } from './kafka/batch-consumer'
-=======
 import { KafkaProducerWrapper } from './kafka/producer'
->>>>>>> e5c82e79
 import { ObjectStorage } from './main/services/object_storage'
 import { Celery } from './utils/db/celery'
 import { DB } from './utils/db/db'
