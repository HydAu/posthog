import { DateTime } from 'luxon'
import { Counter } from 'prom-client'

import { PluginsServerConfig } from '../../types'
import { logger } from '../../utils/logger'
<<<<<<< HEAD
import { fetch, FetchOptions, FetchResponse } from '../../utils/request'
=======
import { fetch, FetchOptions, FetchResponse, InvalidRequestError, SecureRequestError } from '../../utils/request'
>>>>>>> 4e428e65
import {
    CyclotronFetchFailureInfo,
    CyclotronFetchFailureKind,
    HogFunctionInvocation,
    HogFunctionInvocationResult,
    HogFunctionQueueParametersFetchRequest,
} from '../types'
import { cloneInvocation } from '../utils'

const cdpHttpRequests = new Counter({
    name: 'cdp_http_requests',
    help: 'HTTP requests and their outcomes',
    labelNames: ['status'],
})

<<<<<<< HEAD
=======
const RETRIABLE_STATUS_CODES = [
    408, // Request Timeout
    429, // Too Many Requests (rate limiting)
    500, // Internal Server Error
    502, // Bad Gateway
    503, // Service Unavailable
    504, // Gateway Timeout
]

>>>>>>> 4e428e65
export class FetchExecutorService {
    constructor(private serverConfig: PluginsServerConfig) {}

    private async handleFetchFailure(
        invocation: HogFunctionInvocation,
        response: FetchResponse | null,
        error: any | null
    ): Promise<HogFunctionInvocationResult> {
        let kind: CyclotronFetchFailureKind = 'requesterror'

        if (error?.message.toLowerCase().includes('timeout')) {
            kind = 'timeout'
        }

        const failure: CyclotronFetchFailureInfo = response
            ? {
                  kind: 'failurestatus' as CyclotronFetchFailureKind,
                  message: `Received failure status: ${response?.status}`,
                  headers: response?.headers,
                  status: response?.status,
                  timestamp: DateTime.utc(),
              }
            : {
                  kind: kind,
                  message: String(error),
                  timestamp: DateTime.utc(),
              }

        // Get existing metadata from previous attempts if any
        const metadata = (invocation.queueMetadata as { tries: number; trace: CyclotronFetchFailureInfo[] }) || {
            tries: 0,
            trace: [],
        }
        const params = invocation.queueParameters as HogFunctionQueueParametersFetchRequest
        const maxTries = params.max_tries ?? this.serverConfig.CDP_FETCH_RETRIES
        const updatedMetadata = {
            tries: metadata.tries + 1,
            trace: [...metadata.trace, failure],
        }

        let canRetry = !!response?.status && RETRIABLE_STATUS_CODES.includes(response.status)

        if (error) {
            if (error instanceof SecureRequestError || error instanceof InvalidRequestError) {
                canRetry = false
            } else {
                canRetry = true // Only retry on general errors, not security or validation errors
            }
        }

        // If we haven't exceeded retry limit, schedule a retry with backoff
        if (canRetry && updatedMetadata.tries < maxTries) {
            // Calculate backoff with jitter, similar to Rust implementation
            const backoffMs = Math.min(
                this.serverConfig.CDP_FETCH_BACKOFF_BASE_MS * updatedMetadata.tries +
                    Math.floor(Math.random() * this.serverConfig.CDP_FETCH_BACKOFF_BASE_MS),
                this.serverConfig.CDP_FETCH_BACKOFF_MAX_MS
            )

            const nextScheduledAt = DateTime.utc().plus({ milliseconds: backoffMs })

            logger.info(`[FetchExecutorService] Scheduling retry`, {
                hogFunctionId: invocation.hogFunction.id,
                status: failure.status,
                backoffMs,
                nextScheduledAt: nextScheduledAt.toISO(),
                retryCount: updatedMetadata.tries,
            })

            return {
                invocation: cloneInvocation(invocation, {
                    queue: 'fetch', // Keep in fetch queue for retry
                    queueMetadata: updatedMetadata,
                    queueParameters: invocation.queueParameters, // Keep the same parameters
                    queuePriority: invocation.queuePriority + 1, // Decrease priority for retries
                    queueScheduledAt: nextScheduledAt,
                }),
                finished: false,
                logs: [],
            }
        }

        // If we've exceeded retries, return all failures in trace
        return {
            invocation: cloneInvocation(invocation, {
                queue: 'hog',
                queueParameters: {
                    response: response
                        ? {
                              status: response?.status,
                              headers: response?.headers,
                          }
                        : null,
                    body: response ? await response.text() : null,
                    trace: updatedMetadata.trace,
                    timings: [],
                },
            }),
            finished: false,
            logs: [],
        }
    }

    async execute(invocation: HogFunctionInvocation): Promise<HogFunctionInvocationResult> {
        if (invocation.queue !== 'fetch' || !invocation.queueParameters) {
            throw new Error('Bad invocation')
        }

        const start = performance.now()
        const params = invocation.queueParameters as HogFunctionQueueParametersFetchRequest
        const method = params.method.toUpperCase()
        const fetchParams: FetchOptions = {
            method,
            headers: params.headers,
            timeoutMs: this.serverConfig.CDP_FETCH_TIMEOUT_MS,
        }
        if (!['GET', 'HEAD'].includes(method) && params.body) {
            fetchParams.body = params.body
        }

        let fetchResponse: FetchResponse | null = null
        let fetchError: any | undefined = undefined

        try {
            fetchResponse = await fetch(params.url, fetchParams)
        } catch (err) {
            fetchError = err
        }

        const duration = performance.now() - start
        cdpHttpRequests.inc({ status: fetchResponse?.status?.toString() ?? 'error' })

        // If error - decide if it can be retried and set the values
        if (!fetchResponse || (fetchResponse?.status && fetchResponse.status >= 400)) {
            return await this.handleFetchFailure(invocation, fetchResponse, fetchError)
        }

        return {
            invocation: cloneInvocation(invocation, {
                queue: 'hog',
                queueParameters: {
                    response: {
                        status: fetchResponse?.status,
                        headers: fetchResponse?.headers,
                    },
                    body: await fetchResponse.text(),
                    timings: [
                        {
                            kind: 'async_function',
                            duration_ms: duration,
                        },
                    ],
                },
            }),
            finished: false,
            logs: [],
        }
    }
}<|MERGE_RESOLUTION|>--- conflicted
+++ resolved
@@ -3,11 +3,7 @@
 
 import { PluginsServerConfig } from '../../types'
 import { logger } from '../../utils/logger'
-<<<<<<< HEAD
-import { fetch, FetchOptions, FetchResponse } from '../../utils/request'
-=======
 import { fetch, FetchOptions, FetchResponse, InvalidRequestError, SecureRequestError } from '../../utils/request'
->>>>>>> 4e428e65
 import {
     CyclotronFetchFailureInfo,
     CyclotronFetchFailureKind,
@@ -23,8 +19,6 @@
     labelNames: ['status'],
 })
 
-<<<<<<< HEAD
-=======
 const RETRIABLE_STATUS_CODES = [
     408, // Request Timeout
     429, // Too Many Requests (rate limiting)
@@ -34,7 +28,6 @@
     504, // Gateway Timeout
 ]
 
->>>>>>> 4e428e65
 export class FetchExecutorService {
     constructor(private serverConfig: PluginsServerConfig) {}
 
