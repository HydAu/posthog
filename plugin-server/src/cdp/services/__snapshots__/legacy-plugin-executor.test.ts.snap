// Jest Snapshot v1, https://goo.gl/fbAQLP

exports[`LegacyPluginExecutorService smoke tests should run the destination plugin: { name: 'plugin-customerio-plugin', plugin: [Object] } 1`] = `
[
  "Executing plugin plugin-customerio-plugin",
  "Successfully authenticated with Customer.io. Completing setupPlugin.",
  "Execution successful",
]
`;

exports[`LegacyPluginExecutorService smoke tests should run the destination plugin: { name: 'plugin-hubspot-plugin', plugin: [Object] } 1`] = `
[
  "Executing plugin plugin-hubspot-plugin",
  "Created Hubspot Contact for test@posthog.com",
  "Execution successful",
]
`;

exports[`LegacyPluginExecutorService smoke tests should run the destination plugin: { name: 'plugin-pace-posthog-integration', plugin: [Object] } 1`] = `
[
  "Executing plugin plugin-pace-posthog-integration",
  "Execution successful",
]
`;

exports[`LegacyPluginExecutorService smoke tests should run the destination plugin: { name: 'plugin-posthog-avo-plugin', plugin: [Object] } 1`] = `
[
  "Executing plugin plugin-posthog-avo-plugin",
  "Execution successful",
]
`;

exports[`LegacyPluginExecutorService smoke tests should run the destination plugin: { name: 'plugin-posthog-braze-app', plugin: [Object] } 1`] = `
[
  "Executing plugin plugin-posthog-braze-app",
  "Execution successful",
]
`;

exports[`LegacyPluginExecutorService smoke tests should run the destination plugin: { name: 'plugin-posthog-engage-so-plugin', plugin: [Object] } 1`] = `
[
  "Executing plugin plugin-posthog-engage-so-plugin",
  "Execution successful",
<<<<<<< HEAD
]
`;

exports[`LegacyPluginExecutorService smoke tests should run the destination plugin: { name: 'plugin-posthog-gcs-plugin', plugin: [Object] } 1`] = `
[
  "Executing plugin plugin-posthog-gcs-plugin",
  "Plugin execution failed: Plugin plugin-posthog-gcs-plugin setup failed: Cannot read properties of undefined (reading 'googleCloudKeyJson')",
]
`;

exports[`LegacyPluginExecutorService smoke tests should run the destination plugin: { name: 'plugin-posthog-intercom-plugin', plugin: [Object] } 1`] = `
[
=======
]
`;

exports[`LegacyPluginExecutorService smoke tests should run the destination plugin: { name: 'plugin-posthog-gcs-plugin', plugin: [Object] } 1`] = `
[
  "Executing plugin plugin-posthog-gcs-plugin",
  "Plugin execution failed: Plugin plugin-posthog-gcs-plugin setup failed: Cannot read properties of undefined (reading 'googleCloudKeyJson')",
]
`;

exports[`LegacyPluginExecutorService smoke tests should run the destination plugin: { name: 'plugin-posthog-intercom-plugin', plugin: [Object] } 1`] = `
[
>>>>>>> 31d8403b
  "Executing plugin plugin-posthog-intercom-plugin",
  "Contact test@posthog.com in Intercom not found",
  "Execution successful",
]
`;

exports[`LegacyPluginExecutorService smoke tests should run the destination plugin: { name: 'plugin-posthog-laudspeaker-app', plugin: [Object] } 1`] = `
[
  "Executing plugin plugin-posthog-laudspeaker-app",
  "Execution successful",
]
`;

exports[`LegacyPluginExecutorService smoke tests should run the destination plugin: { name: 'plugin-posthog-patterns-app', plugin: [Object] } 1`] = `
[
  "Executing plugin plugin-posthog-patterns-app",
  "Execution successful",
]
`;

exports[`LegacyPluginExecutorService smoke tests should run the destination plugin: { name: 'plugin-posthog-plugin-replicator', plugin: [Object] } 1`] = `
[
  "Executing plugin plugin-posthog-plugin-replicator",
  "Skipping 1 event, rejected by test: 200 undefined",
  "Execution successful",
]
`;

exports[`LegacyPluginExecutorService smoke tests should run the destination plugin: { name: 'plugin-pubsub-plugin', plugin: [Object] } 1`] = `
[
  "Executing plugin plugin-pubsub-plugin",
  "Plugin execution failed: Plugin plugin-pubsub-plugin setup failed: Cannot read properties of undefined (reading 'googleCloudKeyJson')",
]
`;

exports[`LegacyPluginExecutorService smoke tests should run the destination plugin: { name: 'plugin-rudderstack-posthog-plugin', plugin: [Object] } 1`] = `
[
  "Executing plugin plugin-rudderstack-posthog-plugin",
  "Execution successful",
]
`;

exports[`LegacyPluginExecutorService smoke tests should run the destination plugin: { name: 'plugin-salesforce-plugin', plugin: [Object] } 1`] = `
<<<<<<< HEAD
[
  "Executing plugin plugin-salesforce-plugin",
  "Plugin execution failed: Plugin plugin-salesforce-plugin setup failed: host not a valid URL!",
]
`;

exports[`LegacyPluginExecutorService smoke tests should run the destination plugin: { name: 'plugin-sendgrid-plugin', plugin: [Object] } 1`] = `
[
  "Executing plugin plugin-sendgrid-plugin",
  "Plugin execution failed: Plugin plugin-sendgrid-plugin setup failed: Custom field with name test is not defined in Sendgrid",
=======
[
  "Executing plugin plugin-salesforce-plugin",
  "Plugin execution failed: Plugin plugin-salesforce-plugin setup failed: host not a valid URL!",
]
`;

exports[`LegacyPluginExecutorService smoke tests should run the destination plugin: { name: 'plugin-sendgrid-plugin', plugin: [Object] } 1`] = `
[
  "Executing plugin plugin-sendgrid-plugin",
  "Plugin execution failed: Plugin plugin-sendgrid-plugin setup failed: Custom field with name test is not defined in Sendgrid",
]
`;

exports[`LegacyPluginExecutorService smoke tests should run the transformation plugin: {
  name: 'plugin-posthog-app-url-parameters-to-event-properties',
  plugin: [Object]
} 1`] = `
[
  "Executing plugin plugin-posthog-app-url-parameters-to-event-properties",
  "Execution successful",
>>>>>>> 31d8403b
]
`;

exports[`LegacyPluginExecutorService smoke tests should run the transformation plugin: {
  name: 'plugin-posthog-app-url-parameters-to-event-properties',
  plugin: [Object]
} 1`] = `
[
  "Executing plugin plugin-posthog-app-url-parameters-to-event-properties",
  "Execution successful",
]
`;

<<<<<<< HEAD
exports[`LegacyPluginExecutorService smoke tests should run the transformation plugin: { name: 'plugin-advanced-geoip', plugin: [Object] } 1`] = `
[
  "Executing plugin plugin-advanced-geoip",
  "Could not discard IP for event b3a1fe86-b10c-43cc-acaf-d208977608d0 as GeoIP has not been processed.",
  "Finished processing b3a1fe86-b10c-43cc-acaf-d208977608d0.",
=======
exports[`LegacyPluginExecutorService smoke tests should run the transformation plugin: { name: 'plugin-Plugin-Stonly-Clean-Campaign-Name', plugin: [Object] } 1`] = `
[
  "Executing plugin plugin-Plugin-Stonly-Clean-Campaign-Name",
>>>>>>> 31d8403b
  "Execution successful",
]
`;

<<<<<<< HEAD
=======
exports[`LegacyPluginExecutorService smoke tests should run the transformation plugin: { name: 'plugin-currency-normalization-plugin', plugin: [Object] } 1`] = `
[
  "Executing plugin plugin-currency-normalization-plugin",
  "Execution successful",
]
`;

>>>>>>> 31d8403b
exports[`LegacyPluginExecutorService smoke tests should run the transformation plugin: { name: 'plugin-downsampling-plugin', plugin: [Object] } 1`] = `
[
  "Executing plugin plugin-downsampling-plugin",
  "Execution successful",
]
`;

exports[`LegacyPluginExecutorService smoke tests should run the transformation plugin: { name: 'plugin-drop-events-on-property-plugin', plugin: [Object] } 1`] = `
[
  "Executing plugin plugin-drop-events-on-property-plugin",
  "Execution successful",
]
`;

<<<<<<< HEAD
exports[`LegacyPluginExecutorService smoke tests should run the transformation plugin: { name: 'plugin-flatten-properties-plugin', plugin: [Object] } 1`] = `
[
  "Executing plugin plugin-flatten-properties-plugin",
=======
exports[`LegacyPluginExecutorService smoke tests should run the transformation plugin: { name: 'plugin-first-time-event-tracker', plugin: [Object] } 1`] = `
[
  "Executing plugin plugin-first-time-event-tracker",
>>>>>>> 31d8403b
  "Execution successful",
]
`;

<<<<<<< HEAD
exports[`LegacyPluginExecutorService smoke tests should run the transformation plugin: { name: 'plugin-language-url-splitter-app', plugin: [Object] } 1`] = `
[
  "Executing plugin plugin-language-url-splitter-app",
=======
exports[`LegacyPluginExecutorService smoke tests should run the transformation plugin: { name: 'plugin-flatten-properties-plugin', plugin: [Object] } 1`] = `
[
  "Executing plugin plugin-flatten-properties-plugin",
>>>>>>> 31d8403b
  "Execution successful",
]
`;

<<<<<<< HEAD
exports[`LegacyPluginExecutorService smoke tests should run the transformation plugin: { name: 'plugin-ph-shotgun-processevent-app', plugin: [Object] } 1`] = `
[
  "Executing plugin plugin-ph-shotgun-processevent-app",
=======
exports[`LegacyPluginExecutorService smoke tests should run the transformation plugin: { name: 'plugin-language-url-splitter-app', plugin: [Object] } 1`] = `
[
  "Executing plugin plugin-language-url-splitter-app",
>>>>>>> 31d8403b
  "Execution successful",
]
`;

<<<<<<< HEAD
exports[`LegacyPluginExecutorService smoke tests should run the transformation plugin: { name: 'plugin-plugin-netdata-event-processing', plugin: [Object] } 1`] = `
[
  "Executing plugin plugin-plugin-netdata-event-processing",
=======
exports[`LegacyPluginExecutorService smoke tests should run the transformation plugin: { name: 'plugin-ph-shotgun-processevent-app', plugin: [Object] } 1`] = `
[
  "Executing plugin plugin-ph-shotgun-processevent-app",
>>>>>>> 31d8403b
  "Execution successful",
]
`;

<<<<<<< HEAD
exports[`LegacyPluginExecutorService smoke tests should run the transformation plugin: { name: 'plugin-posthog-anonymization', plugin: [Object] } 1`] = `
[
  "Executing plugin plugin-posthog-anonymization",
=======
exports[`LegacyPluginExecutorService smoke tests should run the transformation plugin: { name: 'plugin-plugin-advanced-geoip', plugin: [Object] } 1`] = `
[
  "Executing plugin plugin-plugin-advanced-geoip",
  "Could not discard IP for event b3a1fe86-b10c-43cc-acaf-d208977608d0 as GeoIP has not been processed.",
  "Finished processing b3a1fe86-b10c-43cc-acaf-d208977608d0.",
>>>>>>> 31d8403b
  "Execution successful",
]
`;

<<<<<<< HEAD
exports[`LegacyPluginExecutorService smoke tests should run the transformation plugin: { name: 'plugin-posthog-app-unduplicator', plugin: [Object] } 1`] = `
[
  "Executing plugin plugin-posthog-app-unduplicator",
=======
exports[`LegacyPluginExecutorService smoke tests should run the transformation plugin: { name: 'plugin-plugin-netdata-event-processing', plugin: [Object] } 1`] = `
[
  "Executing plugin plugin-plugin-netdata-event-processing",
>>>>>>> 31d8403b
  "Execution successful",
]
`;

<<<<<<< HEAD
exports[`LegacyPluginExecutorService smoke tests should run the transformation plugin: { name: 'plugin-posthog-filter-out-plugin', plugin: [Object] } 1`] = `
[
  "Executing plugin plugin-posthog-filter-out-plugin",
=======
exports[`LegacyPluginExecutorService smoke tests should run the transformation plugin: { name: 'plugin-plugin-stonly-UTM-Extractor', plugin: [Object] } 1`] = `
[
  "Executing plugin plugin-plugin-stonly-UTM-Extractor",
>>>>>>> 31d8403b
  "Execution successful",
]
`;

<<<<<<< HEAD
exports[`LegacyPluginExecutorService smoke tests should run the transformation plugin: { name: 'plugin-posthog-plugin-geoip', plugin: [Object] } 1`] = `
[
  "Executing plugin plugin-posthog-plugin-geoip",
=======
exports[`LegacyPluginExecutorService smoke tests should run the transformation plugin: { name: 'plugin-posthog-anonymization', plugin: [Object] } 1`] = `
[
  "Executing plugin plugin-posthog-anonymization",
>>>>>>> 31d8403b
  "Execution successful",
]
`;

<<<<<<< HEAD
exports[`LegacyPluginExecutorService smoke tests should run the transformation plugin: { name: 'plugin-posthog-route-censor-plugin', plugin: [Object] } 1`] = `
[
  "Executing plugin plugin-posthog-route-censor-plugin",
  "Plugin execution failed: Unexpected token e in JSON at position 1",
]
`;

exports[`LegacyPluginExecutorService smoke tests should run the transformation plugin: { name: 'plugin-posthog-snowplow-referer-parser', plugin: [Object] } 1`] = `
[
  "Executing plugin plugin-posthog-snowplow-referer-parser",
  "(Event: $pageview) URL: https://posthog.com, Referrer: undefined, Referring domain: undefined",
  "Plugin execution failed: Cannot read properties of undefined (reading 'indexOf')",
]
`;

exports[`LegacyPluginExecutorService smoke tests should run the transformation plugin: { name: 'plugin-posthog-url-normalizer-plugin', plugin: [Object] } 1`] = `
[
  "Executing plugin plugin-posthog-url-normalizer-plugin",
  "event.$current_url: "https://posthog.com" normalized to "https://posthog.com/"",
=======
exports[`LegacyPluginExecutorService smoke tests should run the transformation plugin: { name: 'plugin-posthog-app-unduplicator', plugin: [Object] } 1`] = `
[
  "Executing plugin plugin-posthog-app-unduplicator",
  "Execution successful",
]
`;

exports[`LegacyPluginExecutorService smoke tests should run the transformation plugin: { name: 'plugin-posthog-filter-out-plugin', plugin: [Object] } 1`] = `
[
  "Executing plugin plugin-posthog-filter-out-plugin",
  "Execution successful",
]
`;

exports[`LegacyPluginExecutorService smoke tests should run the transformation plugin: { name: 'plugin-posthog-plugin-geoip', plugin: [Object] } 1`] = `
[
  "Executing plugin plugin-posthog-plugin-geoip",
>>>>>>> 31d8403b
  "Execution successful",
]
`;

<<<<<<< HEAD
exports[`LegacyPluginExecutorService smoke tests should run the transformation plugin: { name: 'plugin-property-filter-plugin', plugin: [Object] } 1`] = `
[
  "Executing plugin plugin-property-filter-plugin",
=======
exports[`LegacyPluginExecutorService smoke tests should run the transformation plugin: { name: 'plugin-posthog-route-censor-plugin', plugin: [Object] } 1`] = `
[
  "Executing plugin plugin-posthog-route-censor-plugin",
  "Plugin set up with global config: , {
  "properties": [
    "$current_url",
    "$referrer",
    "$pathname",
    "$initial_current_url",
    "initial_pathname",
    "initial_referrer"
  ],
  "setProperties": [
    "$initial_current_url",
    "$initial_pathname",
    "$initial_referrer"
  ],
  "setOnceProperties": [
    "$initial_current_url",
    "$initial_pathname",
    "$initial_referrer"
  ]
}",
>>>>>>> 31d8403b
  "Execution successful",
]
`;

<<<<<<< HEAD
exports[`LegacyPluginExecutorService smoke tests should run the transformation plugin: { name: 'plugin-semver-flattener-plugin', plugin: [Object] } 1`] = `
[
  "Executing plugin plugin-semver-flattener-plugin",
  "found candidate property: , test,  matches , ",
=======
exports[`LegacyPluginExecutorService smoke tests should run the transformation plugin: { name: 'plugin-posthog-url-normalizer-plugin', plugin: [Object] } 1`] = `
[
  "Executing plugin plugin-posthog-url-normalizer-plugin",
  "event.$current_url: "https://posthog.com" normalized to "https://posthog.com/"",
>>>>>>> 31d8403b
  "Execution successful",
]
`;

<<<<<<< HEAD
exports[`LegacyPluginExecutorService smoke tests should run the transformation plugin: { name: 'plugin-stonly-clean-campaign-name', plugin: [Object] } 1`] = `
[
  "Executing plugin plugin-stonly-clean-campaign-name",
=======
exports[`LegacyPluginExecutorService smoke tests should run the transformation plugin: { name: 'plugin-property-filter-plugin', plugin: [Object] } 1`] = `
[
  "Executing plugin plugin-property-filter-plugin",
>>>>>>> 31d8403b
  "Execution successful",
]
`;

<<<<<<< HEAD
exports[`LegacyPluginExecutorService smoke tests should run the transformation plugin: { name: 'plugin-stonly-utm-extractor', plugin: [Object] } 1`] = `
[
  "Executing plugin plugin-stonly-utm-extractor",
=======
exports[`LegacyPluginExecutorService smoke tests should run the transformation plugin: { name: 'plugin-semver-flattener-plugin', plugin: [Object] } 1`] = `
[
  "Executing plugin plugin-semver-flattener-plugin",
  "found candidate property: , test,  matches , ",
>>>>>>> 31d8403b
  "Execution successful",
]
`;

exports[`LegacyPluginExecutorService smoke tests should run the transformation plugin: { name: 'plugin-taxonomy-plugin', plugin: [Object] } 1`] = `
[
  "Executing plugin plugin-taxonomy-plugin",
  "Execution successful",
]
`;

exports[`LegacyPluginExecutorService smoke tests should run the transformation plugin: { name: 'plugin-timestamp-parser-plugin', plugin: [Object] } 1`] = `
[
  "Executing plugin plugin-timestamp-parser-plugin",
  "Execution successful",
]
`;

exports[`LegacyPluginExecutorService smoke tests should run the transformation plugin: { name: 'plugin-user-agent-plugin', plugin: [Object] } 1`] = `
[
  "Executing plugin plugin-user-agent-plugin",
  "Execution successful",
]
`;<|MERGE_RESOLUTION|>--- conflicted
+++ resolved
@@ -41,7 +41,6 @@
 [
   "Executing plugin plugin-posthog-engage-so-plugin",
   "Execution successful",
-<<<<<<< HEAD
 ]
 `;
 
@@ -54,20 +53,6 @@
 
 exports[`LegacyPluginExecutorService smoke tests should run the destination plugin: { name: 'plugin-posthog-intercom-plugin', plugin: [Object] } 1`] = `
 [
-=======
-]
-`;
-
-exports[`LegacyPluginExecutorService smoke tests should run the destination plugin: { name: 'plugin-posthog-gcs-plugin', plugin: [Object] } 1`] = `
-[
-  "Executing plugin plugin-posthog-gcs-plugin",
-  "Plugin execution failed: Plugin plugin-posthog-gcs-plugin setup failed: Cannot read properties of undefined (reading 'googleCloudKeyJson')",
-]
-`;
-
-exports[`LegacyPluginExecutorService smoke tests should run the destination plugin: { name: 'plugin-posthog-intercom-plugin', plugin: [Object] } 1`] = `
-[
->>>>>>> 31d8403b
   "Executing plugin plugin-posthog-intercom-plugin",
   "Contact test@posthog.com in Intercom not found",
   "Execution successful",
@@ -111,18 +96,6 @@
 `;
 
 exports[`LegacyPluginExecutorService smoke tests should run the destination plugin: { name: 'plugin-salesforce-plugin', plugin: [Object] } 1`] = `
-<<<<<<< HEAD
-[
-  "Executing plugin plugin-salesforce-plugin",
-  "Plugin execution failed: Plugin plugin-salesforce-plugin setup failed: host not a valid URL!",
-]
-`;
-
-exports[`LegacyPluginExecutorService smoke tests should run the destination plugin: { name: 'plugin-sendgrid-plugin', plugin: [Object] } 1`] = `
-[
-  "Executing plugin plugin-sendgrid-plugin",
-  "Plugin execution failed: Plugin plugin-sendgrid-plugin setup failed: Custom field with name test is not defined in Sendgrid",
-=======
 [
   "Executing plugin plugin-salesforce-plugin",
   "Plugin execution failed: Plugin plugin-salesforce-plugin setup failed: host not a valid URL!",
@@ -143,37 +116,27 @@
 [
   "Executing plugin plugin-posthog-app-url-parameters-to-event-properties",
   "Execution successful",
->>>>>>> 31d8403b
 ]
 `;
 
 exports[`LegacyPluginExecutorService smoke tests should run the transformation plugin: {
-  name: 'plugin-posthog-app-url-parameters-to-event-properties',
+  name: 'plugin-posthog-plugin-snowplow-referer-parser',
   plugin: [Object]
 } 1`] = `
 [
-  "Executing plugin plugin-posthog-app-url-parameters-to-event-properties",
-  "Execution successful",
-]
-`;
-
-<<<<<<< HEAD
-exports[`LegacyPluginExecutorService smoke tests should run the transformation plugin: { name: 'plugin-advanced-geoip', plugin: [Object] } 1`] = `
-[
-  "Executing plugin plugin-advanced-geoip",
-  "Could not discard IP for event b3a1fe86-b10c-43cc-acaf-d208977608d0 as GeoIP has not been processed.",
-  "Finished processing b3a1fe86-b10c-43cc-acaf-d208977608d0.",
-=======
+  "Executing plugin plugin-posthog-plugin-snowplow-referer-parser",
+  "(Event: $pageview) URL: https://posthog.com, Referrer: undefined, Referring domain: undefined",
+  "Plugin execution failed: Cannot read properties of undefined (reading 'indexOf')",
+]
+`;
+
 exports[`LegacyPluginExecutorService smoke tests should run the transformation plugin: { name: 'plugin-Plugin-Stonly-Clean-Campaign-Name', plugin: [Object] } 1`] = `
 [
   "Executing plugin plugin-Plugin-Stonly-Clean-Campaign-Name",
->>>>>>> 31d8403b
-  "Execution successful",
-]
-`;
-
-<<<<<<< HEAD
-=======
+  "Execution successful",
+]
+`;
+
 exports[`LegacyPluginExecutorService smoke tests should run the transformation plugin: { name: 'plugin-currency-normalization-plugin', plugin: [Object] } 1`] = `
 [
   "Executing plugin plugin-currency-normalization-plugin",
@@ -181,7 +144,6 @@
 ]
 `;
 
->>>>>>> 31d8403b
 exports[`LegacyPluginExecutorService smoke tests should run the transformation plugin: { name: 'plugin-downsampling-plugin', plugin: [Object] } 1`] = `
 [
   "Executing plugin plugin-downsampling-plugin",
@@ -196,160 +158,85 @@
 ]
 `;
 
-<<<<<<< HEAD
+exports[`LegacyPluginExecutorService smoke tests should run the transformation plugin: { name: 'plugin-first-time-event-tracker', plugin: [Object] } 1`] = `
+[
+  "Executing plugin plugin-first-time-event-tracker",
+  "Execution successful",
+]
+`;
+
 exports[`LegacyPluginExecutorService smoke tests should run the transformation plugin: { name: 'plugin-flatten-properties-plugin', plugin: [Object] } 1`] = `
 [
   "Executing plugin plugin-flatten-properties-plugin",
-=======
-exports[`LegacyPluginExecutorService smoke tests should run the transformation plugin: { name: 'plugin-first-time-event-tracker', plugin: [Object] } 1`] = `
-[
-  "Executing plugin plugin-first-time-event-tracker",
->>>>>>> 31d8403b
-  "Execution successful",
-]
-`;
-
-<<<<<<< HEAD
+  "Execution successful",
+]
+`;
+
 exports[`LegacyPluginExecutorService smoke tests should run the transformation plugin: { name: 'plugin-language-url-splitter-app', plugin: [Object] } 1`] = `
 [
   "Executing plugin plugin-language-url-splitter-app",
-=======
-exports[`LegacyPluginExecutorService smoke tests should run the transformation plugin: { name: 'plugin-flatten-properties-plugin', plugin: [Object] } 1`] = `
-[
-  "Executing plugin plugin-flatten-properties-plugin",
->>>>>>> 31d8403b
-  "Execution successful",
-]
-`;
-
-<<<<<<< HEAD
+  "Execution successful",
+]
+`;
+
 exports[`LegacyPluginExecutorService smoke tests should run the transformation plugin: { name: 'plugin-ph-shotgun-processevent-app', plugin: [Object] } 1`] = `
 [
   "Executing plugin plugin-ph-shotgun-processevent-app",
-=======
-exports[`LegacyPluginExecutorService smoke tests should run the transformation plugin: { name: 'plugin-language-url-splitter-app', plugin: [Object] } 1`] = `
-[
-  "Executing plugin plugin-language-url-splitter-app",
->>>>>>> 31d8403b
-  "Execution successful",
-]
-`;
-
-<<<<<<< HEAD
-exports[`LegacyPluginExecutorService smoke tests should run the transformation plugin: { name: 'plugin-plugin-netdata-event-processing', plugin: [Object] } 1`] = `
-[
-  "Executing plugin plugin-plugin-netdata-event-processing",
-=======
-exports[`LegacyPluginExecutorService smoke tests should run the transformation plugin: { name: 'plugin-ph-shotgun-processevent-app', plugin: [Object] } 1`] = `
-[
-  "Executing plugin plugin-ph-shotgun-processevent-app",
->>>>>>> 31d8403b
-  "Execution successful",
-]
-`;
-
-<<<<<<< HEAD
-exports[`LegacyPluginExecutorService smoke tests should run the transformation plugin: { name: 'plugin-posthog-anonymization', plugin: [Object] } 1`] = `
-[
-  "Executing plugin plugin-posthog-anonymization",
-=======
+  "Execution successful",
+]
+`;
+
 exports[`LegacyPluginExecutorService smoke tests should run the transformation plugin: { name: 'plugin-plugin-advanced-geoip', plugin: [Object] } 1`] = `
 [
   "Executing plugin plugin-plugin-advanced-geoip",
   "Could not discard IP for event b3a1fe86-b10c-43cc-acaf-d208977608d0 as GeoIP has not been processed.",
   "Finished processing b3a1fe86-b10c-43cc-acaf-d208977608d0.",
->>>>>>> 31d8403b
-  "Execution successful",
-]
-`;
-
-<<<<<<< HEAD
+  "Execution successful",
+]
+`;
+
+exports[`LegacyPluginExecutorService smoke tests should run the transformation plugin: { name: 'plugin-plugin-netdata-event-processing', plugin: [Object] } 1`] = `
+[
+  "Executing plugin plugin-plugin-netdata-event-processing",
+  "Execution successful",
+]
+`;
+
+exports[`LegacyPluginExecutorService smoke tests should run the transformation plugin: { name: 'plugin-plugin-stonly-UTM-Extractor', plugin: [Object] } 1`] = `
+[
+  "Executing plugin plugin-plugin-stonly-UTM-Extractor",
+  "Execution successful",
+]
+`;
+
+exports[`LegacyPluginExecutorService smoke tests should run the transformation plugin: { name: 'plugin-posthog-anonymization', plugin: [Object] } 1`] = `
+[
+  "Executing plugin plugin-posthog-anonymization",
+  "Execution successful",
+]
+`;
+
 exports[`LegacyPluginExecutorService smoke tests should run the transformation plugin: { name: 'plugin-posthog-app-unduplicator', plugin: [Object] } 1`] = `
 [
   "Executing plugin plugin-posthog-app-unduplicator",
-=======
-exports[`LegacyPluginExecutorService smoke tests should run the transformation plugin: { name: 'plugin-plugin-netdata-event-processing', plugin: [Object] } 1`] = `
-[
-  "Executing plugin plugin-plugin-netdata-event-processing",
->>>>>>> 31d8403b
-  "Execution successful",
-]
-`;
-
-<<<<<<< HEAD
+  "Execution successful",
+]
+`;
+
 exports[`LegacyPluginExecutorService smoke tests should run the transformation plugin: { name: 'plugin-posthog-filter-out-plugin', plugin: [Object] } 1`] = `
 [
   "Executing plugin plugin-posthog-filter-out-plugin",
-=======
-exports[`LegacyPluginExecutorService smoke tests should run the transformation plugin: { name: 'plugin-plugin-stonly-UTM-Extractor', plugin: [Object] } 1`] = `
-[
-  "Executing plugin plugin-plugin-stonly-UTM-Extractor",
->>>>>>> 31d8403b
-  "Execution successful",
-]
-`;
-
-<<<<<<< HEAD
+  "Execution successful",
+]
+`;
+
 exports[`LegacyPluginExecutorService smoke tests should run the transformation plugin: { name: 'plugin-posthog-plugin-geoip', plugin: [Object] } 1`] = `
 [
   "Executing plugin plugin-posthog-plugin-geoip",
-=======
-exports[`LegacyPluginExecutorService smoke tests should run the transformation plugin: { name: 'plugin-posthog-anonymization', plugin: [Object] } 1`] = `
-[
-  "Executing plugin plugin-posthog-anonymization",
->>>>>>> 31d8403b
-  "Execution successful",
-]
-`;
-
-<<<<<<< HEAD
-exports[`LegacyPluginExecutorService smoke tests should run the transformation plugin: { name: 'plugin-posthog-route-censor-plugin', plugin: [Object] } 1`] = `
-[
-  "Executing plugin plugin-posthog-route-censor-plugin",
-  "Plugin execution failed: Unexpected token e in JSON at position 1",
-]
-`;
-
-exports[`LegacyPluginExecutorService smoke tests should run the transformation plugin: { name: 'plugin-posthog-snowplow-referer-parser', plugin: [Object] } 1`] = `
-[
-  "Executing plugin plugin-posthog-snowplow-referer-parser",
-  "(Event: $pageview) URL: https://posthog.com, Referrer: undefined, Referring domain: undefined",
-  "Plugin execution failed: Cannot read properties of undefined (reading 'indexOf')",
-]
-`;
-
-exports[`LegacyPluginExecutorService smoke tests should run the transformation plugin: { name: 'plugin-posthog-url-normalizer-plugin', plugin: [Object] } 1`] = `
-[
-  "Executing plugin plugin-posthog-url-normalizer-plugin",
-  "event.$current_url: "https://posthog.com" normalized to "https://posthog.com/"",
-=======
-exports[`LegacyPluginExecutorService smoke tests should run the transformation plugin: { name: 'plugin-posthog-app-unduplicator', plugin: [Object] } 1`] = `
-[
-  "Executing plugin plugin-posthog-app-unduplicator",
-  "Execution successful",
-]
-`;
-
-exports[`LegacyPluginExecutorService smoke tests should run the transformation plugin: { name: 'plugin-posthog-filter-out-plugin', plugin: [Object] } 1`] = `
-[
-  "Executing plugin plugin-posthog-filter-out-plugin",
-  "Execution successful",
-]
-`;
-
-exports[`LegacyPluginExecutorService smoke tests should run the transformation plugin: { name: 'plugin-posthog-plugin-geoip', plugin: [Object] } 1`] = `
-[
-  "Executing plugin plugin-posthog-plugin-geoip",
->>>>>>> 31d8403b
-  "Execution successful",
-]
-`;
-
-<<<<<<< HEAD
-exports[`LegacyPluginExecutorService smoke tests should run the transformation plugin: { name: 'plugin-property-filter-plugin', plugin: [Object] } 1`] = `
-[
-  "Executing plugin plugin-property-filter-plugin",
-=======
+  "Execution successful",
+]
+`;
+
 exports[`LegacyPluginExecutorService smoke tests should run the transformation plugin: { name: 'plugin-posthog-route-censor-plugin', plugin: [Object] } 1`] = `
 [
   "Executing plugin plugin-posthog-route-censor-plugin",
@@ -373,49 +260,29 @@
     "$initial_referrer"
   ]
 }",
->>>>>>> 31d8403b
-  "Execution successful",
-]
-`;
-
-<<<<<<< HEAD
+  "Execution successful",
+]
+`;
+
+exports[`LegacyPluginExecutorService smoke tests should run the transformation plugin: { name: 'plugin-posthog-url-normalizer-plugin', plugin: [Object] } 1`] = `
+[
+  "Executing plugin plugin-posthog-url-normalizer-plugin",
+  "event.$current_url: "https://posthog.com" normalized to "https://posthog.com/"",
+  "Execution successful",
+]
+`;
+
+exports[`LegacyPluginExecutorService smoke tests should run the transformation plugin: { name: 'plugin-property-filter-plugin', plugin: [Object] } 1`] = `
+[
+  "Executing plugin plugin-property-filter-plugin",
+  "Execution successful",
+]
+`;
+
 exports[`LegacyPluginExecutorService smoke tests should run the transformation plugin: { name: 'plugin-semver-flattener-plugin', plugin: [Object] } 1`] = `
 [
   "Executing plugin plugin-semver-flattener-plugin",
   "found candidate property: , test,  matches , ",
-=======
-exports[`LegacyPluginExecutorService smoke tests should run the transformation plugin: { name: 'plugin-posthog-url-normalizer-plugin', plugin: [Object] } 1`] = `
-[
-  "Executing plugin plugin-posthog-url-normalizer-plugin",
-  "event.$current_url: "https://posthog.com" normalized to "https://posthog.com/"",
->>>>>>> 31d8403b
-  "Execution successful",
-]
-`;
-
-<<<<<<< HEAD
-exports[`LegacyPluginExecutorService smoke tests should run the transformation plugin: { name: 'plugin-stonly-clean-campaign-name', plugin: [Object] } 1`] = `
-[
-  "Executing plugin plugin-stonly-clean-campaign-name",
-=======
-exports[`LegacyPluginExecutorService smoke tests should run the transformation plugin: { name: 'plugin-property-filter-plugin', plugin: [Object] } 1`] = `
-[
-  "Executing plugin plugin-property-filter-plugin",
->>>>>>> 31d8403b
-  "Execution successful",
-]
-`;
-
-<<<<<<< HEAD
-exports[`LegacyPluginExecutorService smoke tests should run the transformation plugin: { name: 'plugin-stonly-utm-extractor', plugin: [Object] } 1`] = `
-[
-  "Executing plugin plugin-stonly-utm-extractor",
-=======
-exports[`LegacyPluginExecutorService smoke tests should run the transformation plugin: { name: 'plugin-semver-flattener-plugin', plugin: [Object] } 1`] = `
-[
-  "Executing plugin plugin-semver-flattener-plugin",
-  "found candidate property: , test,  matches , ",
->>>>>>> 31d8403b
   "Execution successful",
 ]
 `;
