import { PropertyOperator } from '../../types'
import { HogFunctionType } from '../types'

/**
 * Hog functions are largely generated and built in the django service, making it tricky to test on this side.
 * As such we have a bunch of prebuilt examples here for usage in tests.
 */

export const HOG_EXAMPLES: Record<string, Pick<HogFunctionType, 'hog' | 'bytecode' | 'type'>> = {
    simple_fetch: {
        type: 'destination',
        hog: "let res := fetch(inputs.url, {\n  'headers': inputs.headers,\n  'body': inputs.body,\n  'method': inputs.method\n});\n\nprint('Fetch response:', res)",
        bytecode: [
            '_h',
            32,
            'headers',
            32,
            'headers',
            32,
            'inputs',
            1,
            2,
            32,
            'body',
            32,
            'body',
            32,
            'inputs',
            1,
            2,
            32,
            'method',
            32,
            'method',
            32,
            'inputs',
            1,
            2,
            42,
            3,
            32,
            'url',
            32,
            'inputs',
            1,
            2,
            2,
            'fetch',
            2,
            36,
            0,
            32,
            'Fetch response:',
            2,
            'print',
            2,
            35,
            35,
        ],
    },
    recursive_fetch: {
        type: 'destination',
        hog: "for (let i := 0; i < 10; i := i + 1) {\n  fetch(inputs.url, {\n    'headers': inputs.headers,\n    'body': inputs.body,\n    'method': inputs.method\n  });\n}",
        bytecode: [
            '_h',
            33,
            0,
            33,
            10,
            36,
            0,
            15,
            40,
            45,
            32,
            'headers',
            32,
            'headers',
            32,
            'inputs',
            1,
            2,
            32,
            'body',
            32,
            'body',
            32,
            'inputs',
            1,
            2,
            32,
            'method',
            32,
            'method',
            32,
            'inputs',
            1,
            2,
            42,
            3,
            32,
            'url',
            32,
            'inputs',
            1,
            2,
            2,
            'fetch',
            2,
            35,
            33,
            1,
            36,
            0,
            6,
            37,
            0,
            39,
            -52,
            35,
        ],
    },
    malicious_function: {
        type: 'destination',
        hog: "fn fibonacci(number) {\n    print('I AM FIBONACCI')\n    if (number < 2) {\n        return number;\n    } else {\n        return fibonacci(number - 1) + fibonacci(number - 2);\n    }\n}\nprint(f'fib {fibonacci(30)}');",
        bytecode: [
            '_h',
            41,
            'fibonacci',
            1,
            38,
            32,
            'I AM FIBONACCI',
            2,
            'print',
            1,
            35,
            33,
            2,
            36,
            0,
            15,
            40,
            5,
            36,
            0,
            38,
            39,
            18,
            33,
            2,
            36,
            0,
            7,
            2,
            'fibonacci',
            1,
            33,
            1,
            36,
            0,
            7,
            2,
            'fibonacci',
            1,
            6,
            38,
            31,
            38,
            33,
            30,
            2,
            'fibonacci',
            1,
            32,
            'fib ',
            2,
            'concat',
            2,
            2,
            'print',
            1,
            35,
        ],
    },

    input_printer: {
        type: 'destination',
        hog: "// I print all of the inputs\n\nprint(inputs.input_1)\nprint({'nested': inputs.secret_input_2})\nprint(inputs.secret_input_2)\nprint(f'substring: {inputs.secret_input_3}')\nprint(inputs)",
        bytecode: [
            '_h',
            32,
            'input_1',
            32,
            'inputs',
            1,
            2,
            2,
            'print',
            1,
            35,
            32,
            'nested',
            32,
            'secret_input_2',
            32,
            'inputs',
            1,
            2,
            42,
            1,
            2,
            'print',
            1,
            35,
            32,
            'secret_input_2',
            32,
            'inputs',
            1,
            2,
            2,
            'print',
            1,
            35,
            32,
            'secret_input_3',
            32,
            'inputs',
            1,
            2,
            32,
            'substring: ',
            2,
            'concat',
            2,
            2,
            'print',
            1,
            35,
            32,
            'inputs',
            1,
            1,
            2,
            'print',
            1,
            35,
        ],
    },
    posthog_capture: {
        type: 'destination',
        hog: "postHogCapture({\n    'event': f'{event.event} (copy)',\n    'distinct_id': event.distinct_id,\n    'properties': {}\n})",
        bytecode: [
            '_h',
            32,
            'event',
            32,
            ' (copy)',
            32,
            'event',
            32,
            'event',
            1,
            2,
            2,
            'concat',
            2,
            32,
            'distinct_id',
            32,
            'distinct_id',
            32,
            'event',
            1,
            2,
            32,
            'properties',
            42,
            0,
            42,
            3,
            2,
            'postHogCapture',
            1,
            35,
        ],
    },
    send_email: {
        type: 'broadcast',
        hog: 'sendEmail(inputs)',
        bytecode: ['_H', 1, 32, 'inputs', 1, 1, 2, 'sendEmail', 1, 35],
    },
}

export const HOG_INPUTS_EXAMPLES: Record<string, Pick<HogFunctionType, 'inputs' | 'inputs_schema'>> = {
    simple_fetch: {
        inputs_schema: [
            { key: 'url', type: 'string', label: 'Webhook URL', secret: false, required: true },
            { key: 'body', type: 'json', label: 'JSON body', secret: false, required: true },
            {
                key: 'method',
                type: 'choice',
                label: 'HTTP Method',
                secret: false,
                choices: [
                    { label: 'POST', value: 'POST' },
                    { label: 'PUT', value: 'PUT' },
                    { label: 'PATCH', value: 'PATCH' },
                    { label: 'GET', value: 'GET' },
                ],
                required: true,
            },
            { key: 'headers', type: 'dictionary', label: 'Headers', secret: false, required: false },
        ],
        inputs: {
            url: {
                value: 'https://example.com/posthog-webhook',
                bytecode: ['_h', 32, 'https://example.com/posthog-webhook'],
            },
            method: { value: 'POST' },
            headers: {
                value: { version: 'v={event.properties.$lib_version}' },
                bytecode: {
                    version: ['_h', 32, '$lib_version', 32, 'properties', 32, 'event', 1, 3, 32, 'v=', 2, 'concat', 2],
                },
            },
            body: {
                value: {
                    event: '{event}',
                    groups: '{groups}',
                    nested: { foo: '{event.url}' },
                    person: '{person}',
                    event_url: "{f'{event.url}-test'}",
                },
                bytecode: {
                    event: ['_h', 32, 'event', 1, 1],
                    groups: ['_h', 32, 'groups', 1, 1],
                    nested: { foo: ['_h', 32, 'url', 32, 'event', 1, 2] },
                    person: ['_h', 32, 'person', 1, 1],
                    event_url: ['_h', 32, '-test', 32, 'url', 32, 'event', 1, 2, 2, 'concat', 2],
                },
            },
        },
    },
    simple_google_fetch: {
        inputs_schema: [
            { key: 'url', type: 'string', label: 'Webhook URL', secret: false, required: true },
            { key: 'body', type: 'json', label: 'JSON body', secret: false, required: true },
            {
                key: 'method',
                type: 'choice',
                label: 'HTTP Method',
                secret: false,
                choices: [
                    { label: 'POST', value: 'POST' },
                    { label: 'PUT', value: 'PUT' },
                    { label: 'PATCH', value: 'PATCH' },
                    { label: 'GET', value: 'GET' },
                ],
                required: true,
            },
            { key: 'headers', type: 'dictionary', label: 'Headers', secret: false, required: false },
        ],
        inputs: {
            url: {
                value: 'https://googleads.googleapis.com/',
                bytecode: ['_h', 32, 'https://googleads.googleapis.com/'],
            },
            method: { value: 'POST' },
            headers: {
                value: { version: 'v={event.properties.$lib_version}' },
                bytecode: {
                    version: ['_h', 32, '$lib_version', 32, 'properties', 32, 'event', 1, 3, 32, 'v=', 2, 'concat', 2],
                },
            },
            body: {
                value: {
                    event: '{event}',
                    groups: '{groups}',
                    nested: { foo: '{event.url}' },
                    person: '{person}',
                    event_url: "{f'{event.url}-test'}",
                },
                bytecode: {
                    event: ['_h', 32, 'event', 1, 1],
                    groups: ['_h', 32, 'groups', 1, 1],
                    nested: { foo: ['_h', 32, 'url', 32, 'event', 1, 2] },
                    person: ['_h', 32, 'person', 1, 1],
                    event_url: ['_h', 32, '-test', 32, 'url', 32, 'event', 1, 2, 2, 'concat', 2],
                },
            },
        },
    },
    secret_inputs: {
        inputs_schema: [
            {
                key: 'input_1',
                type: 'string',
                label: 'input_1',
                secret: false,
                required: false,
            },
            {
                key: 'secret_input_2',
                type: 'dictionary',
                label: 'secret_input_2',
                secret: true,
                default: {},
                required: true,
            },
            {
                key: 'secret_input_3',
                type: 'string',
                label: 'secret_input_3',
                secret: true,
                required: true,
            },
        ],
        inputs: {
            input_1: { value: 'test', bytecode: ['_h', 32, 'test'] },
            secret_input_2: {
                value: { foo: 'bar', null: null, bool: false },
                bytecode: { foo: ['_h', 32, 'bar'], null: ['_h', 32, null], bool: ['_h', 32, false] },
            },
            secret_input_3: { value: 'super secret', bytecode: ['_h', 32, 'super secret'] },
        },
    },
    none: {
        inputs_schema: [],
        inputs: {},
    },
    email: {
        inputs_schema: [
<<<<<<< HEAD
            { key: 'mailjet', type: 'dictionary', label: 'Mailjet', secret: false, required: true },
            { key: 'email', type: 'string', label: 'Email', secret: false, required: true },
        ],
        inputs: {
            mailjet: {
=======
            { key: 'mail', type: 'dictionary', label: 'Mailjet', secret: false, required: true },
            { key: 'email', type: 'string', label: 'Email', secret: false, required: true },
        ],
        inputs: {
            mail: {
>>>>>>> 2e6d142c
                value: {
                    api_key: 'test_api_key',
                    secret_key: 'test_secret_key',
                },
                bytecode: {
                    api_key: ['_h', 32, 'test_api_key'],
                    secret_key: ['_h', 32, 'test_secret_key'],
                },
            },
            email: {
                value: {
                    to: '{person.properties.email}',
                    body: 'Hello {person.properties.first_name} {person.properties.last_name}!\n\nThis is a broadcast',
                    from: 'info@posthog.com',
                    html: '<html></html>',
                    subject: 'Hello {person.properties.email}',
                },
                bytecode: {
                    to: ['_H', 1, 32, 'email', 32, 'properties', 32, 'person', 1, 3],
                    body: [
                        '_H',
                        1,
                        32,
                        'Hello ',
                        32,
                        'first_name',
                        32,
                        'properties',
                        32,
                        'person',
                        1,
                        3,
                        32,
                        ' ',
                        32,
                        'last_name',
                        32,
                        'properties',
                        32,
                        'person',
                        1,
                        3,
                        32,
                        '!\n\nThis is a broadcast',
                        2,
                        'concat',
                        5,
                    ],
                    from: ['_H', 1, 32, 'info@posthog.com'],
                    html: ['_H', 1, 32, '<html></html>'],
                    subject: ['_H', 1, 32, 'Hello ', 32, 'email', 32, 'properties', 32, 'person', 1, 3, 2, 'concat', 2],
                },
            },
        },
    },
}

export const HOG_FILTERS_EXAMPLES: Record<string, Pick<HogFunctionType, 'filters'>> = {
    no_filters: { filters: { events: [], actions: [], bytecode: ['_h', 29] } },
    broken_filters: { filters: { events: [], actions: [], bytecode: ['_H', 1, 29, 35, 35, 35] } },
    pageview_or_autocapture_filter: {
        filters: {
            events: [
                {
                    id: '$pageview',
                    name: '$pageview',
                    type: 'events',
                    order: 0,
                    properties: [
                        { key: '$current_url', type: 'event', value: 'posthog', operator: PropertyOperator.IContains },
                    ],
                },
                { id: '$autocapture', name: '$autocapture', type: 'events', order: 1 },
            ],
            actions: [],
            bytecode: [
                '_h',
                32,
                '$autocapture',
                32,
                'event',
                1,
                1,
                11,
                3,
                1,
                32,
                '%posthog%',
                32,
                '$current_url',
                32,
                'properties',
                1,
                2,
                18,
                32,
                '$pageview',
                32,
                'event',
                1,
                1,
                11,
                3,
                2,
                4,
                2,
            ],
        },
    },
    elements_text_filter: {
        filters: {
            actions: [],
            bytecode: [
                '_H',
                1,
                32,
                '$autocapture',
                32,
                'event',
                1,
                1,
                11,
                52,
                'lambda',
                1,
                0,
                6,
                32,
                '%reload%',
                36,
                0,
                18,
                38,
                53,
                0,
                32,
                'elements_chain_texts',
                1,
                1,
                2,
                'arrayExists',
                2,
                3,
                2,
                4,
                1,
            ],
            events: [
                {
                    id: '$autocapture',
                    name: '$autocapture',
                    order: 0,
                    properties: [
                        { key: 'text', operator: PropertyOperator.IContains, type: 'element', value: 'reload' },
                    ],
                    type: 'events',
                },
            ],
            filter_test_accounts: false,
        },
    },
    elements_href_filter: {
        filters: {
            actions: [],
            bytecode: [
                '_H',
                1,
                32,
                '$autocapture',
                32,
                'event',
                1,
                1,
                11,
                32,
                '%/project/1/activity/explore%',
                32,
                'elements_chain_href',
                1,
                1,
                18,
                3,
                2,
            ],
            events: [
                {
                    id: '$autocapture',
                    name: '$autocapture',
                    order: 0,
                    properties: [
                        {
                            key: 'href',
                            operator: PropertyOperator.IContains,
                            type: 'element',
                            value: '/project/1/activity/explore',
                        },
                    ],
                    type: 'events',
                },
            ],
            filter_test_accounts: false,
        },
    },
    elements_tag_and_id_filter: {
        filters: {
            actions: [],
            bytecode: [
                '_H',
                1,
                32,
                '$autocapture',
                32,
                'event',
                1,
                1,
                11,
                32,
                '(^|;)a.*?attr_id="homelink".*?([-_a-zA-Z0-9\\.:"= ]*?)?($|;|:([^;^\\s]*(;|$|\\s)))',
                32,
                'elements_chain',
                1,
                1,
                23,
                33,
                0,
                32,
                'elements_chain_ids',
                1,
                1,
                32,
                'homelink',
                2,
                'indexOf',
                2,
                14,
                33,
                0,
                52,
                'lambda',
                1,
                0,
                8,
                32,
                'a',
                43,
                1,
                36,
                0,
                21,
                38,
                53,
                0,
                32,
                'elements_chain_elements',
                1,
                1,
                2,
                'arrayCount',
                2,
                13,
                3,
                3,
                3,
                2,
            ],
            events: [
                {
                    id: '$autocapture',
                    name: '$autocapture',
                    order: 0,
                    properties: [
                        { key: 'selector', operator: PropertyOperator.IContains, type: 'element', value: 'div#root' },
                    ],
                    type: 'events',
                },
            ],
            filter_test_accounts: false,
        },
    },
}

export const HOG_MASK_EXAMPLES: Record<string, Pick<HogFunctionType, 'masking'>> = {
    all: {
        masking: {
            ttl: 30,
            hash: 'all',
            bytecode: ['_h', 32, 'all'],
            threshold: null,
        },
    },
    person: {
        masking: {
            ttl: 30,
            hash: '{person.id}',
            bytecode: ['_h', 32, 'id', 32, 'person', 1, 2],
            threshold: null,
        },
    },
    personAndEvent: {
        masking: {
            ttl: 30,
            hash: '{concat(person.id, event.event)}',
            bytecode: ['_H', 1, 32, 'id', 32, 'person', 1, 2, 32, 'event', 32, 'event', 1, 2, 2, 'concat', 2],
            threshold: null,
        },
    },
}<|MERGE_RESOLUTION|>--- conflicted
+++ resolved
@@ -432,19 +432,11 @@
     },
     email: {
         inputs_schema: [
-<<<<<<< HEAD
-            { key: 'mailjet', type: 'dictionary', label: 'Mailjet', secret: false, required: true },
-            { key: 'email', type: 'string', label: 'Email', secret: false, required: true },
-        ],
-        inputs: {
-            mailjet: {
-=======
             { key: 'mail', type: 'dictionary', label: 'Mailjet', secret: false, required: true },
             { key: 'email', type: 'string', label: 'Email', secret: false, required: true },
         ],
         inputs: {
             mail: {
->>>>>>> 2e6d142c
                 value: {
                     api_key: 'test_api_key',
                     secret_key: 'test_secret_key',
