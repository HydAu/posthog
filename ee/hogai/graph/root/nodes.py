--- conflicted
+++ resolved
@@ -19,11 +19,6 @@
 from posthoganalytics import capture_exception
 from pydantic import BaseModel
 
-<<<<<<< HEAD
-from ee.hogai.graph.memory.nodes import should_run_onboarding_before_insights
-from ee.hogai.graph.query_executor.query_runner import QueryRunner
-=======
->>>>>>> 4dd5a566
 import products
 from ee.hogai.graph.memory.nodes import should_run_onboarding_before_insights
 from ee.hogai.graph.query_executor.query_executor import AssistantQueryExecutor, SupportedQueryTypes
@@ -43,16 +38,9 @@
     HogQLQuery,
     HumanMessage,
     MaxContextShape,
-<<<<<<< HEAD
-    TrendsQuery,
-    FunnelsQuery,
-    RetentionQuery,
-    HogQLQuery,
-=======
     MaxInsightContext,
     RetentionQuery,
     TrendsQuery,
->>>>>>> 4dd5a566
 )
 
 from ..base import AssistantNode
@@ -96,67 +84,7 @@
 class RootNodeUIContextMixin(AssistantNode):
     """Mixin that provides UI context formatting capabilities for root nodes."""
 
-<<<<<<< HEAD
-    def _run_and_format_insight(self, insight, query_runner: QueryRunner) -> str:
-        """
-        Run and format a single insight for AI consumption.
-
-        Args:
-            insight: Insight object with query and metadata
-            query_runner: QueryRunner instance for execution
-
-        Returns:
-            Formatted insight string or empty string if failed
-        """
-        # Map query kinds to their respective full UI query classes
-        # NOTE: Update this when adding new query types
-        query_class_map: dict[str, type[BaseModel]] = {
-            "TrendsQuery": TrendsQuery,
-            "FunnelsQuery": FunnelsQuery,
-            "RetentionQuery": RetentionQuery,
-            "HogQLQuery": HogQLQuery,
-        }
-
-        try:
-            # Handle both Pydantic model and dict cases
-            if hasattr(insight.query, "model_dump"):
-                # Pydantic model - convert to dict with JSON serialization for enums
-                query_dict = insight.query.model_dump(mode="json")
-                query_kind = getattr(insight.query, "kind", None)
-            else:
-                # Already a dict
-                query_dict = insight.query
-                query_kind = query_dict.get("kind")
-
-            if not query_kind or query_kind not in query_class_map:
-                return ""  # Skip unsupported query types
-
-            query_class = query_class_map[query_kind]
-            if hasattr(insight.query, "model_dump"):
-                # Use the original Pydantic model directly
-                query_obj = insight.query
-            else:
-                # Validate from dict
-                query_obj = query_class.model_validate(query_dict)
-
-            # Run the query and format results
-            formatted_results = query_runner.run_and_format_query(query_obj)
-
-            result = f"## {insight.name or f'Insight {insight.id}'}"
-            if insight.description:
-                result += f": {insight.description}"
-            result += f"\nQuery: {query_dict}"
-            result += f"\n\nResults:\n{formatted_results}"
-            return result
-
-        except Exception:
-            # Skip insights that fail to run
-            return ""
-
-    def _format_ui_context(self, ui_context: Optional[MaxContextShape]) -> dict[str, str]:
-=======
     def _format_ui_context(self, ui_context: Optional[MaxContextShape]) -> str:
->>>>>>> 4dd5a566
         """
         Format UI context into template variables for the prompt.
 
@@ -167,17 +95,6 @@
             Dict of context variables for prompt template
         """
         if not ui_context:
-<<<<<<< HEAD
-            return {
-                "ui_context_dashboard": "",
-                "ui_context_insights": "",
-                "ui_context_events": "",
-                "ui_context_actions": "",
-                "ui_context_navigation": "",
-            }
-
-        query_runner = QueryRunner(self._team, self._utc_now_datetime)
-=======
             return ""
 
         query_runner = AssistantQueryExecutor(self._team, self._utc_now_datetime)
@@ -185,43 +102,12 @@
         # Extract global filters and variables override from UI context
         filters_override = ui_context.filters_override.model_dump() if ui_context.filters_override else None
         variables_override = ui_context.variables_override if ui_context.variables_override else None
->>>>>>> 4dd5a566
 
         # Format dashboard context with insights
         dashboard_context = ""
         if ui_context.dashboards:
             dashboard_contexts = []
 
-<<<<<<< HEAD
-            for _, dashboard in ui_context.dashboards.items():
-                dashboard_text = f"Dashboard: {dashboard.name or f'Dashboard {dashboard.id}'}"
-                if dashboard.description:
-                    dashboard_text += f"\nDescription: {dashboard.description}"
-
-                if dashboard.insights:
-                    dashboard_text += f"\nInsights in dashboard:"
-                    for insight in dashboard.insights:
-                        insight_text = f"\n- {insight.name or f'Insight {insight.id}'}"
-                        if insight.description:
-                            insight_text += f": {insight.description}"
-
-                        # Run the insight and include results
-                        insight_results = self._run_and_format_insight(insight, query_runner)
-                        if insight_results:
-                            # Extract just the results part for inline display
-                            lines = insight_results.split("\n")
-                            results_start = next((i for i, line in enumerate(lines) if line.startswith("Results:")), -1)
-                            if results_start >= 0 and results_start + 1 < len(lines):
-                                insight_text += f"\nQuery: {insight.query}"
-                                insight_text += f"\nResults:\n{chr(10).join(lines[results_start + 1:])}"
-
-                        dashboard_text += insight_text
-
-                dashboard_contexts.append(dashboard_text)
-
-            if dashboard_contexts:
-                dashboard_context = f"<dashboards_context>Dashboards the user is looking at:\n{chr(10).join(dashboard_contexts)}\n</dashboards_context>"
-=======
             for dashboard in ui_context.dashboards:
                 dashboard_insights = ""
                 if dashboard.insights:
@@ -266,34 +152,32 @@
                     .format_prompt(dashboards=joined_dashboards)
                     .to_string()
                 )
->>>>>>> 4dd5a566
 
         # Format standalone insights context
         insights_context = ""
         if ui_context.insights:
             insights_results = []
-<<<<<<< HEAD
-            for _, insight in ui_context.insights.items():
-                result = self._run_and_format_insight(insight, query_runner)
-=======
             for insight in ui_context.insights:
                 result = self._run_and_format_insight(
                     insight, query_runner, None, filters_override, variables_override, heading="##"
                 )
->>>>>>> 4dd5a566
                 if result:
                     insights_results.append(result)
 
             if insights_results:
                 joined_results = "\n\n".join(insights_results)
-<<<<<<< HEAD
-                insights_context = f"<standalone_insights_context>Insights the user is looking at:\n{joined_results}\n</standalone_insights_context>"
+                # Use the insights template
+                insights_context = (
+                    PromptTemplate.from_template(ROOT_INSIGHTS_CONTEXT_PROMPT, template_format="mustache")
+                    .format_prompt(insights=joined_results)
+                    .to_string()
+                )
 
         # Format events context
         events_context = ""
         if ui_context.events:
             event_details = []
-            for _, event in ui_context.events.items():
+            for event in ui_context.events:
                 event_detail = f'"{event.name or f"Event {event.id}"}'
                 if event.description:
                     event_detail += f": {event.description}"
@@ -307,7 +191,7 @@
         actions_context = ""
         if ui_context.actions:
             action_details = []
-            for _, action in ui_context.actions.items():
+            for action in ui_context.actions:
                 action_detail = f'"{action.name or f"Action {action.id}"}'
                 if action.description:
                     action_detail += f": {action.description}"
@@ -317,58 +201,10 @@
             if action_details:
                 actions_context = f"<actions_context>Action names the user is referring to:\n{', '.join(action_details)}\n</actions_context>"
 
-        # Format navigation context
-        navigation_context = ""
-        if ui_context.global_info and ui_context.global_info.navigation:
-            nav = ui_context.global_info.navigation
-            navigation_context = f"<navigation_context>\nCurrent page: {nav.path}"
-            if nav.page_title:
-                navigation_context += f"\nPage title: {nav.page_title}"
-            navigation_context += "\n</navigation_context>"
-
-        return {
-            "ui_context_dashboard": dashboard_context,
-            "ui_context_insights": insights_context,
-            "ui_context_events": events_context,
-            "ui_context_actions": actions_context,
-            "ui_context_navigation": navigation_context,
-        }
-
-    def _run_insights_from_ui_context(self, ui_context: Optional[MaxContextShape]) -> str:
-        """
-        Extract and run insights from UI context.
-
-        Args:
-            ui_context: UI context data or None
-
-        Returns:
-            Formatted insights string or empty string
-        """
-        if not ui_context or not ui_context.insights:
-            return ""
-
-        insights_results = []
-        query_runner = QueryRunner(self._team, self._utc_now_datetime)
-
-        for _, insight in ui_context.insights.items():
-            result = self._run_and_format_insight(insight, query_runner)
-            if result:
-                insights_results.append(result)
-
-        if insights_results:
-            joined_results = "\n\n".join(insights_results)
-            return f"<insights>\n{joined_results}\n</insights>"
-        return ""
-=======
-                # Use the insights template
-                insights_context = (
-                    PromptTemplate.from_template(ROOT_INSIGHTS_CONTEXT_PROMPT, template_format="mustache")
-                    .format_prompt(insights=joined_results)
-                    .to_string()
-                )
-
-        if dashboard_context or insights_context:
-            return self._render_user_context_template(dashboard_context, insights_context)
+        if dashboard_context or insights_context or events_context or actions_context:
+            return self._render_user_context_template(
+                dashboard_context, insights_context, events_context, actions_context
+            )
         return ""
 
     def _run_and_format_insight(
@@ -432,13 +268,17 @@
             capture_exception()
             return None
 
-    def _render_user_context_template(self, dashboard_context: str, insights_context: str) -> str:
+    def _render_user_context_template(
+        self, dashboard_context: str, insights_context: str, events_context: str, actions_context: str
+    ) -> str:
         """Render the user context template with the provided context strings."""
         template = PromptTemplate.from_template(ROOT_USER_CONTEXT_PROMPT, template_format="mustache")
         return template.format_prompt(
-            ui_context_dashboard=dashboard_context, ui_context_insights=insights_context
+            ui_context_dashboard=dashboard_context,
+            ui_context_insights=insights_context,
+            ui_context_events=events_context,
+            ui_context_actions=actions_context,
         ).to_string()
->>>>>>> 4dd5a566
 
 
 class RootNode(RootNodeUIContextMixin):
@@ -478,13 +318,8 @@
         utc_now = datetime.datetime.now(datetime.UTC)
         project_now = utc_now.astimezone(self._team.timezone_info)
 
-<<<<<<< HEAD
-        ui_context = self._get_ui_context(config)
-        ui_context_vars = self._format_ui_context(ui_context)
-=======
         ui_context = self._get_ui_context(state)
         user_context = self._format_ui_context(ui_context)
->>>>>>> 4dd5a566
 
         message = chain.invoke(
             {
@@ -492,11 +327,7 @@
                 "utc_datetime_display": utc_now.strftime("%Y-%m-%d %H:%M:%S"),
                 "project_datetime_display": project_now.strftime("%Y-%m-%d %H:%M:%S"),
                 "project_timezone": self._team.timezone_info.tzname(utc_now),
-<<<<<<< HEAD
-                **ui_context_vars,
-=======
                 "user_context": user_context,
->>>>>>> 4dd5a566
             },
             config,
         )
