import json
from datetime import timedelta
from typing import Any, Dict, List, Optional, Union

from django.utils.timezone import now
from rest_framework.decorators import action
from rest_framework.exceptions import NotFound
from rest_framework.request import Request
from rest_framework.response import Response

from ee.clickhouse.client import sync_execute
from ee.clickhouse.models.action import format_action_filter
from ee.clickhouse.models.event import ClickhouseEventSerializer, determine_event_conditions
from ee.clickhouse.models.person import get_persons_by_distinct_ids
from ee.clickhouse.models.property import get_property_values_for_key, parse_prop_clauses
from ee.clickhouse.queries.clickhouse_session_recording import SessionRecording
from ee.clickhouse.queries.sessions.list import ClickhouseSessionsList
from ee.clickhouse.sql.events import (
    GET_CUSTOM_EVENTS,
    SELECT_EVENT_BY_TEAM_AND_CONDITIONS_FILTERS_SQL,
    SELECT_EVENT_BY_TEAM_AND_CONDITIONS_SQL,
    SELECT_ONE_EVENT_SQL,
)
from posthog.api.event import EventViewSet
from posthog.models import Filter, Person, Team
from posthog.models.action import Action
from posthog.models.filters.sessions_filter import SessionEventsFilter, SessionsFilter
from posthog.models.session_recording_event import SessionRecordingViewed
from posthog.models.utils import UUIDT
from posthog.utils import convert_property_value, flatten


class ClickhouseEventsViewSet(EventViewSet):
    serializer_class = ClickhouseEventSerializer  # type: ignore

    def _get_people(self, query_result: List[Dict], team: Team) -> Dict[str, Any]:
        distinct_ids = [event[5] for event in query_result]
        persons = get_persons_by_distinct_ids(team.pk, distinct_ids)
        distinct_to_person: Dict[str, Person] = {}
        for person in persons:
            for distinct_id in person.distinct_ids:
                distinct_to_person[distinct_id] = person
        return distinct_to_person

    def _query_events_list(
        self, filter: Filter, team: Team, request: Request, long_date_from: bool = False, limit: int = 100
    ) -> List:
        limit += 1
        limit_sql = "LIMIT %(limit)s"
        conditions, condition_params = determine_event_conditions(
            team,
            {
                "after": (now() - timedelta(days=1)).isoformat(),
                "before": (now() + timedelta(seconds=5)).isoformat(),
                **request.GET.dict(),
            },
            long_date_from,
        )
        prop_filters, prop_filter_params = parse_prop_clauses(filter.properties, team.pk)

        if request.GET.get("action_id"):
            try:
                action = Action.objects.get(pk=request.GET["action_id"], team_id=team.pk)
            except Action.DoesNotExist:
                return []
            if action.steps.count() == 0:
                return []
            action_query, params = format_action_filter(action)
            prop_filters += " AND {}".format(action_query)
            prop_filter_params = {**prop_filter_params, **params}

        if prop_filters != "":
            return sync_execute(
                SELECT_EVENT_BY_TEAM_AND_CONDITIONS_FILTERS_SQL.format(
                    conditions=conditions, limit=limit_sql, filters=prop_filters
                ),
                {"team_id": team.pk, "limit": limit, **condition_params, **prop_filter_params},
            )
        else:
            return sync_execute(
                SELECT_EVENT_BY_TEAM_AND_CONDITIONS_SQL.format(conditions=conditions, limit=limit_sql),
                {"team_id": team.pk, "limit": limit, **condition_params},
            )

    def list(self, request: Request, *args: Any, **kwargs: Any) -> Response:
        is_csv_request = self.request.accepted_renderer.format == "csv"

        if self.request.GET.get("limit", None):
            limit = int(self.request.GET.get("limit"))  # type: ignore
        elif is_csv_request:
            limit = self.CSV_EXPORT_DEFAULT_LIMIT
        else:
            limit = 100

        if is_csv_request:
            limit = min(limit, self.CSV_EXPORT_MAXIMUM_LIMIT)

        team = self.team
        filter = Filter(request=request, team=self.team)

        query_result = self._query_events_list(filter, team, request, limit=limit)

        # Retry the query without the 1 day optimization
        if len(query_result) < limit and not request.GET.get("after"):
            query_result = self._query_events_list(filter, team, request, long_date_from=True, limit=limit)

        result = ClickhouseEventSerializer(
            query_result[0:limit], many=True, context={"people": self._get_people(query_result, team),},
        ).data

        next_url: Optional[str] = None
        if not is_csv_request and len(query_result) > limit:
            path = request.get_full_path()
            reverse = request.GET.get("orderBy", "-timestamp") != "-timestamp"
            next_url = request.build_absolute_uri(
                "{}{}{}={}".format(
                    path,
                    "&" if "?" in path else "?",
                    "after" if reverse else "before",
                    query_result[limit - 1][3].strftime("%Y-%m-%dT%H:%M:%S.%fZ"),
                )
            )

        return Response({"next": next_url, "results": result})

    def retrieve(self, request: Request, pk: Optional[Union[int, str]] = None, *args: Any, **kwargs: Any) -> Response:
        if not isinstance(pk, str) or not UUIDT.is_valid_uuid(pk):
            return Response({"detail": "Invalid UUID", "code": "invalid", "type": "validation_error",}, status=400)
        query_result = sync_execute(SELECT_ONE_EVENT_SQL, {"team_id": self.team.pk, "event_id": pk.replace("-", "")})
        if len(query_result) == 0:
            raise NotFound(detail=f"No events exist for event UUID {pk}")
        res = ClickhouseEventSerializer(query_result[0], many=False).data
        return Response(res)

    @action(methods=["GET"], detail=False)
    def values(self, request: Request, **kwargs) -> Response:  # type: ignore
        key = request.GET.get("key")
        team = self.team
        result = []
        flattened = []
        if key == "custom_event":
            events = sync_execute(GET_CUSTOM_EVENTS, {"team_id": team.pk})
            return Response([{"name": event[0]} for event in events])
        elif key:
            result = get_property_values_for_key(key, team, value=request.GET.get("value"))
            for value in result:
                try:
                    # Try loading as json for dicts or arrays
                    flattened.append(json.loads(value[0]))
                except json.decoder.JSONDecodeError:
                    flattened.append(value[0])
        return Response([{"name": convert_property_value(value)} for value in flatten(flattened)])

    @action(methods=["GET"], detail=False)
    def sessions(self, request: Request, *args: Any, **kwargs: Any) -> Response:  # type: ignore
        filter = SessionsFilter(request=request, team=self.team)

        sessions, pagination = ClickhouseSessionsList.run(team=self.team, filter=filter)
        return Response({"result": sessions, "pagination": pagination})

    @action(methods=["GET"], detail=False)
    def session_events(self, request: Request, *args: Any, **kwargs: Any) -> Response:  # type: ignore
        from ee.clickhouse.queries.sessions.events import SessionsListEvents

        filter = SessionEventsFilter(request=request, team=self.team)
        return Response({"result": SessionsListEvents().run(filter=filter, team=self.team)})

    # ******************************************
    # /event/session_recording
    # params:
    # - session_recording_id: (string) id of the session recording
    # - save_view: (boolean) save view of the recording
    # ******************************************
    @action(methods=["GET"], detail=False)
    def session_recording(self, request: Request, *args: Any, **kwargs: Any) -> Response:  # type: ignore
        if not request.GET.get("session_recording_id"):
            return Response(
                {
                    "detail": "The query parameter session_recording_id is required for this endpoint.",
                    "type": "validation_error",
                    "code": "invalid",
                },
                status=400,
            )

        session_recording = SessionRecording().run(
<<<<<<< HEAD
            request=request,
            team=self.team,
            filter=Filter(request=request),
=======
            team=self.team,
            filter=Filter(request=request, team=self.team),
>>>>>>> b764a246
            session_recording_id=request.GET["session_recording_id"],
        )

        if request.GET.get("save_view"):
            SessionRecordingViewed.objects.get_or_create(
                team=self.team, user=request.user, session_id=request.GET["session_recording_id"]
            )

        return Response({"result": session_recording})


class LegacyClickhouseEventsViewSet(ClickhouseEventsViewSet):
    legacy_team_compatibility = True<|MERGE_RESOLUTION|>--- conflicted
+++ resolved
@@ -184,14 +184,9 @@
             )
 
         session_recording = SessionRecording().run(
-<<<<<<< HEAD
             request=request,
             team=self.team,
-            filter=Filter(request=request),
-=======
-            team=self.team,
             filter=Filter(request=request, team=self.team),
->>>>>>> b764a246
             session_recording_id=request.GET["session_recording_id"],
         )
 
