--- conflicted
+++ resolved
@@ -175,7 +175,6 @@
             ORDER BY source.id ASC
             LIMIT 1000000000 SETTINGS optimize_aggregation_in_order=1,
                                       join_algorithm='auto'))
-<<<<<<< HEAD
         EXCEPT (
                   (SELECT cohort_people.person_id AS id
                    FROM
@@ -198,25 +197,6 @@
     AND version < 2
     AND sign = 1 SETTINGS optimize_aggregation_in_order = 1,
                           join_algorithm = 'auto'
-=======
-        EXCEPT (((
-                    (SELECT persons.id AS id
-                     FROM
-                       (SELECT argMax(replaceRegexpAll(nullIf(nullIf(JSONExtractRaw(person.properties, '$some_prop'), ''), 'null'), '^"|"$', ''), person.version) AS `properties___$some_prop`,
-                               person.id AS id
-                        FROM person
-                        WHERE and(equals(person.team_id, 99999), in(id,
-                                                                      (SELECT where_optimization.id AS id
-                                                                       FROM person AS where_optimization
-                                                                       WHERE and(equals(where_optimization.team_id, 99999), ifNull(equals(replaceRegexpAll(nullIf(nullIf(JSONExtractRaw(where_optimization.properties, '$some_prop'), ''), 'null'), '^"|"$', ''), 'something1'), 0)))))
-                        GROUP BY person.id
-                        HAVING and(ifNull(equals(argMax(person.is_deleted, person.version), 0), 0), ifNull(less(argMax(toTimeZone(person.created_at, 'UTC'), person.version), plus(now64(6, 'UTC'), toIntervalDay(1))), 0))) AS persons
-                     WHERE ifNull(equals(persons.`properties___$some_prop`, 'something1'), 0)
-                     ORDER BY persons.id ASC
-                     LIMIT 1000000000 SETTINGS optimize_aggregation_in_order=1,
-                                               join_algorithm='auto'))))) as person SETTINGS optimize_aggregation_in_order = 1,
-                                                                                             join_algorithm = 'auto'
->>>>>>> 6d055013
   '''
 # ---
 # name: TestCohort.test_cohortpeople_with_not_in_cohort_operator.3
@@ -253,7 +233,6 @@
             ORDER BY source.id ASC
             LIMIT 1000000000 SETTINGS optimize_aggregation_in_order=1,
                                       join_algorithm='auto'))
-<<<<<<< HEAD
         EXCEPT (
                   (SELECT cohort_people.person_id AS id
                    FROM
@@ -276,25 +255,6 @@
     AND version < 3
     AND sign = 1 SETTINGS optimize_aggregation_in_order = 1,
                           join_algorithm = 'auto'
-=======
-        EXCEPT (((
-                    (SELECT persons.id AS id
-                     FROM
-                       (SELECT argMax(replaceRegexpAll(nullIf(nullIf(JSONExtractRaw(person.properties, '$some_prop'), ''), 'null'), '^"|"$', ''), person.version) AS `properties___$some_prop`,
-                               person.id AS id
-                        FROM person
-                        WHERE and(equals(person.team_id, 99999), in(id,
-                                                                      (SELECT where_optimization.id AS id
-                                                                       FROM person AS where_optimization
-                                                                       WHERE and(equals(where_optimization.team_id, 99999), ifNull(equals(replaceRegexpAll(nullIf(nullIf(JSONExtractRaw(where_optimization.properties, '$some_prop'), ''), 'null'), '^"|"$', ''), 'something1'), 0)))))
-                        GROUP BY person.id
-                        HAVING and(ifNull(equals(argMax(person.is_deleted, person.version), 0), 0), ifNull(less(argMax(toTimeZone(person.created_at, 'UTC'), person.version), plus(now64(6, 'UTC'), toIntervalDay(1))), 0))) AS persons
-                     WHERE ifNull(equals(persons.`properties___$some_prop`, 'something1'), 0)
-                     ORDER BY persons.id ASC
-                     LIMIT 1000000000 SETTINGS optimize_aggregation_in_order=1,
-                                               join_algorithm='auto'))))) as person SETTINGS optimize_aggregation_in_order = 1,
-                                                                                             join_algorithm = 'auto'
->>>>>>> 6d055013
   '''
 # ---
 # name: TestCohort.test_cohortpeople_with_not_in_cohort_operator_and_no_precalculation
@@ -578,7 +538,6 @@
             ORDER BY source.id ASC
             LIMIT 1000000000 SETTINGS optimize_aggregation_in_order=1,
                                       join_algorithm='auto'))
-<<<<<<< HEAD
         EXCEPT (
                   (SELECT cohort_people.person_id AS id
                    FROM
@@ -601,39 +560,6 @@
     AND version < 2
     AND sign = 1 SETTINGS optimize_aggregation_in_order = 1,
                           join_algorithm = 'auto'
-=======
-        EXCEPT (((
-                    (SELECT source.id AS id
-                     FROM
-                       (SELECT actor_id AS actor_id,
-                               count() AS event_count,
-                               groupUniqArray(distinct_id) AS event_distinct_ids,
-                               actor_id AS id
-                        FROM
-                          (SELECT min(toTimeZone(e.timestamp, 'UTC')) AS min_timestamp,
-                                  minIf(toTimeZone(e.timestamp, 'UTC'), greaterOrEquals(toTimeZone(e.timestamp, 'UTC'), toDateTime64('explicit_redacted_timestamp', 6, 'UTC'))) AS min_timestamp_with_condition,
-                                  if(not(empty(e__override.distinct_id)), e__override.person_id, e.person_id) AS actor_id,
-                                  argMin(e.uuid, toTimeZone(e.timestamp, 'UTC')) AS uuid,
-                                  argMin(e.distinct_id, toTimeZone(e.timestamp, 'UTC')) AS distinct_id
-                           FROM events AS e
-                           LEFT OUTER JOIN
-                             (SELECT argMax(person_distinct_id_overrides.person_id, person_distinct_id_overrides.version) AS person_id,
-                                     person_distinct_id_overrides.distinct_id AS distinct_id
-                              FROM person_distinct_id_overrides
-                              WHERE equals(person_distinct_id_overrides.team_id, 99999)
-                              GROUP BY person_distinct_id_overrides.distinct_id
-                              HAVING ifNull(equals(argMax(person_distinct_id_overrides.is_deleted, person_distinct_id_overrides.version), 0), 0) SETTINGS optimize_aggregation_in_order=1) AS e__override ON equals(e.distinct_id, e__override.distinct_id)
-                           WHERE and(equals(e.team_id, 99999), lessOrEquals(toTimeZone(e.timestamp, 'UTC'), toDateTime64('today', 6, 'UTC')), equals(e.event, 'signup'))
-                           GROUP BY if(not(empty(e__override.distinct_id)), e__override.person_id, e.person_id)
-                           HAVING and(ifNull(equals(min_timestamp, min_timestamp_with_condition), isNull(min_timestamp)
-                                             and isNull(min_timestamp_with_condition)), ifNull(notEquals(min_timestamp, fromUnixTimestamp(0)), isNotNull(min_timestamp)
-                                                                                               or isNotNull(fromUnixTimestamp(0)))))
-                        GROUP BY actor_id) AS source
-                     ORDER BY source.id ASC
-                     LIMIT 1000000000 SETTINGS optimize_aggregation_in_order=1,
-                                               join_algorithm='auto'))))) as person SETTINGS optimize_aggregation_in_order = 1,
-                                                                                             join_algorithm = 'auto'
->>>>>>> 6d055013
   '''
 # ---
 # name: TestCohort.test_cohortpeople_with_not_in_cohort_operator_for_behavioural_cohorts.3
@@ -670,7 +596,6 @@
             ORDER BY source.id ASC
             LIMIT 1000000000 SETTINGS optimize_aggregation_in_order=1,
                                       join_algorithm='auto'))
-<<<<<<< HEAD
         EXCEPT (
                   (SELECT cohort_people.person_id AS id
                    FROM
@@ -693,39 +618,6 @@
     AND version < 3
     AND sign = 1 SETTINGS optimize_aggregation_in_order = 1,
                           join_algorithm = 'auto'
-=======
-        EXCEPT (((
-                    (SELECT source.id AS id
-                     FROM
-                       (SELECT actor_id AS actor_id,
-                               count() AS event_count,
-                               groupUniqArray(distinct_id) AS event_distinct_ids,
-                               actor_id AS id
-                        FROM
-                          (SELECT min(toTimeZone(e.timestamp, 'UTC')) AS min_timestamp,
-                                  minIf(toTimeZone(e.timestamp, 'UTC'), greaterOrEquals(toTimeZone(e.timestamp, 'UTC'), toDateTime64('explicit_redacted_timestamp', 6, 'UTC'))) AS min_timestamp_with_condition,
-                                  if(not(empty(e__override.distinct_id)), e__override.person_id, e.person_id) AS actor_id,
-                                  argMin(e.uuid, toTimeZone(e.timestamp, 'UTC')) AS uuid,
-                                  argMin(e.distinct_id, toTimeZone(e.timestamp, 'UTC')) AS distinct_id
-                           FROM events AS e
-                           LEFT OUTER JOIN
-                             (SELECT argMax(person_distinct_id_overrides.person_id, person_distinct_id_overrides.version) AS person_id,
-                                     person_distinct_id_overrides.distinct_id AS distinct_id
-                              FROM person_distinct_id_overrides
-                              WHERE equals(person_distinct_id_overrides.team_id, 99999)
-                              GROUP BY person_distinct_id_overrides.distinct_id
-                              HAVING ifNull(equals(argMax(person_distinct_id_overrides.is_deleted, person_distinct_id_overrides.version), 0), 0) SETTINGS optimize_aggregation_in_order=1) AS e__override ON equals(e.distinct_id, e__override.distinct_id)
-                           WHERE and(equals(e.team_id, 99999), lessOrEquals(toTimeZone(e.timestamp, 'UTC'), toDateTime64('today', 6, 'UTC')), equals(e.event, 'signup'))
-                           GROUP BY if(not(empty(e__override.distinct_id)), e__override.person_id, e.person_id)
-                           HAVING and(ifNull(equals(min_timestamp, min_timestamp_with_condition), isNull(min_timestamp)
-                                             and isNull(min_timestamp_with_condition)), ifNull(notEquals(min_timestamp, fromUnixTimestamp(0)), isNotNull(min_timestamp)
-                                                                                               or isNotNull(fromUnixTimestamp(0)))))
-                        GROUP BY actor_id) AS source
-                     ORDER BY source.id ASC
-                     LIMIT 1000000000 SETTINGS optimize_aggregation_in_order=1,
-                                               join_algorithm='auto'))))) as person SETTINGS optimize_aggregation_in_order = 1,
-                                                                                             join_algorithm = 'auto'
->>>>>>> 6d055013
   '''
 # ---
 # name: TestCohort.test_static_cohort_precalculated
